{
<<<<<<< HEAD
  "Nonce": 2,
  "GasPrice": 10000000000,
  "Gas": 1000000,
  "Value": 6,
=======
  "Nonce": 0,
  "GasPrice": 21000,
  "Gas": 30000,
  "Value":10000000,
>>>>>>> 6189807b
  "FromFullShardKey": "0x00000000",
  "ToFullShardKey": "0x00000000",
  "NetWorkID": 3,
  "Data":"0x26121ff0",
  "To": "0x357620c00362f485c49edf663f8d840cf57c4d2d",
  "Key": "0x8cfc088e66867b9796731e9752beec1ce1bf65f600096b9bba10923b01c5db56"
}<|MERGE_RESOLUTION|>--- conflicted
+++ resolved
@@ -1,19 +1,11 @@
 {
-<<<<<<< HEAD
-  "Nonce": 2,
-  "GasPrice": 10000000000,
-  "Gas": 1000000,
-  "Value": 6,
-=======
   "Nonce": 0,
   "GasPrice": 21000,
   "Gas": 30000,
   "Value":10000000,
->>>>>>> 6189807b
   "FromFullShardKey": "0x00000000",
   "ToFullShardKey": "0x00000000",
   "NetWorkID": 3,
-  "Data":"0x26121ff0",
-  "To": "0x357620c00362f485c49edf663f8d840cf57c4d2d",
+  "To": "0x0000000000000000000000000000000000000011",
   "Key": "0x8cfc088e66867b9796731e9752beec1ce1bf65f600096b9bba10923b01c5db56"
 }