package serialize

import (
	"encoding/binary"
	"errors"
	"fmt"
	"math/big"
	"reflect"
)

func Serialize(w *[]byte, val interface{}) error {
	return SerializeWithTags(w, val, Tags{ByteSizeOfSliceLen: 1})
}

func SerializeWithTags(w *[]byte, val interface{}, ts Tags) error {
	rval := reflect.ValueOf(val)
<<<<<<< HEAD
	ti, err := cachedTypeInfo(rval.Type(), ts)
=======
	ti, err := cachedTypeInfo(rval.Type())
>>>>>>> 63c1a7b9
	if err != nil {
		return err
	}

	return ti.serializer(rval, w, ts)
}

// SerializeToBytes returns the serialize result of val.
func SerializeToBytes(val interface{}) ([]byte, error) {
	w := make([]byte, 0, 1)
	if err := Serialize(&w, val); err != nil {
		return nil, err
	}

	return w, nil
}

func makeSerializer(typ reflect.Type) (serializer, error) {
	kind := typ.Kind()
	switch {
	//check Ptr first and add optional byte output if ts is nilok,
	//then get serializer for typ.Elem() which is not a ptr
	case kind == reflect.Ptr:
		return serializePtr, nil
	case kind != reflect.Ptr && reflect.PtrTo(typ).Implements(serializableInterface):
		return serializeSerializableInterface, nil
	case typ.AssignableTo(bigInt):
		return serializeBigIntNoPtr, nil
	case isUint(kind):
		return serializeUint, nil
	case kind == reflect.Bool:
		return serializeBool, nil
	case kind == reflect.String:
		return serializeString, nil
	case kind == reflect.Slice && isByte(typ.Elem()):
		return serializeByteSlice, nil
	case kind == reflect.Array && isByte(typ.Elem()):
		return serializeByteArray, nil
	case kind == reflect.Slice || kind == reflect.Array:
		return serializeList, nil
	case kind == reflect.Struct:
		return serializeStruct, nil
	default:
		return nil, fmt.Errorf("type %v is not serializable", typ)
	}
}

func serializeSerializableInterface(val reflect.Value, w *[]byte, tags Tags) error {
	if !val.CanAddr() {
		return fmt.Errorf("ser: unaddressable value of type %v, Serialize is pointer method", val.Type())
	}

	return val.Addr().Interface().(Serializable).Serialize(w)
}

func prefillByteArray(size int, barray []byte) ([]byte, error) {
	len := len(barray)
	if len > size {
		return nil, errors.New("barray len is larger then expected size")
	}
	if len == size {
		return barray, nil
	}

	bytes := make([]byte, size, size)
	var startIndex = size - len
	copy(bytes[startIndex:], barray)
	return bytes, nil
}

func uint2ByteArray(ui uint64) []byte {
	var bi big.Int
	return bi.SetUint64(ui).Bytes()
}

func serializeUint(val reflect.Value, w *[]byte, ts Tags) error {
	kind := val.Type().Kind()
	var bytes []byte
	var err error
	switch {
	case kind > reflect.Uint && kind <= reflect.Uintptr:
		bytes, err = prefillByteArray(val.Type().Bits()/8, uint2ByteArray(val.Uint()))
		break
	case kind == reflect.Uint:
		//As Uint would be 32/64 bit, so
		var bi big.Int
		serializeBigInt(bi.SetUint64(val.Uint()), w)
		break
	default:
		err = fmt.Errorf("ser: invalid Uint type: %s", val.Type().Name())
		break
	}
	if err == nil {
		*w = append(*w, bytes...)
	}

	return err
}

func serializeFixSizeBigUint(val *big.Int, size int, w *[]byte) error {
	if val == nil {
		bytes := make([]byte, size, size)
		*w = append(*w, bytes...)
		return nil
	}
	bytes, err := prefillByteArray(size, val.Bytes())
	if err == nil {
		*w = append(*w, bytes...)
	}

	return err
}

func serializeBigIntNoPtr(val reflect.Value, w *[]byte, ts Tags) error {
	i := val.Interface().(big.Int)
	return serializeBigInt(&i, w)
}

func serializeBigInt(i *big.Int, w *[]byte) error {
	var bytes []byte
	if cmp := i.Cmp(big.NewInt(0)); cmp == -1 {
		return fmt.Errorf("ser: cannot serialize negative *big.Int")
	} else if cmp == 0 {
		bytes = append(bytes, 0)
	} else {
		bytes = i.Bytes()
	}

	*w = append(*w, uint8(len(bytes)))
	*w = append(*w, bytes...)
	return nil
}

func serializeBool(val reflect.Value, w *[]byte, ts Tags) error {
	if val.Bool() {
		*w = append(*w, 0x01)
	} else {
		*w = append(*w, 0x00)
	}

	return nil
}

func serializeByteArray(val reflect.Value, w *[]byte, ts Tags) error {
	if val.Kind() != reflect.Array {
		return fmt.Errorf("ser: invalid byte array type: %s", val.Kind())
	}
	if val.Type().Elem().Kind() != reflect.Uint8 {
		return fmt.Errorf("ser: invalid byte array type: [%d]%s", val.Len(), val.Kind())
	}

	if !val.CanAddr() {
		// Slice requires the value to be addressable.
		// Make it addressable by copying.
		copy := reflect.New(val.Type()).Elem()
		copy.Set(val)
		val = copy
	}

	size := val.Len()
	slice := val.Slice(0, size).Bytes()

	*w = append(*w, slice...)
	return nil
}

func writeListLen(val reflect.Value, w *[]byte, byteSizeOfSliceLen int) error {
	var err error = nil
	sizeBytes := uint2ByteArray(uint64(val.Len()))
	sizeBytes, err = prefillByteArray(byteSizeOfSliceLen, sizeBytes)
	if err != nil {
		return nil
	}

	*w = append(*w, sizeBytes...)
	return nil
}

//serializePrependedSizeBytes
func serializeByteSlice(val reflect.Value, w *[]byte, ts Tags) error {
	err := writeListLen(val, w, ts.ByteSizeOfSliceLen)
	if err != nil {
		return nil
	}

	bytes := val.Bytes()
	*w = append(*w, bytes...)
	return nil
}

//PrependedSizeListSerializer
func serializeList(val reflect.Value, w *[]byte, ts Tags) error {
<<<<<<< HEAD
	typeinfo, err := cachedTypeInfo1(val.Type().Elem(), ts)
=======
	typeinfo, err := cachedTypeInfo(val.Type().Elem())
>>>>>>> 63c1a7b9
	if err != nil {
		return err
	}

	if val.Kind() == reflect.Slice {
		err = writeListLen(val, w, ts.ByteSizeOfSliceLen)
		if err != nil {
			return err
		}
	}

	vlen := val.Len()
	for i := 0; i < vlen; i++ {
		if err := typeinfo.serializer(val.Index(i), w, Tags{ByteSizeOfSliceLen: 1}); err != nil {
			return err
		}
	}

	return nil
}

func serializeStruct(val reflect.Value, w *[]byte, ts Tags) error {
	fields, err := structFields(val.Type())
	if err != nil {
		return err
	}

	for _, f := range fields {
		if err := f.info.serializer(val.Field(f.index), w, f.tags); err != nil {
			return err
		}
	}

	return nil
}

<<<<<<< HEAD
=======
func SerializeStructWithout(val reflect.Value, w *[]byte, excludeList map[string]bool) error {
	fields, err := structFields(val.Type())
	if err != nil {
		return err
	}

	for _, f := range fields {
		if _, ok := excludeList[f.name]; ok {
			continue
		}
		if err := f.info.serializer(val.Field(f.index), w, f.tags); err != nil {
			return err
		}
	}

	return nil
}

>>>>>>> 63c1a7b9
func serializeString(val reflect.Value, w *[]byte, ts Tags) error {
	s := val.String()

	sizeBytes := make([]byte, 4, 4)
	binary.BigEndian.PutUint32(sizeBytes, uint32(val.Len()))

	*w = append(*w, sizeBytes...)
	*w = append(*w, s...)
	return nil
}

func serializePtr(val reflect.Value, w *[]byte, ts Tags) error {
	typ := val.Type()
<<<<<<< HEAD
	typeinfo, err := cachedTypeInfo1(typ.Elem(), ts)
=======
	typeinfo, err := cachedTypeInfo(typ.Elem())
>>>>>>> 63c1a7b9
	if err != nil {
		return err
	}
	switch {
	case val.IsNil() && ts.NilOK:
		*w = append(*w, 0)
		return nil
	case val.IsNil() && typ.Implements(serializableInterface):
		zero := reflect.New(typ.Elem())
		return typeinfo.serializer(zero.Elem(), w, ts)
	case val.IsNil():
		zero := reflect.Zero(typ.Elem())
		return typeinfo.serializer(zero, w, ts)
	default:
		if ts.NilOK {
			*w = append(*w, 1)
		}
		return typeinfo.serializer(val.Elem(), w, ts)
	}
}<|MERGE_RESOLUTION|>--- conflicted
+++ resolved
@@ -14,11 +14,7 @@
 
 func SerializeWithTags(w *[]byte, val interface{}, ts Tags) error {
 	rval := reflect.ValueOf(val)
-<<<<<<< HEAD
-	ti, err := cachedTypeInfo(rval.Type(), ts)
-=======
 	ti, err := cachedTypeInfo(rval.Type())
->>>>>>> 63c1a7b9
 	if err != nil {
 		return err
 	}
@@ -211,11 +207,7 @@
 
 //PrependedSizeListSerializer
 func serializeList(val reflect.Value, w *[]byte, ts Tags) error {
-<<<<<<< HEAD
-	typeinfo, err := cachedTypeInfo1(val.Type().Elem(), ts)
-=======
 	typeinfo, err := cachedTypeInfo(val.Type().Elem())
->>>>>>> 63c1a7b9
 	if err != nil {
 		return err
 	}
@@ -252,8 +244,6 @@
 	return nil
 }
 
-<<<<<<< HEAD
-=======
 func SerializeStructWithout(val reflect.Value, w *[]byte, excludeList map[string]bool) error {
 	fields, err := structFields(val.Type())
 	if err != nil {
@@ -272,7 +262,6 @@
 	return nil
 }
 
->>>>>>> 63c1a7b9
 func serializeString(val reflect.Value, w *[]byte, ts Tags) error {
 	s := val.String()
 
@@ -286,11 +275,7 @@
 
 func serializePtr(val reflect.Value, w *[]byte, ts Tags) error {
 	typ := val.Type()
-<<<<<<< HEAD
-	typeinfo, err := cachedTypeInfo1(typ.Elem(), ts)
-=======
 	typeinfo, err := cachedTypeInfo(typ.Elem())
->>>>>>> 63c1a7b9
 	if err != nil {
 		return err
 	}
