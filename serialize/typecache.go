// Modified from go-ethereum under GNU Lesser General Public License

package serialize

import (
	"fmt"
	"reflect"
	"strconv"
	"strings"
	"sync"
)

var (
	typeCacheMutex sync.RWMutex
	typeCache      = make(map[reflect.Type]*typeinfo)
)

type typeinfo struct {
	serializer
	deserializer
}

// represents struct Tags
type Tags struct {
	// ser:"nil" controls whether empty input results in a nil pointer.
	NilOK bool
	// ser:"-" ignores fields.
	Ignored bool
	// bytesizeofslicelen: number
	ByteSizeOfSliceLen int
}

<<<<<<< HEAD
type typekey struct {
	reflect.Type
	// the key must include the struct Tags because they
	// might generate a different decoder.
	Tags
}

=======
>>>>>>> 63c1a7b9
type deserializer func(*ByteBuffer, reflect.Value, Tags) error

type serializer func(reflect.Value, *[]byte, Tags) error

<<<<<<< HEAD
func cachedTypeInfo(typ reflect.Type, tags Tags) (*typeinfo, error) {
=======
func cachedTypeInfo(typ reflect.Type) (*typeinfo, error) {
>>>>>>> 63c1a7b9
	typeCacheMutex.RLock()
	info := typeCache[typ]
	typeCacheMutex.RUnlock()
	if info != nil {
		return info, nil
	}
<<<<<<< HEAD
	// not in the cache, need to generate info for this type.
	return cachedTypeInfo1(typ, tags)
}

func cachedTypeInfo1(typ reflect.Type, tags Tags) (*typeinfo, error) {
	typeCacheMutex.Lock()
	defer typeCacheMutex.Unlock()
	key := typekey{typ, tags}
	info := typeCache[key]
	if info != nil {
		// another goroutine got the write lock first
		return info, nil
	}
	// put a dummy value into the cache before generating.
	// if the generator tries to lookup itself, it will get
	// the dummy value and won't call itself recursively.
	typeCache[key] = new(typeinfo)
	info, err := genTypeInfo(typ, tags)
=======

	typeCacheMutex.Lock()
	defer typeCacheMutex.Unlock()

	info, err := genTypeInfo(typ)
>>>>>>> 63c1a7b9
	if err != nil {
		return nil, err
	}

	typeCache[typ] = info
	return typeCache[typ], err
}

type field struct {
	index int
	info  *typeinfo
	tags  Tags
<<<<<<< HEAD
=======
	name  string
>>>>>>> 63c1a7b9
}

func structFields(typ reflect.Type) (fields []field, err error) {
	for i := 0; i < typ.NumField(); i++ {
		if f := typ.Field(i); f.PkgPath == "" { // exported
			tags, err := parseStructTag(typ, i)
			if err != nil {
				return nil, err
			}
			if tags.Ignored {
				continue
			}
			info, err := cachedTypeInfo(f.Type)
			if err != nil {
				return nil, err
			}
<<<<<<< HEAD
			fields = append(fields, field{i, info, tags})
=======
			fields = append(fields, field{i, info, tags, f.Name})
>>>>>>> 63c1a7b9
		}
	}

	return fields, nil
}

func parseStructTag(typ reflect.Type, fi int) (Tags, error) {
	f := typ.Field(fi)
	var ts Tags
	ts.ByteSizeOfSliceLen = 1
	for _, t := range strings.Split(f.Tag.Get("ser"), ",") {
		switch t = strings.TrimSpace(t); t {
		case "":
		case "-":
			ts.Ignored = true
		case "nil": // nil equal to optional in PyQuackChain
			ts.NilOK = true
		default:
			return ts, fmt.Errorf("ser: unknown struct tag %q on %v.%s", t, typ, f.Name)
		}
	}
	// bytesizeofslicelen use to specify the number of bytes used to save a slice len
	// only slice is useful
	if f.Type.Kind() == reflect.Slice {
		for _, t := range strings.Split(f.Tag.Get("bytesizeofslicelen"), ",") {
			t = strings.TrimSpace(t)
			if t != "" {
				num, err := strconv.Atoi(t)
				if err != nil {
					return ts, err
				}

				ts.ByteSizeOfSliceLen = num
			}
		}
	}

	return ts, nil
}

<<<<<<< HEAD
func genTypeInfo(typ reflect.Type, tags Tags) (info *typeinfo, err error) {
=======
func genTypeInfo(typ reflect.Type) (info *typeinfo, err error) {
>>>>>>> 63c1a7b9
	info = new(typeinfo)
	if info.serializer, err = makeSerializer(typ); err != nil {
		return nil, err
	}
	if info.deserializer, err = makeDeserializer(typ); err != nil {
		return nil, err
	}
	return info, nil
}<|MERGE_RESOLUTION|>--- conflicted
+++ resolved
@@ -30,57 +30,22 @@
 	ByteSizeOfSliceLen int
 }
 
-<<<<<<< HEAD
-type typekey struct {
-	reflect.Type
-	// the key must include the struct Tags because they
-	// might generate a different decoder.
-	Tags
-}
-
-=======
->>>>>>> 63c1a7b9
 type deserializer func(*ByteBuffer, reflect.Value, Tags) error
 
 type serializer func(reflect.Value, *[]byte, Tags) error
 
-<<<<<<< HEAD
-func cachedTypeInfo(typ reflect.Type, tags Tags) (*typeinfo, error) {
-=======
 func cachedTypeInfo(typ reflect.Type) (*typeinfo, error) {
->>>>>>> 63c1a7b9
 	typeCacheMutex.RLock()
 	info := typeCache[typ]
 	typeCacheMutex.RUnlock()
 	if info != nil {
 		return info, nil
 	}
-<<<<<<< HEAD
-	// not in the cache, need to generate info for this type.
-	return cachedTypeInfo1(typ, tags)
-}
-
-func cachedTypeInfo1(typ reflect.Type, tags Tags) (*typeinfo, error) {
-	typeCacheMutex.Lock()
-	defer typeCacheMutex.Unlock()
-	key := typekey{typ, tags}
-	info := typeCache[key]
-	if info != nil {
-		// another goroutine got the write lock first
-		return info, nil
-	}
-	// put a dummy value into the cache before generating.
-	// if the generator tries to lookup itself, it will get
-	// the dummy value and won't call itself recursively.
-	typeCache[key] = new(typeinfo)
-	info, err := genTypeInfo(typ, tags)
-=======
 
 	typeCacheMutex.Lock()
 	defer typeCacheMutex.Unlock()
 
 	info, err := genTypeInfo(typ)
->>>>>>> 63c1a7b9
 	if err != nil {
 		return nil, err
 	}
@@ -93,10 +58,7 @@
 	index int
 	info  *typeinfo
 	tags  Tags
-<<<<<<< HEAD
-=======
 	name  string
->>>>>>> 63c1a7b9
 }
 
 func structFields(typ reflect.Type) (fields []field, err error) {
@@ -113,11 +75,7 @@
 			if err != nil {
 				return nil, err
 			}
-<<<<<<< HEAD
-			fields = append(fields, field{i, info, tags})
-=======
 			fields = append(fields, field{i, info, tags, f.Name})
->>>>>>> 63c1a7b9
 		}
 	}
 
@@ -158,11 +116,7 @@
 	return ts, nil
 }
 
-<<<<<<< HEAD
-func genTypeInfo(typ reflect.Type, tags Tags) (info *typeinfo, err error) {
-=======
 func genTypeInfo(typ reflect.Type) (info *typeinfo, err error) {
->>>>>>> 63c1a7b9
 	info = new(typeinfo)
 	if info.serializer, err = makeSerializer(typ); err != nil {
 		return nil, err
