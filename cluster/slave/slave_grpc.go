--- conflicted
+++ resolved
@@ -604,8 +604,6 @@
 	if err = s.slave.NewMinorBlock(&gReq); err != nil {
 		return nil, err
 	}
-<<<<<<< HEAD
-=======
 	return response, nil
 }
 
@@ -619,6 +617,5 @@
 		return nil, err
 	}
 	s.slave.SetMining(mining)
->>>>>>> 335ddfa9
 	return response, nil
 }