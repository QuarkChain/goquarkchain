package slave

import (
	"crypto/ecdsa"
	"encoding/json"
	"fmt"
<<<<<<< HEAD
	"github.com/QuarkChain/goquarkchain/account"
	"github.com/QuarkChain/goquarkchain/cluster/rpc"
=======
	"github.com/QuarkChain/goquarkchain/cluster/sync"
>>>>>>> aaf72563
	"github.com/QuarkChain/goquarkchain/core/types"
	"github.com/QuarkChain/goquarkchain/rpc"
	"github.com/ethereum/go-ethereum/common"
	"github.com/ethereum/go-ethereum/crypto"
	"github.com/stretchr/testify/assert"
	"math/big"
	"testing"
	"time"
)

/*func TestNewHeads(t *testing.T) {
	bak, err := newTestBackend()
	assert.NoError(t, err)
	defer bak.stop()

	chanHeaders := make(chan map[string]interface{}, 100)
	err = bak.subscribeEvent("newHeads", chanHeaders)
	assert.NoError(t, err)

	time.Sleep(500 * time.Millisecond)
	headers, err := bak.cresteMinorBlocks(10)
	assert.NoError(t, err)

	var (
		idx    = 0
		ticker = time.NewTicker(10 * time.Second)
	)
	for {
		select {
		case hd := <-chanHeaders:
			if hd["hash"].(string) != headers[idx].Hash().Hex() {
				t.Error("header by subscribe is not match", "actual header: ", hd["hash"], "expect header: ", headers[idx].Hash().Hex())
			}
			idx++
			if idx == len(headers) {
				return
			}
		case <-ticker.C:
			assert.Equal(t, idx, len(headers))
			return
		}
	}
}

func TestSyncing(t *testing.T) {
	bak, err := newTestBackend()
	assert.NoError(t, err)
	defer bak.stop()

	tests := []*sync.SyncingResult{
		{
			Syncing: false,
			Status: sync.Progress{
				CurrentBlock: uint64(0),
				HighestBlock: uint64(100),
			},
		},
		{
			Syncing: true,
			Status: sync.Progress{
				CurrentBlock: uint64(0),
				HighestBlock: uint64(100),
			},
		},
		{
			Syncing: false,
			Status: sync.Progress{
				CurrentBlock: uint64(100),
				HighestBlock: uint64(100),
			},
		},
	}

	statuses := make(chan map[string]interface{}, len(tests)*2)
	err = bak.subscribeEvent("syncing", statuses)
	assert.NoError(t, err)

	time.Sleep(500 * time.Millisecond)
	bak.creatSyncing(tests)

	var (
		idx    = 0
		ticker = time.NewTicker(10 * time.Second)
	)
	for {
		select {
		case dt := <-statuses:
			st := dt["status"].(map[string]interface{})
			if dt["syncing"].(bool) != tests[idx].Syncing || uint64(st["currentBlock"].(float64)) != tests[idx].Status.CurrentBlock {
				t.Error("syncing by subscribe not match", "actual: ", st, "expect: ", tests[idx].Status)
			}
			idx++
			if idx == len(tests) {
				return
			}
		case <-ticker.C:
			assert.Equal(t, idx, len(tests))
		}
	}
}*/

func newAddress(fullShardKey uint32) (*ecdsa.PrivateKey, *account.Address, error) {
	privateKey, err := crypto.GenerateKey()
	if err != nil {
		return nil, nil, err
	}

	publicKey := privateKey.Public()
	publicKeyECDSA, ok := publicKey.(*ecdsa.PublicKey)
	if !ok {
		fmt.Println("no ok")
		return nil, nil, fmt.Errorf("")
	}

	address := account.Address{Recipient: crypto.PubkeyToAddress(*publicKeyECDSA), FullShardKey: fullShardKey}
	return privateKey, &address, nil
}

func signTx(tx *types.EvmTransaction, prv *ecdsa.PrivateKey) (*types.EvmTransaction, error) {
	signer := types.MakeSigner(1)
	h := signer.Hash(tx)
	sig, err := crypto.Sign(h[:], prv)
	if err != nil {
		return nil, err
	}
	return tx.WithSignature(signer, sig)
}

func TestNewPendingTransactions(t *testing.T) {
	bak, err := newTestBackend()
	assert.NoError(t, err)
	defer bak.stop()

	privkey, address, err := newAddress(0)
	assert.NoError(t, err)

	var (
		nonce  uint64 = 0
		txdata        = make([]*types.Transaction, 0, 10)
	)

	for len(txdata) < cap(txdata) {
		tx := types.NewEvmTransaction(nonce, address.Recipient, big.NewInt(0), 30000, big.NewInt(10000000), address.FullShardKey, address.FullShardKey, 1, 0, nil, 0, 0)
		tx, err = signTx(tx, privkey)
		assert.NoError(t, err)
		txdata = append(txdata, &types.Transaction{TxType: 0, EvmTx: tx})
	}

	txCh := make(chan map[string]interface{}, len(txdata)*2)
	err = bak.subscribeEvent("newPendingTransactions", txCh)
	assert.NoError(t, err)

	time.Sleep(1200 * time.Millisecond)
	bak.createTxs(txdata)

	var (
		idx    = 0
		ticker = time.NewTicker(10 * time.Second)
	)
	for {
		select {
		case dt := <-txCh:
			if dt["hash"].(string) != txdata[idx].Hash().Hex() {
				t.Error("syncing by subscribe not match", "actual: ", dt["hash"].(string), "expect: ", txdata[idx].Hash().Hex())
			}
			idx++
			if idx == len(txdata) {
				return
			}
		case <-ticker.C:
			assert.Equal(t, idx, len(txdata))
		}
	}
}

func TestUnmarshalJSONNewFilterArgs(t *testing.T) {
	var (
		fromBlock rpc.BlockNumber = 0x123435
		toBlock   rpc.BlockNumber = 0xabcdef
		address0                  = common.HexToAddress("70c87d191324e6712a591f304b4eedef6ad9bb9d")
		address1                  = common.HexToAddress("9b2055d370f73ec7d8a03e965129118dc8f5bf83")
		topic0                    = common.HexToHash("3ac225168df54212a25c1c01fd35bebfea408fdac2e31ddd6f80a4bbf9a5f1ca")
		topic1                    = common.HexToHash("9084a792d2f8b16a62b882fd56f7860c07bf5fa91dd8a2ae7e809e5180fef0b3")
		topic2                    = common.HexToHash("6ccae1c4af4152f460ff510e573399795dfab5dcf1fa60d1f33ac8fdc1e480ce")
	)

	// default values
	var test0 rpc.FilterQuery
	if err := json.Unmarshal([]byte("{}"), &test0); err != nil {
		t.Fatal(err)
	}
	if test0.FromBlock != nil {
		t.Fatalf("expected nil, got %d", test0.FromBlock)
	}
	if test0.ToBlock != nil {
		t.Fatalf("expected nil, got %d", test0.ToBlock)
	}
	if len(test0.Addresses) != 0 {
		t.Fatalf("expected 0 addresses, got %d", len(test0.Addresses))
	}
	if len(test0.Topics) != 0 {
		t.Fatalf("expected 0 topics, got %d topics", len(test0.Topics))
	}

	// from, to block number
	var test1 rpc.FilterQuery
	vector := fmt.Sprintf(`{"fromBlock":"0x%x","toBlock":"0x%x"}`, fromBlock, toBlock)
	if err := json.Unmarshal([]byte(vector), &test1); err != nil {
		t.Fatal(err)
	}
	if test1.FromBlock.Int64() != fromBlock.Int64() {
		t.Fatalf("expected FromBlock %d, got %d", fromBlock, test1.FromBlock)
	}
	if test1.ToBlock.Int64() != toBlock.Int64() {
		t.Fatalf("expected ToBlock %d, got %d", toBlock, test1.ToBlock)
	}

	// single address
	var test2 rpc.FilterQuery
	vector = fmt.Sprintf(`{"address": "%s"}`, address0.Hex())
	if err := json.Unmarshal([]byte(vector), &test2); err != nil {
		t.Fatal(err)
	}
	if len(test2.Addresses) != 1 {
		t.Fatalf("expected 1 address, got %d address(es)", len(test2.Addresses))
	}
	if test2.Addresses[0] != address0 {
		t.Fatalf("expected address %x, got %x", address0, test2.Addresses[0])
	}

	// multiple address
	var test3 rpc.FilterQuery
	vector = fmt.Sprintf(`{"address": ["%s", "%s"]}`, address0.Hex(), address1.Hex())
	if err := json.Unmarshal([]byte(vector), &test3); err != nil {
		t.Fatal(err)
	}
	if len(test3.Addresses) != 2 {
		t.Fatalf("expected 2 addresses, got %d address(es)", len(test3.Addresses))
	}
	if test3.Addresses[0] != address0 {
		t.Fatalf("expected address %x, got %x", address0, test3.Addresses[0])
	}
	if test3.Addresses[1] != address1 {
		t.Fatalf("expected address %x, got %x", address1, test3.Addresses[1])
	}

	// single topic
	var test4 rpc.FilterQuery
	vector = fmt.Sprintf(`{"topics": ["%s"]}`, topic0.Hex())
	if err := json.Unmarshal([]byte(vector), &test4); err != nil {
		t.Fatal(err)
	}
	if len(test4.Topics) != 1 {
		t.Fatalf("expected 1 topic, got %d", len(test4.Topics))
	}
	if len(test4.Topics[0]) != 1 {
		t.Fatalf("expected len(topics[0]) to be 1, got %d", len(test4.Topics[0]))
	}
	if test4.Topics[0][0] != topic0 {
		t.Fatalf("got %x, expected %x", test4.Topics[0][0], topic0)
	}

	// test multiple "AND" topics
	var test5 rpc.FilterQuery
	vector = fmt.Sprintf(`{"topics": ["%s", "%s"]}`, topic0.Hex(), topic1.Hex())
	if err := json.Unmarshal([]byte(vector), &test5); err != nil {
		t.Fatal(err)
	}
	if len(test5.Topics) != 2 {
		t.Fatalf("expected 2 topics, got %d", len(test5.Topics))
	}
	if len(test5.Topics[0]) != 1 {
		t.Fatalf("expected 1 topic, got %d", len(test5.Topics[0]))
	}
	if test5.Topics[0][0] != topic0 {
		t.Fatalf("got %x, expected %x", test5.Topics[0][0], topic0)
	}
	if len(test5.Topics[1]) != 1 {
		t.Fatalf("expected 1 topic, got %d", len(test5.Topics[1]))
	}
	if test5.Topics[1][0] != topic1 {
		t.Fatalf("got %x, expected %x", test5.Topics[1][0], topic1)
	}

	// test optional topic
	var test6 rpc.FilterQuery
	vector = fmt.Sprintf(`{"topics": ["%s", null, "%s"]}`, topic0.Hex(), topic2.Hex())
	if err := json.Unmarshal([]byte(vector), &test6); err != nil {
		t.Fatal(err)
	}
	if len(test6.Topics) != 3 {
		t.Fatalf("expected 3 topics, got %d", len(test6.Topics))
	}
	if len(test6.Topics[0]) != 1 {
		t.Fatalf("expected 1 topic, got %d", len(test6.Topics[0]))
	}
	if test6.Topics[0][0] != topic0 {
		t.Fatalf("got %x, expected %x", test6.Topics[0][0], topic0)
	}
	if len(test6.Topics[1]) != 0 {
		t.Fatalf("expected 0 topic, got %d", len(test6.Topics[1]))
	}
	if len(test6.Topics[2]) != 1 {
		t.Fatalf("expected 1 topic, got %d", len(test6.Topics[2]))
	}
	if test6.Topics[2][0] != topic2 {
		t.Fatalf("got %x, expected %x", test6.Topics[2][0], topic2)
	}

	// test OR topics
	var test7 rpc.FilterQuery
	vector = fmt.Sprintf(`{"topics": [["%s", "%s"], null, ["%s", null]]}`, topic0.Hex(), topic1.Hex(), topic2.Hex())
	if err := json.Unmarshal([]byte(vector), &test7); err != nil {
		t.Fatal(err)
	}
	if len(test7.Topics) != 3 {
		t.Fatalf("expected 3 topics, got %d topics", len(test7.Topics))
	}
	if len(test7.Topics[0]) != 2 {
		t.Fatalf("expected 2 topics, got %d topics", len(test7.Topics[0]))
	}
	if test7.Topics[0][0] != topic0 || test7.Topics[0][1] != topic1 {
		t.Fatalf("invalid topics expected [%x,%x], got [%x,%x]",
			topic0, topic1, test7.Topics[0][0], test7.Topics[0][1],
		)
	}
	if len(test7.Topics[1]) != 0 {
		t.Fatalf("expected 0 topic, got %d topics", len(test7.Topics[1]))
	}
	if len(test7.Topics[2]) != 0 {
		t.Fatalf("expected 0 topics, got %d topics", len(test7.Topics[2]))
	}
}<|MERGE_RESOLUTION|>--- conflicted
+++ resolved
@@ -4,12 +4,8 @@
 	"crypto/ecdsa"
 	"encoding/json"
 	"fmt"
-<<<<<<< HEAD
 	"github.com/QuarkChain/goquarkchain/account"
-	"github.com/QuarkChain/goquarkchain/cluster/rpc"
-=======
 	"github.com/QuarkChain/goquarkchain/cluster/sync"
->>>>>>> aaf72563
 	"github.com/QuarkChain/goquarkchain/core/types"
 	"github.com/QuarkChain/goquarkchain/rpc"
 	"github.com/ethereum/go-ethereum/common"
@@ -20,7 +16,7 @@
 	"time"
 )
 
-/*func TestNewHeads(t *testing.T) {
+func TestNewHeads(t *testing.T) {
 	bak, err := newTestBackend()
 	assert.NoError(t, err)
 	defer bak.stop()
@@ -109,7 +105,7 @@
 			assert.Equal(t, idx, len(tests))
 		}
 	}
-}*/
+}
 
 func newAddress(fullShardKey uint32) (*ecdsa.PrivateKey, *account.Address, error) {
 	privateKey, err := crypto.GenerateKey()
