--- conflicted
+++ resolved
@@ -71,7 +71,7 @@
 	GetLogs(hash common.Hash) ([][]*types.Log, error)
 
 	SubscribeChainHeadEvent(ch chan<- core.MinorChainHeadEvent) event.Subscription
-	SubscribeLogsEvent(chan core.LoglistEvent) event.Subscription
+	SubscribeLogsEvent(chan<- core.LoglistEvent) event.Subscription
 	SubscribeRemovedLogsEvent(ch chan<- core.RemovedLogsEvent) event.Subscription
 	SubscribeChainEvent(ch chan<- core.MinorChainEvent) event.Subscription
 	SubscribeNewTxsEvent(ch chan<- core.NewTxsEvent) event.Subscription
@@ -84,13 +84,8 @@
 	created     time.Time
 	fullShardId uint32
 	logsCrit    qrpc.FilterQuery
-<<<<<<< HEAD
 	logsCh      chan core.LoglistEvent
-	txhashCh    chan common.Hash
-=======
-	logsCh      chan []*types.Log
 	txlistCh    chan []*types.Transaction
->>>>>>> 08b73981
 	headersCh   chan *types.MinorBlockHeader
 	syncCh      chan *qsync.SyncingResult
 	installed   chan struct{} // closed when the filter is installed
@@ -186,7 +181,7 @@
 // given criteria to the given logs channel. Default value for the from and to
 // block is "latest". If the fromBlock > toBlock an error is returned.
 func (es *EventSystem) SubscribeLogs(crit qrpc.FilterQuery, logs chan core.LoglistEvent) (*Subscription, error) {
-	shrd, err := es.backend.GetShardBackend(crit.FullShardId)
+	shrd, err := es.backend.GetShardFilter(crit.FullShardId)
 	if err != nil {
 		return nil, err
 	}
