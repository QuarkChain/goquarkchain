--- conflicted
+++ resolved
@@ -3,21 +3,17 @@
 
 import (
 	"context"
-	"github.com/QuarkChain/goquarkchain/internal/encoder"
-	"github.com/tomochain/tomochain/log"
 	"sync"
 	"time"
 
 	"github.com/QuarkChain/goquarkchain/cluster/slave/filters"
 	qsync "github.com/QuarkChain/goquarkchain/cluster/sync"
 	"github.com/QuarkChain/goquarkchain/core/types"
-<<<<<<< HEAD
+	"github.com/QuarkChain/goquarkchain/internal/encoder"
 	"github.com/QuarkChain/goquarkchain/rpc"
-=======
-	qrpc "github.com/QuarkChain/goquarkchain/rpc"
->>>>>>> aaf72563
 	"github.com/ethereum/go-ethereum/common"
 	"github.com/ethereum/go-ethereum/common/hexutil"
+	"github.com/tomochain/tomochain/log"
 )
 
 var (
@@ -30,7 +26,7 @@
 	typ      filters.Type
 	deadline *time.Timer // filter is inactiv when deadline triggers
 	hashes   []common.Hash
-	crit     qrpc.FilterQuery
+	crit     rpc.FilterQuery
 	logs     []*types.Log
 	s        *filters.Subscription // associated subscription in event system
 }
@@ -135,7 +131,7 @@
 }
 
 // Logs creates a subscription that fires for all new log that match the given filter criteria.
-func (api *PublicFilterAPI) Logs(ctx context.Context, crit qrpc.FilterQuery, fullShardId hexutil.Uint) (*rpc.Subscription, error) {
+func (api *PublicFilterAPI) Logs(ctx context.Context, crit rpc.FilterQuery, fullShardId hexutil.Uint) (*rpc.Subscription, error) {
 	notifier, supported := rpc.NotifierFromContext(ctx)
 	if !supported {
 		return &rpc.Subscription{}, rpc.ErrNotificationsUnsupported
