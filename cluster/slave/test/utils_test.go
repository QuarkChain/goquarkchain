--- conflicted
+++ resolved
@@ -531,32 +531,6 @@
 	}
 
 	return response, nil
-<<<<<<< HEAD
-=======
-}
-
-func (s *SlaveServerSideOp) SetMining(ctx context.Context, req *rpc.Request) (*rpc.Response, error) {
-	var (
-		mining   bool
-		response = &rpc.Response{RpcId: req.RpcId}
-		err      error
-	)
-	if err = serialize.DeserializeFromBytes(req.Data, &mining); err != nil {
-		return nil, err
-	}
-	return response, nil
-}
-
-func (s *SlaveServerSideOp) CheckMinorBlocksInRoot(ctx context.Context, req *rpc.Request) (*rpc.Response, error) {
-	var (
-		rootBlock types.RootBlock
-		response  = &rpc.Response{RpcId: req.RpcId}
-		err       error
-	)
-	if err = serialize.DeserializeFromBytes(req.Data, &rootBlock); err != nil {
-		return nil, err
-	}
-	return response, nil
 }
 
 func (s *SlaveServerSideOp) GetRootChainStakes(ctx context.Context, req *rpc.Request) (*rpc.Response, error) {
@@ -576,5 +550,4 @@
 		return nil, err
 	}
 	return response, nil
->>>>>>> fec95d65
 }