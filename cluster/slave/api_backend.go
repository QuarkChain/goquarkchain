package slave

import (
	"errors"
	"fmt"
	"math/big"

	"github.com/QuarkChain/goquarkchain/account"
	"github.com/QuarkChain/goquarkchain/cluster/rpc"
	"github.com/QuarkChain/goquarkchain/cluster/shard"
	qcom "github.com/QuarkChain/goquarkchain/common"
	"github.com/QuarkChain/goquarkchain/consensus"
	"github.com/QuarkChain/goquarkchain/core/types"
	"github.com/ethereum/go-ethereum/common"
	"github.com/ethereum/go-ethereum/log"
	"golang.org/x/sync/errgroup"
)

func (s *SlaveBackend) GetUnconfirmedHeaderList() ([]*rpc.HeadersInfo, error) {
	var (
		headersInfoLst = make([]*rpc.HeadersInfo, 0)
	)
	for branch, shard := range s.shards {
		if headers, err := shard.GetUnconfirmedHeaderList(); err == nil {
			headersInfoLst = append(headersInfoLst, &rpc.HeadersInfo{
				Branch:     branch,
				HeaderList: headers,
			})
		} else {
			return nil, err
		}
	}
	return headersInfoLst, nil
}

func (s *SlaveBackend) AddRootBlock(block *types.RootBlock) (switched bool, err error) {
	switched = false
	for _, shard := range s.shards {
		if switched, err = shard.AddRootBlock(block); err != nil {
			return false, err
		}
	}
	return switched, nil
}

// Create shards based on GENESIS config and root block height if they have
// not been created yet.
func (s *SlaveBackend) CreateShards(rootBlock *types.RootBlock) (err error) {
	log.Info(s.logInfo, "CreateShards root number", rootBlock.Number(), "root hash", rootBlock.Hash().String())
	defer log.Info(s.logInfo, "CreateShards end len(shards)", len(s.shards))
	fullShardList := s.getFullShardList()
	for _, id := range fullShardList {
		if _, ok := s.shards[id]; ok {
			continue
		}
		shardCfg := s.clstrCfg.Quarkchain.GetShardConfigByFullShardID(id)
		if rootBlock.Header().Number >= shardCfg.Genesis.RootHeight {
			shard, err := shard.New(s.ctx, rootBlock, s.connManager, s.clstrCfg, id)
			if err != nil {
				log.Error("Failed to create shard", "slave id", s.config.ID, "shard id", shardCfg.ShardID, "err", err)
				return err
			}
			if err = shard.InitFromRootBlock(rootBlock); err != nil {
				return err
			}
			s.shards[id] = shard
		}
	}
	return nil
}

func (s *SlaveBackend) AddBlockListForSync(mHashList []common.Hash, peerId string, branch uint32) (*rpc.ShardStatus, error) {
	shard, ok := s.shards[branch]
	if !ok {
		return nil, ErrMsg("AddBlockListForSync")
	}

	hashList := make([]common.Hash, 0)
	for _, hash := range mHashList {
		if !shard.MinorBlockChain.HasBlock(hash) {
			hashList = append(hashList, hash)
		}
	}

	var (
		BlockBatchSize = 100
		hashLen        = len(hashList)
		tHashList      []common.Hash
	)
	for len(hashList) > 0 {
		hLen := BlockBatchSize
		if len(hashList) > BlockBatchSize {
			tHashList = hashList[:BlockBatchSize]
		} else {
			tHashList = hashList
			hLen = len(hashList)
		}
		bList, err := s.connManager.GetMinorBlocks(tHashList, peerId, branch)
		if err != nil {
			log.Error("Failed to sync request from master", "branch", branch, "peer-id", peerId, "err", err)
			return nil, err
		}
		if len(bList) != hLen {
			return nil, errors.New("Failed to add minor blocks for syncing root block: length of downloaded block list is incorrect")
		}
		if err := shard.AddBlockListForSync(bList); err != nil {
			return nil, err
		}
		hashList = hashList[hLen:]
	}

	log.Info("sync request from master successful", "branch", branch, "peer-id", peerId, "block-size", hashLen)

	return shard.MinorBlockChain.GetShardStatus()
}

func (s *SlaveBackend) AddTx(tx *types.Transaction) (err error) {
	toShardSize := s.clstrCfg.Quarkchain.GetShardSizeByChainId(tx.EvmTx.ToChainID())
	if err := tx.EvmTx.SetToShardSize(toShardSize); err != nil {
		return err
	}
	fromShardSize := s.clstrCfg.Quarkchain.GetShardSizeByChainId(tx.EvmTx.FromChainID())
	if err := tx.EvmTx.SetFromShardSize(fromShardSize); err != nil {
		return err
	}
	if shard, ok := s.shards[tx.EvmTx.FromFullShardId()]; ok {
		return shard.MinorBlockChain.AddTx(tx)
	}
	return ErrMsg("AddTx")
}

func (s *SlaveBackend) ExecuteTx(tx *types.Transaction, address *account.Address) ([]byte, error) {
	if shard, ok := s.shards[tx.EvmTx.FromFullShardId()]; ok {
		return shard.MinorBlockChain.ExecuteTx(tx, address, nil)
	}
	return nil, ErrMsg("ExecuteTx")
}

func (s *SlaveBackend) GetTransactionCount(address *account.Address) (uint64, error) {
	branch := s.getBranch(address)
	if shard, ok := s.shards[branch.Value]; ok {
		return shard.MinorBlockChain.GetTransactionCount(address.Recipient, nil)
	}
	return 0, ErrMsg("GetTransactionCount")
}

func (s *SlaveBackend) GetBalances(address *account.Address) (*big.Int, error) {
	branch := s.getBranch(address)
	if shard, ok := s.shards[branch.Value]; ok {
		return shard.MinorBlockChain.GetBalance(address.Recipient, nil)
	}
	return nil, ErrMsg("GetBalances")
}

func (s *SlaveBackend) GetTokenBalance(address *account.Address) (*big.Int, error) {
	branch := s.getBranch(address)
	if shard, ok := s.shards[branch.Value]; ok {
		return shard.MinorBlockChain.GetBalance(address.Recipient, nil)
	}
	return nil, ErrMsg("GetTokenBalance")
}

func (s *SlaveBackend) GetAccountData(address *account.Address, height *uint64) ([]*rpc.AccountBranchData, error) {
	var (
		results = make([]*rpc.AccountBranchData, 0)
		bt      []byte
		err     error
	)
	for branch, shard := range s.shards {
		data := rpc.AccountBranchData{
			Branch: branch,
		}
		if data.TransactionCount, err = shard.MinorBlockChain.GetTransactionCount(address.Recipient, height); err != nil {
			return nil, err
		}
		if data.Balance, err = shard.MinorBlockChain.GetBalance(address.Recipient, height); err != nil {
			return nil, err
		}
		if bt, err = shard.MinorBlockChain.GetCode(address.Recipient, height); err != nil {
			return nil, err
		}
		data.IsContract = len(bt) > 0
		results = append(results, &data)
	}
	return results, err
}

func (s *SlaveBackend) GetMinorBlockByHash(hash common.Hash, branch uint32) (*types.MinorBlock, error) {
	if shard, ok := s.shards[branch]; ok {
		mBlock := shard.MinorBlockChain.GetMinorBlock(hash)
		if mBlock == nil {
			return nil, errors.New(fmt.Sprintf("empty minor block in state, shard id: %d", shard.Config.ShardID))
		}
		return mBlock, nil
	}
	return nil, ErrMsg("GetMinorBlockByHash")
}

func (s *SlaveBackend) GetMinorBlockByHeight(height uint64, branch uint32) (*types.MinorBlock, error) {
	if shard, ok := s.shards[branch]; ok {
		mBlock := shard.MinorBlockChain.GetBlockByNumber(height)
		if qcom.IsNil(mBlock) {
			return nil, errors.New(fmt.Sprintf("empty minor block in state, shard id: %d", shard.Config.ShardID))
		}
		return mBlock.(*types.MinorBlock), nil
	}
	return nil, ErrMsg("GetMinorBlockByHeight")
}

func (s *SlaveBackend) GetTransactionByHash(txHash common.Hash, branch uint32) (*types.MinorBlock, uint32, error) {
	if shard, ok := s.shards[branch]; ok {
		minorBlock, idx := shard.MinorBlockChain.GetTransactionByHash(txHash)
		return minorBlock, idx, nil
	}
	return nil, 0, ErrMsg("GetTransactionByHash")
}

func (s *SlaveBackend) GetTransactionReceipt(txHash common.Hash, branch uint32) (*types.MinorBlock, uint32, *types.Receipt, error) {
	if shard, ok := s.shards[branch]; ok {
		block, index, receipts := shard.MinorBlockChain.GetTransactionReceipt(txHash)
		return block, index, receipts, nil
	}
	return nil, 0, nil, ErrMsg("GetTransactionReceipt")
}

func (s *SlaveBackend) GetTransactionListByAddress(address *account.Address, start []byte, limit uint32) ([]*rpc.TransactionDetail, []byte, error) {
	branch := s.getBranch(address)
	if shard, ok := s.shards[branch.Value]; ok {
		return shard.GetTransactionListByAddress(address, start, limit)
	}
	return nil, nil, ErrMsg("GetTransactionListByAddress")
}

func (s *SlaveBackend) GetLogs(address []*account.Address, start uint64, end uint64, branch uint32) ([]*types.Log, error) {
	if shard, ok := s.shards[branch]; ok {
		return shard.GetLogs()
	}
	return nil, ErrMsg("GetLogs")
}

func (s *SlaveBackend) EstimateGas(tx *types.Transaction, address *account.Address) (uint32, error) {
	branch := account.NewBranch(tx.EvmTx.FromFullShardId()).Value
	if shard, ok := s.shards[branch]; ok {
		return shard.MinorBlockChain.EstimateGas(tx, *address)
	}
	return 0, ErrMsg("EstimateGas")
}

func (s *SlaveBackend) GetStorageAt(address *account.Address, key common.Hash, height uint64) ([32]byte, error) {
	branch := s.getBranch(address)
	if shard, ok := s.shards[branch.Value]; ok {
		return shard.MinorBlockChain.GetStorageAt(address.Recipient, key, &height)
	}
	return common.Hash{}, ErrMsg("GetStorageAt")
}

func (s *SlaveBackend) GetCode(address *account.Address, height uint64) ([]byte, error) {
	branch := s.getBranch(address)
	if shard, ok := s.shards[branch.Value]; ok {
		return shard.MinorBlockChain.GetCode(address.Recipient, &height)
	}
	return nil, ErrMsg("GetCode")
}

func (s *SlaveBackend) GasPrice(branch uint32) (uint64, error) {
	if shard, ok := s.shards[branch]; ok {
		price, err := shard.MinorBlockChain.GasPrice()
		if err != nil {
			return 0, errors.New(fmt.Sprintf("Failed to get gas price, shard id : %d, err: %v", shard.Config.ShardID, err))
		}
		return price, nil
	}
	return 0, ErrMsg("GasPrice")
}

func (s *SlaveBackend) GetWork(branch uint32) (*consensus.MiningWork, error) {
	if shard, ok := s.shards[branch]; ok {
		return shard.GetWork()
	}
	return nil, ErrMsg("GetWork")
}

func (s *SlaveBackend) SubmitWork(headerHash common.Hash, nonce uint64, mixHash common.Hash, branch uint32) error {
	if shard, ok := s.shards[branch]; ok {
		return shard.SubmitWork(headerHash, nonce, mixHash)
	}
	return ErrMsg("SubmitWork")
}

func (s *SlaveBackend) AddCrossShardTxListByMinorBlockHash(minorHash common.Hash,
	txList []*types.CrossShardTransactionDeposit, branch uint32) error {
	if shard, ok := s.shards[branch]; ok {
		shard.MinorBlockChain.AddCrossShardTxListByMinorBlockHash(minorHash, types.CrossShardTransactionDepositList{TXList: txList})
		return nil
	}
	return ErrMsg("AddCrossShardTxListByMinorBlockHash")
}

func (s *SlaveBackend) GetMinorBlockListByHashList(mHashList []common.Hash, branch uint32) ([]*types.MinorBlock, error) {
	var (
		minorList = make([]*types.MinorBlock, 0, len(mHashList))
		block     *types.MinorBlock
	)

	shard, ok := s.shards[branch]
	if !ok {
		return nil, ErrMsg("GetMinorBlockListByHashList")
	}
	for _, hash := range mHashList {
		if hash == (common.Hash{}) {
			return nil, errors.New(fmt.Sprintf("empty hash in GetMinorBlockListByHashList func, slave_id: %s", s.config.ID))
		}
		block = shard.MinorBlockChain.GetMinorBlock(hash)
		if block != nil {
			minorList = append(minorList, block)
		}
	}
	return minorList, nil
}

func (s *SlaveBackend) GetMinorBlockHeaderList(mHash common.Hash,
	limit uint32, direction uint8, branch uint32) ([]*types.MinorBlockHeader, error) {
	var (
		headerList = make([]*types.MinorBlockHeader, 0, limit)
		err        error
	)

	if direction != 0 /*directionToGenesis*/ {
		return nil, errors.New("bad direction")
	}

	shard, ok := s.shards[branch]
	if !ok {
		return nil, ErrMsg("GetMinorBlockHeaderList")
	}
	if !qcom.IsNil(shard.MinorBlockChain.GetHeader(mHash)) {
		return nil, fmt.Errorf("Minor block hash is not exist, minorHash: %s, slave id: %s ", mHash.Hex(), s.config.ID)
	}
	for i := uint32(0); i < limit; i++ {
		header := shard.MinorBlockChain.GetHeader(mHash).(*types.MinorBlockHeader)
		headerList = append(headerList, header)
		if header.NumberU64() == 0 {
			return headerList, nil
		}
		mHash = header.ParentHash
	}
	return headerList, err
}

func (s *SlaveBackend) HandleNewTip(req *rpc.HandleNewTipRequest) error {
	if len(req.MinorBlockHeaderList) != 1 {
		return errors.New("minor block header list must have only one header")
	}

	mBHeader := req.MinorBlockHeaderList[0]
	if shard, ok := s.shards[mBHeader.Branch.Value]; ok {
		return shard.HandleNewTip(req.RootBlockHeader, mBHeader, req.PeerID)
	}

	return ErrMsg("HandleNewTip")
}

func (s *SlaveBackend) NewMinorBlock(block *types.MinorBlock) error {
	if shard, ok := s.shards[block.Header().Branch.Value]; ok {
		return shard.NewMinorBlock(block)
	}
	return ErrMsg("MinorBlock")
}

<<<<<<< HEAD
func (s *SlaveBackend) GenTx(genTxs *rpc.GenTxRequest) error {
	var g errgroup.Group
	for _, shrd := range s.shards {
		sd := shrd
		g.Go(func() error {
			return sd.GenTx(genTxs)
		})
	}
	return g.Wait()
=======
func (s *SlaveBackend) SetMining(mining bool) {
	for _, shrd := range s.shards {
		shrd.SetMining(mining)
	}
>>>>>>> 335ddfa9
}<|MERGE_RESOLUTION|>--- conflicted
+++ resolved
@@ -367,7 +367,6 @@
 	return ErrMsg("MinorBlock")
 }
 
-<<<<<<< HEAD
 func (s *SlaveBackend) GenTx(genTxs *rpc.GenTxRequest) error {
 	var g errgroup.Group
 	for _, shrd := range s.shards {
@@ -377,10 +376,10 @@
 		})
 	}
 	return g.Wait()
-=======
+}
+
 func (s *SlaveBackend) SetMining(mining bool) {
 	for _, shrd := range s.shards {
 		shrd.SetMining(mining)
 	}
->>>>>>> 335ddfa9
 }