package slave

import (
	"errors"
	"fmt"
	"math/big"

	"github.com/QuarkChain/goquarkchain/account"
	"github.com/QuarkChain/goquarkchain/cluster/rpc"
	"github.com/QuarkChain/goquarkchain/cluster/shard"
	qcom "github.com/QuarkChain/goquarkchain/common"
	"github.com/QuarkChain/goquarkchain/consensus"
	"github.com/QuarkChain/goquarkchain/core/types"
	"github.com/ethereum/go-ethereum/common"
	"github.com/ethereum/go-ethereum/log"
	"golang.org/x/sync/errgroup"
)

func (s *SlaveBackend) GetUnconfirmedHeaderList() ([]*rpc.HeadersInfo, error) {
	var (
		headersInfoLst = make([]*rpc.HeadersInfo, 0)
	)
	for branch, shard := range s.shards {
		if headers, err := shard.GetUnconfirmedHeaderList(); err == nil {
			headersInfoLst = append(headersInfoLst, &rpc.HeadersInfo{
				Branch:     branch,
				HeaderList: headers,
			})
		} else {
			return nil, err
		}
	}
	return headersInfoLst, nil
}

func (s *SlaveBackend) AddRootBlock(block *types.RootBlock) (switched bool, err error) {
	switched = false
	for _, shard := range s.shards {
		if switched, err = shard.AddRootBlock(block); err != nil {
			return false, err
		}
	}
	return switched, nil
}

// Create shards based on GENESIS config and root block height if they have
// not been created yet.
<<<<<<< HEAD
func (s *SlaveBackend) CreateShards(rootBlock *types.RootBlock, isMasterInfo bool) (err error) {
=======
func (s *SlaveBackend) CreateShards(rootBlock *types.RootBlock, forceInit bool) (err error) {
>>>>>>> 7742c53c
	fullShardList := s.getFullShardList()
	var g errgroup.Group
	for _, id := range fullShardList {
		id := id
		g.Go(func() error {
			s.mu.RLock()
			shd, ok := s.shards[id]
			s.mu.RUnlock()
			if ok {
<<<<<<< HEAD
				if isMasterInfo {
=======
				if forceInit {
>>>>>>> 7742c53c
					return shd.InitFromRootBlock(rootBlock)
				}
				return nil
			}
			shardCfg := s.clstrCfg.Quarkchain.GetShardConfigByFullShardID(id)
			if rootBlock.Header().Number >= shardCfg.Genesis.RootHeight {
				shard, err := shard.New(s.ctx, rootBlock, s.connManager, s.clstrCfg, id)
				if err != nil {
					log.Error("Failed to create shard", "slave id", s.config.ID, "shard id", shardCfg.ShardID, "err", err)
					return err
				}
				if err = shard.InitFromRootBlock(rootBlock); err != nil {
					return err
				}
				s.mu.Lock()
				s.shards[id] = shard
				s.mu.Unlock()
			}
			return nil
		})
	}
	return g.Wait()
}

func (s *SlaveBackend) AddBlockListForSync(mHashList []common.Hash, peerId string, branch uint32) (*rpc.ShardStatus, error) {
	shard, ok := s.shards[branch]
	if !ok {
		return nil, ErrMsg("AddBlockListForSync")
	}

	hashList := make([]common.Hash, 0)
	for _, hash := range mHashList {
		if !shard.MinorBlockChain.HasBlock(hash) {
			hashList = append(hashList, hash)
		}
	}

	var (
		BlockBatchSize = 100
		hashLen        = len(hashList)
		tHashList      []common.Hash
	)
	for len(hashList) > 0 {
		hLen := BlockBatchSize
		if len(hashList) > BlockBatchSize {
			tHashList = hashList[:BlockBatchSize]
		} else {
			tHashList = hashList
			hLen = len(hashList)
		}
		bList, err := s.connManager.GetMinorBlocks(tHashList, peerId, branch)
		if err != nil {
			log.Error("Failed to sync request from master", "branch", branch, "peer-id", peerId, "err", err)
			return nil, err
		}
		if len(bList) != hLen {
			return nil, errors.New("Failed to add minor blocks for syncing root block: length of downloaded block list is incorrect")
		}
		if err := shard.AddBlockListForSync(bList); err != nil {
			return nil, err
		}
		hashList = hashList[hLen:]
	}

	log.Info("sync request from master successful", "branch", branch, "peer-id", peerId, "block-size", hashLen)

	return shard.MinorBlockChain.GetShardStatus()
}

func (s *SlaveBackend) AddTx(tx *types.Transaction) (err error) {
	toShardSize := s.clstrCfg.Quarkchain.GetShardSizeByChainId(tx.EvmTx.ToChainID())
	if err := tx.EvmTx.SetToShardSize(toShardSize); err != nil {
		return err
	}
	fromShardSize := s.clstrCfg.Quarkchain.GetShardSizeByChainId(tx.EvmTx.FromChainID())
	if err := tx.EvmTx.SetFromShardSize(fromShardSize); err != nil {
		return err
	}
	if shard, ok := s.shards[tx.EvmTx.FromFullShardId()]; ok {
		return shard.MinorBlockChain.AddTx(tx)
	}
	return ErrMsg("AddTx")
}

func (s *SlaveBackend) ExecuteTx(tx *types.Transaction, address *account.Address, height *uint64) ([]byte, error) {
	if shard, ok := s.shards[tx.EvmTx.FromFullShardId()]; ok {
		return shard.MinorBlockChain.ExecuteTx(tx, address, height)
	}
	return nil, ErrMsg("ExecuteTx")
}

func (s *SlaveBackend) GetTransactionCount(address *account.Address) (uint64, error) {
	branch := s.getBranch(address)
	if shard, ok := s.shards[branch.Value]; ok {
		return shard.MinorBlockChain.GetTransactionCount(address.Recipient, nil)
	}
	return 0, ErrMsg("GetTransactionCount")
}

func (s *SlaveBackend) GetBalances(address *account.Address) (*big.Int, error) {
	branch := s.getBranch(address)
	if shard, ok := s.shards[branch.Value]; ok {
		return shard.MinorBlockChain.GetBalance(address.Recipient, nil)
	}
	return nil, ErrMsg("GetBalances")
}

func (s *SlaveBackend) GetTokenBalance(address *account.Address) (*big.Int, error) {
	branch := s.getBranch(address)
	if shard, ok := s.shards[branch.Value]; ok {
		return shard.MinorBlockChain.GetBalance(address.Recipient, nil)
	}
	return nil, ErrMsg("GetTokenBalance")
}

func (s *SlaveBackend) GetAccountData(address *account.Address, height *uint64) ([]*rpc.AccountBranchData, error) {
	var (
		results = make([]*rpc.AccountBranchData, 0)
		bt      []byte
		err     error
	)
	for branch, shard := range s.shards {
		data := rpc.AccountBranchData{
			Branch: branch,
		}
		if data.TransactionCount, err = shard.MinorBlockChain.GetTransactionCount(address.Recipient, height); err != nil {
			return nil, err
		}
		if data.Balance, err = shard.MinorBlockChain.GetBalance(address.Recipient, height); err != nil {
			return nil, err
		}
		if bt, err = shard.MinorBlockChain.GetCode(address.Recipient, height); err != nil {
			return nil, err
		}
		data.IsContract = len(bt) > 0
		results = append(results, &data)
	}
	return results, err
}

func (s *SlaveBackend) GetMinorBlockByHash(hash common.Hash, branch uint32) (*types.MinorBlock, error) {
	if shard, ok := s.shards[branch]; ok {
		mBlock := shard.MinorBlockChain.GetMinorBlock(hash)
		if mBlock == nil {
			return nil, errors.New(fmt.Sprintf("empty minor block in state, shard id: %d", shard.Config.ShardID))
		}
		return mBlock, nil
	}
	return nil, ErrMsg("GetMinorBlockByHash")
}

func (s *SlaveBackend) GetMinorBlockByHeight(height uint64, branch uint32) (*types.MinorBlock, error) {
	if shard, ok := s.shards[branch]; ok {
		mBlock := shard.MinorBlockChain.GetBlockByNumber(height)
		if qcom.IsNil(mBlock) {
			return nil, errors.New(fmt.Sprintf("empty minor block in state, shard id: %d", shard.Config.ShardID))
		}
		return mBlock.(*types.MinorBlock), nil
	}
	return nil, ErrMsg("GetMinorBlockByHeight")
}

func (s *SlaveBackend) GetTransactionByHash(txHash common.Hash, branch uint32) (*types.MinorBlock, uint32, error) {
	if shard, ok := s.shards[branch]; ok {
		minorBlock, idx := shard.MinorBlockChain.GetTransactionByHash(txHash)
		return minorBlock, idx, nil
	}
	return nil, 0, ErrMsg("GetTransactionByHash")
}

func (s *SlaveBackend) GetTransactionReceipt(txHash common.Hash, branch uint32) (*types.MinorBlock, uint32, *types.Receipt, error) {
	if shard, ok := s.shards[branch]; ok {
		block, index, receipts := shard.MinorBlockChain.GetTransactionReceipt(txHash)
		return block, index, receipts, nil
	}
	return nil, 0, nil, ErrMsg("GetTransactionReceipt")
}

func (s *SlaveBackend) GetTransactionListByAddress(address *account.Address, start []byte, limit uint32) ([]*rpc.TransactionDetail, []byte, error) {
	branch := s.getBranch(address)
	if shard, ok := s.shards[branch.Value]; ok {
		return shard.GetTransactionListByAddress(address, start, limit)
	}
	return nil, nil, ErrMsg("GetTransactionListByAddress")
}

func (s *SlaveBackend) GetLogs(topics [][]common.Hash, address []account.Address, start uint64, end uint64, branch uint32) ([]*types.Log, error) {
	if shard, ok := s.shards[branch]; ok {
		return shard.GetLogs(start, end, address, topics)
	}
	return nil, ErrMsg("GetLogs")
}

func (s *SlaveBackend) EstimateGas(tx *types.Transaction, address *account.Address) (uint32, error) {
	branch := account.NewBranch(tx.EvmTx.FromFullShardId()).Value
	if shard, ok := s.shards[branch]; ok {
		return shard.MinorBlockChain.EstimateGas(tx, *address)
	}
	return 0, ErrMsg("EstimateGas")
}

func (s *SlaveBackend) GetStorageAt(address *account.Address, key common.Hash, height *uint64) ([32]byte, error) {
	branch := s.getBranch(address)
	if shard, ok := s.shards[branch.Value]; ok {
		return shard.MinorBlockChain.GetStorageAt(address.Recipient, key, height)
	}
	return common.Hash{}, ErrMsg("GetStorageAt")
}

func (s *SlaveBackend) GetCode(address *account.Address, height *uint64) ([]byte, error) {
	branch := s.getBranch(address)
	if shard, ok := s.shards[branch.Value]; ok {
		return shard.MinorBlockChain.GetCode(address.Recipient, height)
	}
	return nil, ErrMsg("GetCode")
}

func (s *SlaveBackend) GasPrice(branch uint32) (uint64, error) {
	if shard, ok := s.shards[branch]; ok {
		price, err := shard.MinorBlockChain.GasPrice()
		if err != nil {
			return 0, errors.New(fmt.Sprintf("Failed to get gas price, shard id : %d, err: %v", shard.Config.ShardID, err))
		}
		return price, nil
	}
	return 0, ErrMsg("GasPrice")
}

func (s *SlaveBackend) GetWork(branch uint32) (*consensus.MiningWork, error) {
	if shard, ok := s.shards[branch]; ok {
		return shard.GetWork()
	}
	return nil, ErrMsg("GetWork")
}

func (s *SlaveBackend) SubmitWork(headerHash common.Hash, nonce uint64, mixHash common.Hash, branch uint32) error {
	if shard, ok := s.shards[branch]; ok {
		return shard.SubmitWork(headerHash, nonce, mixHash)
	}
	return ErrMsg("SubmitWork")
}

func (s *SlaveBackend) AddCrossShardTxListByMinorBlockHash(minorHash common.Hash,
	txList []*types.CrossShardTransactionDeposit, branch uint32) error {
	if shard, ok := s.shards[branch]; ok {
		shard.MinorBlockChain.AddCrossShardTxListByMinorBlockHash(minorHash, types.CrossShardTransactionDepositList{TXList: txList})
		return nil
	}
	return ErrMsg("AddCrossShardTxListByMinorBlockHash")
}

func (s *SlaveBackend) GetMinorBlockListByHashList(mHashList []common.Hash, branch uint32) ([]*types.MinorBlock, error) {
	var (
		minorList = make([]*types.MinorBlock, 0, len(mHashList))
		block     *types.MinorBlock
	)

	shard, ok := s.shards[branch]
	if !ok {
		return nil, ErrMsg("GetMinorBlockListByHashList")
	}
	for _, hash := range mHashList {
		if hash == (common.Hash{}) {
			return nil, errors.New(fmt.Sprintf("empty hash in GetMinorBlockListByHashList func, slave_id: %s", s.config.ID))
		}
		block = shard.MinorBlockChain.GetMinorBlock(hash)
		if block != nil {
			minorList = append(minorList, block)
		}
	}
	return minorList, nil
}

func (s *SlaveBackend) GetMinorBlockHeaderList(mHash common.Hash,
	limit uint32, direction uint8, branch uint32) ([]*types.MinorBlockHeader, error) {
	var (
		headerList = make([]*types.MinorBlockHeader, 0, limit)
		err        error
	)

	if direction != 0 /*directionToGenesis*/ {
		return nil, errors.New("bad direction")
	}

	shard, ok := s.shards[branch]
	if !ok {
		return nil, ErrMsg("GetMinorBlockHeaderList")
	}
	if qcom.IsNil(shard.MinorBlockChain.GetHeader(mHash)) {
		return nil, fmt.Errorf("Minor block hash is not exist, minorHash: %s, slave id: %s ", mHash.Hex(), s.config.ID)
	}
	for i := uint32(0); i < limit; i++ {
		header := shard.MinorBlockChain.GetHeader(mHash).(*types.MinorBlockHeader)
		headerList = append(headerList, header)
		if header.NumberU64() == 0 {
			return headerList, nil
		}
		mHash = header.ParentHash
	}
	return headerList, err
}

func (s *SlaveBackend) HandleNewTip(req *rpc.HandleNewTipRequest) error {
	if len(req.MinorBlockHeaderList) != 1 {
		return errors.New("minor block header list must have only one header")
	}

	mBHeader := req.MinorBlockHeaderList[0]
	if shard, ok := s.shards[mBHeader.Branch.Value]; ok {
		return shard.HandleNewTip(req.RootBlockHeader, mBHeader, req.PeerID)
	}

	return ErrMsg("HandleNewTip")
}

func (s *SlaveBackend) NewMinorBlock(block *types.MinorBlock) error {
	if shard, ok := s.shards[block.Header().Branch.Value]; ok {
		return shard.NewMinorBlock(block)
	}
	return ErrMsg("MinorBlock")
}

func (s *SlaveBackend) GenTx(genTxs *rpc.GenTxRequest) error {
	var g errgroup.Group
	for _, shrd := range s.shards {
		sd := shrd
		g.Go(func() error {
			return sd.GenTx(genTxs)
		})
	}
	return g.Wait()
}

func (s *SlaveBackend) SetMining(mining bool) {
	for _, shrd := range s.shards {
		shrd.SetMining(mining)
	}
}<|MERGE_RESOLUTION|>--- conflicted
+++ resolved
@@ -45,11 +45,7 @@
 
 // Create shards based on GENESIS config and root block height if they have
 // not been created yet.
-<<<<<<< HEAD
-func (s *SlaveBackend) CreateShards(rootBlock *types.RootBlock, isMasterInfo bool) (err error) {
-=======
 func (s *SlaveBackend) CreateShards(rootBlock *types.RootBlock, forceInit bool) (err error) {
->>>>>>> 7742c53c
 	fullShardList := s.getFullShardList()
 	var g errgroup.Group
 	for _, id := range fullShardList {
@@ -59,11 +55,7 @@
 			shd, ok := s.shards[id]
 			s.mu.RUnlock()
 			if ok {
-<<<<<<< HEAD
-				if isMasterInfo {
-=======
 				if forceInit {
->>>>>>> 7742c53c
 					return shd.InitFromRootBlock(rootBlock)
 				}
 				return nil
