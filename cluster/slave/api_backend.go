--- conflicted
+++ resolved
@@ -50,22 +50,15 @@
 	var g errgroup.Group
 	for _, id := range fullShardList {
 		id := id
-		if _, ok := s.shards[id]; ok {
+		if shd, ok := s.shards[id]; ok {
+			if forceInit {
+				if err := shd.InitFromRootBlock(rootBlock); err != nil {
+					return err
+				}
+			}
 			continue
 		}
 		g.Go(func() error {
-<<<<<<< HEAD
-=======
-			s.mu.RLock()
-			shd, ok := s.shards[id]
-			s.mu.RUnlock()
-			if ok {
-				if forceInit {
-					return shd.InitFromRootBlock(rootBlock)
-				}
-				return nil
-			}
->>>>>>> c2049b46
 			shardCfg := s.clstrCfg.Quarkchain.GetShardConfigByFullShardID(id)
 			if rootBlock.Header().Number >= shardCfg.Genesis.RootHeight {
 				shard, err := shard.New(s.ctx, rootBlock, s.connManager, s.clstrCfg, id)
