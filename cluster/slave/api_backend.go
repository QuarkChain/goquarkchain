--- conflicted
+++ resolved
@@ -169,16 +169,11 @@
 	return 0, ErrMsg("GetTransactionCount")
 }
 
-<<<<<<< HEAD
 func (s *SlaveBackend) GetBalances(address *account.Address) (map[*big.Int]*big.Int, error) {
-	branch := s.getBranch(address)
-=======
-func (s *SlaveBackend) GetBalances(address *account.Address) (*big.Int, error) {
 	branch, err := s.getBranch(address)
 	if err != nil {
 		return nil, err
 	}
->>>>>>> 6491c4d9
 	if shard, ok := s.shards[branch.Value]; ok {
 		//TODO-master
 		data,err:=shard.MinorBlockChain.GetBalance(address.Recipient, nil)
