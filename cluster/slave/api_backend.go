package slave

import (
	"errors"
	"fmt"
	"github.com/QuarkChain/goquarkchain/account"
	"github.com/QuarkChain/goquarkchain/cluster/rpc"
	"github.com/QuarkChain/goquarkchain/cluster/shard"
	qcom "github.com/QuarkChain/goquarkchain/common"
	"github.com/QuarkChain/goquarkchain/consensus"
	"github.com/QuarkChain/goquarkchain/core/types"
	"github.com/QuarkChain/goquarkchain/p2p"
	"github.com/ethereum/go-ethereum/common"
	"github.com/ethereum/go-ethereum/event"
	"github.com/ethereum/go-ethereum/log"
	"golang.org/x/sync/errgroup"
	"math/big"
)

var (
	MINOR_BLOCK_HEADER_LIST_LIMIT = uint32(100)
	MINOR_BLOCK_BATCH_SIZE        = 50
	NEW_TRANSACTION_LIST_LIMIT    = 1000
)

func (s *SlaveBackend) GetUnconfirmedHeaderList() ([]*rpc.HeadersInfo, error) {
	var (
		headersInfoLst = make([]*rpc.HeadersInfo, 0)
	)
	for branch, shard := range s.shards {
		if headers, err := shard.GetUnconfirmedHeaderList(); err == nil {
			headersInfoLst = append(headersInfoLst, &rpc.HeadersInfo{
				Branch:     branch,
				HeaderList: headers,
			})
		} else {
			return nil, err
		}
	}
	return headersInfoLst, nil
}

func (s *SlaveBackend) AddRootBlock(block *types.RootBlock) (switched bool, err error) {
	switched = false
	for _, shard := range s.shards {
		if switched, err = shard.AddRootBlock(block); err != nil {
			return false, err
		}
	}
	return switched, nil
}

// Create shards based on GENESIS config and root block height if they have
// not been created yet.
func (s *SlaveBackend) CreateShards(rootBlock *types.RootBlock, forceInit bool) (err error) {
	fullShardList := s.GetFullShardList()
	var g errgroup.Group
	for _, id := range fullShardList {
		id := id
		if shd, ok := s.shards[id]; ok {
			if forceInit {
				if err := shd.InitFromRootBlock(rootBlock); err != nil {
					return err
				}
			}
			continue
		}
		g.Go(func() error {
			shardCfg := s.clstrCfg.Quarkchain.GetShardConfigByFullShardID(id)
			if rootBlock.Header().Number >= shardCfg.Genesis.RootHeight {
				shard, err := shard.New(s.ctx, rootBlock, s.connManager, s.clstrCfg, id)
				if err != nil {
					log.Error("Failed to create shard", "slave id", s.config.ID, "shard id", shardCfg.ShardID, "err", err)
					return err
				}
				s.addShard(id, shard)
				if err = shard.InitFromRootBlock(rootBlock); err != nil {
					shard.Stop()
					return err
				}
			}
			return nil
		})
	}
	if err := g.Wait(); err != nil {
		for _, slv := range s.shards {
			slv.Stop()
		}
		s.shards = make(map[uint32]*shard.ShardBackend)
		return err
	}
	return nil
}

func (s *SlaveBackend) AddBlockListForSync(mHashList []common.Hash, peerId string, branch uint32) (*rpc.ShardStatus, error) {
	shard, ok := s.shards[branch]
	if !ok {
		return nil, ErrMsg("AddBlockListForSync")
	}

	hashList := make([]common.Hash, 0)
	for _, hash := range mHashList {
		if !shard.MinorBlockChain.HasBlock(hash) {
			hashList = append(hashList, hash)
		}
	}

	var (
		BlockBatchSize = 100
		hashLen        = len(hashList)
		tHashList      []common.Hash
	)
	for len(hashList) > 0 {
		hLen := BlockBatchSize
		if len(hashList) > BlockBatchSize {
			tHashList = hashList[:BlockBatchSize]
		} else {
			tHashList = hashList
			hLen = len(hashList)
		}
		bList, err := s.connManager.GetMinorBlocks(tHashList, peerId, branch)
		if err != nil {
			log.Error("Failed to sync request from master", "branch", branch, "peer-id", peerId, "err", err)
			return nil, err
		}
		if len(bList) != hLen {
			return nil, errors.New("Failed to add minor blocks for syncing root block: length of downloaded block list is incorrect")
		}
		if _, err := shard.AddBlockListForSync(bList); err != nil { //TODO?need fix?
			return nil, err
		}
		hashList = hashList[hLen:]
	}

	log.Info("sync request from master successful", "branch", branch, "peer-id", peerId, "block-size", hashLen)

	return shard.MinorBlockChain.GetShardStats()
}

func (s *SlaveBackend) AddTx(tx *types.Transaction) (err error) {
	toShardSize, err := s.clstrCfg.Quarkchain.GetShardSizeByChainId(tx.EvmTx.ToChainID())
	if err != nil {
		return err
	}
	if err := tx.EvmTx.SetToShardSize(toShardSize); err != nil {
		return err
	}
	fromShardSize, err := s.clstrCfg.Quarkchain.GetShardSizeByChainId(tx.EvmTx.FromChainID())
	if err != nil {
		return err
	}
	if err := tx.EvmTx.SetFromShardSize(fromShardSize); err != nil {
		return err
	}
	if shard, ok := s.shards[tx.EvmTx.FromFullShardId()]; ok {
		return shard.MinorBlockChain.AddTx(tx)
	}
	return ErrMsg("AddTx")
}

func (s *SlaveBackend) ExecuteTx(tx *types.Transaction, address *account.Address, height *uint64) ([]byte, error) {
	fromShardSize, err := s.clstrCfg.Quarkchain.GetShardSizeByChainId(tx.EvmTx.FromChainID())
	if err != nil {
		return nil, err
	}
	if err := tx.EvmTx.SetFromShardSize(fromShardSize); err != nil {
		return nil, err
	}
	if shard, ok := s.shards[tx.EvmTx.FromFullShardId()]; ok {
		return shard.MinorBlockChain.ExecuteTx(tx, address, height)
	}
	return nil, ErrMsg("ExecuteTx")
}

func (s *SlaveBackend) GetTransactionCount(address *account.Address) (uint64, error) {
	branch, err := s.getBranch(address)
	if err != nil {
		return 0, err
	}
	if shard, ok := s.shards[branch.Value]; ok {
		return shard.MinorBlockChain.GetTransactionCount(address.Recipient, nil)
	}
	return 0, ErrMsg("GetTransactionCount")
}

func (s *SlaveBackend) GetBalances(address *account.Address) (map[uint64]*big.Int, error) {
	branch, err := s.getBranch(address)
	if err != nil {
		return nil, err
	}
	if shard, ok := s.shards[branch.Value]; ok {
		data, err := shard.MinorBlockChain.GetBalance(address.Recipient, nil)
		return data.GetBalanceMap(), err
	}
	return nil, ErrMsg("GetBalances")
}

func (s *SlaveBackend) GetTokenBalanceMap(address *account.Address) (map[uint64]*big.Int, error) {
	branch, err := s.getBranch(address)
	if err != nil {
		return nil, err
	}
	if shard, ok := s.shards[branch.Value]; ok {
		data, err := shard.MinorBlockChain.GetBalance(address.Recipient, nil)
		return data.GetBalanceMap(), err
	}
	return nil, ErrMsg("GetTokenBalance")
}

func (s *SlaveBackend) GetAccountData(address *account.Address, height *uint64) ([]*rpc.AccountBranchData, error) {
	var (
		results = make([]*rpc.AccountBranchData, 0)
		bt      []byte
		err     error
	)
	for branch, shard := range s.shards {
		data := rpc.AccountBranchData{
			Branch: branch,
		}
		if data.TransactionCount, err = shard.MinorBlockChain.GetTransactionCount(address.Recipient, height); err != nil {
			return nil, err
		}
		tokenBalances, err := shard.MinorBlockChain.GetBalance(address.Recipient, height)
		if err != nil {
			return nil, err
		}
		data.Balance = tokenBalances.Copy()
		if bt, err = shard.MinorBlockChain.GetCode(address.Recipient, height); err != nil {
			return nil, err
		}
		data.IsContract = len(bt) > 0
		results = append(results, &data)
	}
	return results, err
}

func (s *SlaveBackend) GetMinorBlock(hash common.Hash, height *uint64, branch uint32) (*types.MinorBlock, error) {
	if shard, ok := s.shards[branch]; ok {
		return shard.GetMinorBlock(hash, height)
	}
	return nil, ErrMsg("GetMinorBlock")
}

func (s *SlaveBackend) GetMinorBlockExtraInfo(block *types.MinorBlock, branch uint32) (*rpc.PoSWInfo, error) {
	if shard, ok := s.shards[branch]; ok {
		extra, err := shard.MinorBlockChain.PoswInfo(block)
		if err != nil {
			return nil, err
		}
		return extra, nil
	}
	return nil, ErrMsg("GetMinorBlockByHeight")
}

func (s *SlaveBackend) GetTransactionByHash(txHash common.Hash, branch uint32) (*types.MinorBlock, uint32, error) {
	if shard, ok := s.shards[branch]; ok {
		minorBlock, idx := shard.MinorBlockChain.GetTransactionByHash(txHash)
		return minorBlock, idx, nil
	}
	return nil, 0, ErrMsg("GetTransactionByHash")
}

func (s *SlaveBackend) GetTransactionReceipt(txHash common.Hash, branch uint32) (*types.MinorBlock, uint32, *types.Receipt, error) {
	if shard, ok := s.shards[branch]; ok {
		block, index, receipts := shard.MinorBlockChain.GetTransactionReceipt(txHash)
		return block, index, receipts, nil
	}
	return nil, 0, nil, ErrMsg("GetTransactionReceipt")
}

func (s *SlaveBackend) GetTransactionListByAddress(address *account.Address, transferTokenID *uint64, start []byte, limit uint32) ([]*rpc.TransactionDetail, []byte, error) {
	branch, err := s.getBranch(address)
	if err != nil {
		return nil, nil, err
	}
	if shard, ok := s.shards[branch.Value]; ok {
		return shard.GetTransactionListByAddress(address, transferTokenID, start, limit)
	}
	return nil, nil, ErrMsg("GetTransactionListByAddress")
}

func (s *SlaveBackend) GetAllTx(branch account.Branch, start []byte, limit uint32) ([]*rpc.TransactionDetail, []byte, error) {
	if shard, ok := s.shards[branch.Value]; ok {
		return shard.GetAllTx(start, limit)
	}
	return nil, nil, ErrMsg("GetAllTx")
}

func (s *SlaveBackend) GetLogs(args *rpc.FilterQuery) ([]*types.Log, error) {
	if shard, ok := s.shards[args.FullShardId]; ok {
		return shard.GetLogsByFilterQuery(args)
	}
	return nil, ErrMsg("GetLogs")
}

func (s *SlaveBackend) EstimateGas(tx *types.Transaction, address *account.Address) (uint32, error) {
	fromShardSize, err := s.clstrCfg.Quarkchain.GetShardSizeByChainId(tx.EvmTx.FromChainID())
	if err != nil {
		return 0, err
	}
	if err := tx.EvmTx.SetFromShardSize(fromShardSize); err != nil {
		return 0, err
	}
	branch := account.NewBranch(tx.EvmTx.FromFullShardId()).Value
	if shard, ok := s.shards[branch]; ok {
		return shard.MinorBlockChain.EstimateGas(tx, *address)
	}
	return 0, ErrMsg("EstimateGas")
}

func (s *SlaveBackend) GetStorageAt(address *account.Address, key common.Hash, height *uint64) (common.Hash, error) {
	branch, err := s.getBranch(address)
	if err != nil {
		return common.Hash{}, err
	}
	if shard, ok := s.shards[branch.Value]; ok {
		return shard.MinorBlockChain.GetStorageAt(address.Recipient, key, height)
	}
	return common.Hash{}, ErrMsg("GetStorageAt")
}

func (s *SlaveBackend) GetCode(address *account.Address, height *uint64) ([]byte, error) {
	branch, err := s.getBranch(address)
	if err != nil {
		return nil, err
	}
	if shard, ok := s.shards[branch.Value]; ok {
		return shard.MinorBlockChain.GetCode(address.Recipient, height)
	}
	return nil, ErrMsg("GetCode")
}

func (s *SlaveBackend) GasPrice(branch uint32, tokenID uint64) (uint64, error) {
	if shard, ok := s.shards[branch]; ok {
		price, err := shard.MinorBlockChain.GasPrice(tokenID)
		if err != nil {
			return 0, errors.New(fmt.Sprintf("Failed to get gas price, shard id : %d, err: %v", shard.Config.ShardID, err))
		}
		return price, nil
	}
	return 0, ErrMsg("GasPrice")
}

func (s *SlaveBackend) GetWork(branch uint32, coinbaseAddr *account.Address) (*consensus.MiningWork, error) {
	if shard, ok := s.shards[branch]; ok {
		return shard.GetWork(coinbaseAddr)
	}
	return nil, ErrMsg("GetWork")
}

func (s *SlaveBackend) SubmitWork(headerHash common.Hash, nonce uint64, mixHash common.Hash, branch uint32) error {
	if shard, ok := s.shards[branch]; ok {
		return shard.SubmitWork(headerHash, nonce, mixHash)
	}
	return ErrMsg("SubmitWork")
}

func (s *SlaveBackend) AddCrossShardTxListByMinorBlockHash(minorHash common.Hash,
	txList []*types.CrossShardTransactionDeposit, branch uint32) error {
	if shard, ok := s.shards[branch]; ok {
		shard.MinorBlockChain.AddCrossShardTxListByMinorBlockHash(minorHash, types.CrossShardTransactionDepositList{TXList: txList})
		return nil
	}
	return ErrMsg("AddCrossShardTxListByMinorBlockHash")
}

func (s *SlaveBackend) GetMinorBlockListByHashList(mHashList []common.Hash, branch uint32) ([]*types.MinorBlock, error) {
	shrd, ok := s.shards[branch]
	if !ok {
		return nil, ErrMsg("GetMinorBlockListByHashList")
	}
	var (
		minorList = make([]*types.MinorBlock, 0, len(mHashList))
	)

	if len(mHashList) > 2*MINOR_BLOCK_BATCH_SIZE {
		return nil, errors.New("Bad number of minor blocks requested")
	}

	for _, hash := range mHashList {
		block, err := shrd.GetMinorBlock(hash, nil)
		if err != nil {
			return nil, err
		}
		minorList = append(minorList, block)
	}
	return minorList, nil
}

func (s *SlaveBackend) getMinorBlockHeaders(req *p2p.GetMinorBlockHeaderListRequest) ([]*types.MinorBlockHeader, error) {
	shard, ok := s.shards[req.Branch.Value]
	if !ok {
		return nil, ErrMsg("GetMinorBlockHeaderList")
	}

	var (
		headerList = make([]*types.MinorBlockHeader, 0, req.Limit)
		err        error
	)

	mHash := req.BlockHash
	if qcom.IsNil(shard.MinorBlockChain.GetHeader(mHash)) {
		return nil, fmt.Errorf("Minor block hash is not exist, minorHash: %s, slave id: %s ", mHash.Hex(), s.config.ID)
	}
	for i := uint32(0); i < req.Limit; i++ {
		header := shard.MinorBlockChain.GetHeader(mHash).(*types.MinorBlockHeader)
		headerList = append(headerList, header)
		if header.NumberU64() == 0 {
			return headerList, nil
		}
		mHash = header.ParentHash
	}
	return headerList, err
}

func (s *SlaveBackend) getMinorBlockHeadersWithSkip(gReq *p2p.GetMinorBlockHeaderListWithSkipRequest) ([]*types.MinorBlockHeader, error) {
	shrd, ok := s.shards[gReq.Branch.Value]
	if !ok {
		return nil, ErrMsg("GetMinorBlockHeaderList")
	}

	var (
		height     uint64
		headerlist = make([]*types.MinorBlockHeader, 0, gReq.Limit)
		mTip       = shrd.MinorBlockChain.CurrentBlock()
	)
	if gReq.Type == qcom.SkipHash {
		iHeader := shrd.MinorBlockChain.GetHeaderByHash(gReq.GetHash())
		if qcom.IsNil(iHeader) {
			return headerlist, nil
		}
		mHeader := iHeader.(*types.MinorBlockHeader)
		iHeader = shrd.MinorBlockChain.GetHeaderByNumber(height)
		if qcom.IsNil(iHeader) || mHeader.Hash() != iHeader.Hash() {
			return headerlist, nil
		}
		height = mHeader.Number
	} else {
		height = *gReq.GetHeight()
	}

	for len(headerlist) < cap(headerlist) && height >= 0 && height < mTip.NumberU64() {
		iHeader := shrd.MinorBlockChain.GetHeaderByNumber(height)
		if qcom.IsNil(iHeader) {
			break
		}
		headerlist = append(headerlist, iHeader.(*types.MinorBlockHeader))
		if gReq.Direction == qcom.DirectionToGenesis {
			height -= uint64(gReq.Skip) + 1
		} else {
			height += uint64(gReq.Skip) + 1
		}
	}

	return headerlist, nil
}

func (s *SlaveBackend) GetMinorBlockHeaderList(gReq *p2p.GetMinorBlockHeaderListWithSkipRequest) ([]*types.MinorBlockHeader, error) {
	if gReq.Type == qcom.SkipHash && gReq.Skip == 0 && gReq.Direction == qcom.DirectionToGenesis {
		return s.getMinorBlockHeaders(&p2p.GetMinorBlockHeaderListRequest{
			BlockHash: gReq.GetHash(),
			Branch:    gReq.Branch,
			Limit:     gReq.Limit,
			Direction: gReq.Direction,
		})
	}
	return s.getMinorBlockHeadersWithSkip(gReq)
}

func (s *SlaveBackend) HandleNewTip(req *rpc.HandleNewTipRequest) error {
	if len(req.MinorBlockHeaderList) != 1 {
		return errors.New("minor block header list must have only one header")
	}

	mBHeader := req.MinorBlockHeaderList[0]
	if shard, ok := s.shards[mBHeader.Branch.Value]; ok {
		return shard.HandleNewTip(req.RootBlockHeader, mBHeader, req.PeerID)
	}
	return ErrMsg("HandleNewTip")
}

func (s *SlaveBackend) NewMinorBlock(block *types.MinorBlock) error {
	if shard, ok := s.shards[block.Header().Branch.Value]; ok {
		return shard.NewMinorBlock(block)
	}
	return ErrMsg("NewMinorBlock")
}

func (s *SlaveBackend) GenTx(genTxs *rpc.GenTxRequest) error {
	var g errgroup.Group
	for _, shrd := range s.shards {
		sd := shrd
		g.Go(func() error {
			return sd.GenTx(genTxs)
		})
	}
	return g.Wait()
}

func (s *SlaveBackend) SetMining(mining bool) {
	for _, shrd := range s.shards {
		shrd.SetMining(mining)
	}
}

<<<<<<< HEAD
func (s *SlaveBackend) EventMux() *event.TypeMux {
	return s.eventMux
}

func (s *SlaveBackend) GetShardBackend(fullShardId uint32) (*shard.ShardBackend, error) {
	if shrd, ok := s.shards[fullShardId]; ok {
		return shrd, nil
	}
	return nil, fmt.Errorf("bad params of fullShardId: %d\n", fullShardId)
=======
func (s *SlaveBackend) CheckMinorBlocksInRoot(rootBlock *types.RootBlock) error {
	if rootBlock == nil {
		return errors.New("CheckMinorBlocksInRoot failed: invalid root block")
	}
	for _, header := range rootBlock.MinorBlockHeaders() {
		if shard, ok := s.shards[header.Branch.Value]; ok {
			if err := shard.CheckMinorBlock(header); err != nil {
				return err
			}
		}
	}
	return nil
>>>>>>> b89c421b
}<|MERGE_RESOLUTION|>--- conflicted
+++ resolved
@@ -503,7 +503,6 @@
 	}
 }
 
-<<<<<<< HEAD
 func (s *SlaveBackend) EventMux() *event.TypeMux {
 	return s.eventMux
 }
@@ -513,7 +512,8 @@
 		return shrd, nil
 	}
 	return nil, fmt.Errorf("bad params of fullShardId: %d\n", fullShardId)
-=======
+}
+
 func (s *SlaveBackend) CheckMinorBlocksInRoot(rootBlock *types.RootBlock) error {
 	if rootBlock == nil {
 		return errors.New("CheckMinorBlocksInRoot failed: invalid root block")
@@ -526,5 +526,4 @@
 		}
 	}
 	return nil
->>>>>>> b89c421b
 }