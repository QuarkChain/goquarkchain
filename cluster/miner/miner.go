package miner

import (
	"fmt"
	"github.com/QuarkChain/goquarkchain/cluster/service"
	"github.com/QuarkChain/goquarkchain/consensus"
	"github.com/QuarkChain/goquarkchain/core/types"
	"github.com/ethereum/go-ethereum/common"
	"github.com/ethereum/go-ethereum/log"
	"math/big"
	"runtime"
	"sync"
	"time"
)

const (
	deadtime = 120
)

var (
	threads = runtime.NumCPU()
)

type workAdjusted struct {
	block             types.IBlock
	adjustedDifficuty *big.Int
}

type Miner struct {
	api    MinerAPI
	engine consensus.Engine

	resultCh  chan types.IBlock
	workCh    chan workAdjusted
	startCh   chan struct{}
	exitCh    chan struct{}
	mu        sync.RWMutex
	timestamp *time.Time
<<<<<<< HEAD
	isMining  bool
=======
	isMining  uint32
	tipHeight uint64
>>>>>>> 32e34884
	stopCh    chan struct{}
	logInfo   string
}

func New(ctx *service.ServiceContext, api MinerAPI, engine consensus.Engine) *Miner {
	miner := &Miner{
<<<<<<< HEAD
		api:       api,
		engine:    engine,
		timestamp: &ctx.Timestamp,
		resultCh:  make(chan types.IBlock, 1),
		workCh:    make(chan types.IBlock, 1),
		startCh:   make(chan struct{}, 1),
		exitCh:    make(chan struct{}),
		stopCh:    make(chan struct{}),
		logInfo:   "miner",
=======
		api:           api,
		engine:        engine,
		minerInterval: time.Duration(interval) * time.Second,
		timestamp:     &ctx.Timestamp,
		resultCh:      make(chan types.IBlock, 1),
		workCh:        make(chan workAdjusted, 1),
		startCh:       make(chan struct{}, 1),
		exitCh:        make(chan struct{}),
		stopCh:        make(chan struct{}),
		logInfo:       "miner",
>>>>>>> 32e34884
	}
	miner.engine.SetThreads(1)
	go miner.mainLoop()
	return miner
}
func (m *Miner) getTip() uint64 {
	return m.api.GetTip()
}

// interrupt aborts the minering work
func (m *Miner) interrupt() {
	if m.stopCh != nil {
		close(m.stopCh)
		m.stopCh = make(chan struct{})
	}
}

func (m *Miner) allowMining() bool {
	if !m.IsMining() ||
		m.api.IsSyncIng() ||
		time.Now().Sub(*m.timestamp).Seconds() > deadtime {
		return false
	}
	return true
}

func (m *Miner) commit() {
	// don't allow to mine
	if !m.allowMining() {
		return
	}
	m.interrupt()
	block, diff, err := m.api.CreateBlockToMine()
	if err != nil {
		log.Error(m.logInfo, "create block to mine err", err)
		// retry to create block to mine
		time.Sleep(2 * time.Second)
		m.startCh <- struct{}{}
		return
	}
	tip := m.getTip()
	if block.NumberU64() <= tip {
		log.Error(m.logInfo, "block's height small than tipHeight after commit blockNumber ,no need to seal", block.NumberU64(), "tip", m.getTip())
		return
	}
	m.workCh <- workAdjusted{block, diff}
}

func (m *Miner) mainLoop() {

	for {
		select {
		case <-m.startCh:
			m.commit()

		case work := <-m.workCh:
			log.Info(m.logInfo, "ready to seal height", work.block.NumberU64())
			if err := m.engine.Seal(nil, work.block, work.adjustedDifficuty, m.resultCh, m.stopCh); err != nil {
				log.Error(m.logInfo, "Seal block to mine err", err)
				m.commit()
			}

		case rBlock := <-m.resultCh:
			log.Info(m.logInfo, "seal succ number", rBlock.NumberU64(), "hash", rBlock.Hash().String())
			if err := m.api.InsertMinedBlock(rBlock); err != nil {
				log.Error(m.logInfo, "add minered block err block hash", rBlock.Hash().Hex(), "err", err)
				time.Sleep(time.Duration(3) * time.Second)
				m.commit()
			}

		case <-m.exitCh:
			return
		}
	}
}

func (m *Miner) Stop() {
	m.mu.Lock()
	defer m.mu.Unlock()
	m.isMining = false
	close(m.exitCh)
}

// TODO when p2p is syncing block how to stop miner.
func (m *Miner) SetMining(mining bool) {
	m.mu.Lock()
	m.isMining = mining
	m.mu.Unlock()
	if mining {
		m.startCh <- struct{}{}
	}
}

func (m *Miner) GetWork() (*consensus.MiningWork, error) {
	if !m.IsMining() {
		return nil, fmt.Errorf("Should only be used for remote miner ")
	}
	work, err := m.engine.GetWork()
	if err == nil {
		return work, nil
	}
	if err == consensus.ErrNoMiningWork {
		m.startCh <- struct{}{}
		time.Sleep(2)
	}
	return m.engine.GetWork()
}

func (m *Miner) SubmitWork(nonce uint64, hash, digest common.Hash) bool {
	if !m.IsMining() || m.api.IsSyncIng() {
		return false
	}
	return m.engine.SubmitWork(nonce, hash, digest)
}

func (m *Miner) HandleNewTip() {
	log.Info(m.logInfo, "handle new tip: height", m.getTip())
	m.commit()
}

func (m *Miner) IsMining() bool {
	m.mu.RLock()
	defer m.mu.RUnlock()
	return m.isMining
}<|MERGE_RESOLUTION|>--- conflicted
+++ resolved
@@ -36,19 +36,13 @@
 	exitCh    chan struct{}
 	mu        sync.RWMutex
 	timestamp *time.Time
-<<<<<<< HEAD
 	isMining  bool
-=======
-	isMining  uint32
-	tipHeight uint64
->>>>>>> 32e34884
 	stopCh    chan struct{}
 	logInfo   string
 }
 
 func New(ctx *service.ServiceContext, api MinerAPI, engine consensus.Engine) *Miner {
 	miner := &Miner{
-<<<<<<< HEAD
 		api:       api,
 		engine:    engine,
 		timestamp: &ctx.Timestamp,
@@ -58,18 +52,6 @@
 		exitCh:    make(chan struct{}),
 		stopCh:    make(chan struct{}),
 		logInfo:   "miner",
-=======
-		api:           api,
-		engine:        engine,
-		minerInterval: time.Duration(interval) * time.Second,
-		timestamp:     &ctx.Timestamp,
-		resultCh:      make(chan types.IBlock, 1),
-		workCh:        make(chan workAdjusted, 1),
-		startCh:       make(chan struct{}, 1),
-		exitCh:        make(chan struct{}),
-		stopCh:        make(chan struct{}),
-		logInfo:       "miner",
->>>>>>> 32e34884
 	}
 	miner.engine.SetThreads(1)
 	go miner.mainLoop()
