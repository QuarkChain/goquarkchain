--- conflicted
+++ resolved
@@ -72,11 +72,7 @@
 }
 
 func (m *Miner) allowMining() bool {
-<<<<<<< HEAD
 	if !m.IsMining() ||
-=======
-	if !m.IsMining() || m.api.IsSyncing() ||
->>>>>>> 6325fb82
 		time.Now().Sub(*m.timestamp).Seconds() > deadtime {
 		return false
 	}
@@ -85,7 +81,7 @@
 
 func (m *Miner) commit(addr *account.Address) {
 	// don't allow to mine
-	if m.api.IsSyncIng() {
+	if m.api.IsSyncing() {
 		time.Sleep(500 * time.Millisecond)
 		m.startCh <- struct{}{}
 		return
