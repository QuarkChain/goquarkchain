package sync

import (
	"fmt"
	"math/big"

	"golang.org/x/sync/errgroup"

	"github.com/QuarkChain/goquarkchain/cluster/rpc"
	"github.com/QuarkChain/goquarkchain/core/types"
	"github.com/ethereum/go-ethereum/common"
)

type rootSyncerPeer interface {
	GetRootBlockHeaderList(hash common.Hash, amount uint32, reverse bool) ([]*types.RootBlockHeader, error)
	GetRootBlockList(hashes []common.Hash) ([]*types.RootBlock, error)
	PeerID() string
}

// All of the sync tasks to are to catch up with the root chain from peers.
type rootChainTask struct {
	task
	peer rootSyncerPeer
}

// NewRootChainTask returns a sync task for root chain.
func NewRootChainTask(
	p rootSyncerPeer,
	header *types.RootBlockHeader,
	statusChan chan *rpc.ShardStatus,
	getShardConnFunc func(fullShardId uint32) []rpc.ShardConnForP2P,
) Task {
	return &rootChainTask{
		task: task{
			header:           header,
			name:             "root",
			maxSyncStaleness: 22500,
			getHeaders: func(hash common.Hash, limit uint32) (ret []types.IHeader, err error) {
				rheaders, err := p.GetRootBlockHeaderList(hash, limit, true)
				if err != nil {
					return nil, err
				}
				for _, rh := range rheaders {
					ret = append(ret, rh)
				}
				return ret, nil
			},
			getBlocks: func(hashes []common.Hash) (ret []types.IBlock, err error) {
				rblocks, err := p.GetRootBlockList(hashes)
				if err != nil {
					return nil, err
				}
				for _, rb := range rblocks {
					ret = append(ret, rb)
				}
				return ret, nil
			},
			syncBlock: func(block types.IBlock, bc blockchain) error {
				rb := block.(*types.RootBlock)
				rbc := bc.(rootblockchain)
				return syncMinorBlocks(p.PeerID(), rbc, rb, statusChan, getShardConnFunc)
			},
			needSkip: func(header types.IHeader, b blockchain) bool {
				if header.GetTotalDifficulty().Cmp(b.CurrentHeader().GetTotalDifficulty()) <= 0 {
					return true
				}
				return false
			},
<<<<<<< HEAD
=======
			getSizeLimit: func() (uint64, uint64) {
				return RootBlockHeaderListLimit, RootBlockBatchSize
			},
>>>>>>> 6491c4d9
		},
		peer: p,
	}
}

func (r *rootChainTask) Priority() *big.Int {
	return r.task.header.GetTotalDifficulty()
}

func (r *rootChainTask) PeerID() string {
	return r.peer.PeerID()
}

func syncMinorBlocks(
	peerID string,
	rbc rootblockchain,
	rootBlock *types.RootBlock,
	statusChan chan *rpc.ShardStatus,
	getShardConnFunc func(fullShardId uint32) []rpc.ShardConnForP2P,
) error {
	downloadMap := make(map[uint32][]common.Hash)
	for _, header := range rootBlock.MinorBlockHeaders() {
		hash := header.Hash()
		downloadMap[header.Branch.Value] = append(downloadMap[header.Branch.Value], hash)
	}

	var g errgroup.Group
	for branch, hashes := range downloadMap {
		b, hashList := branch, hashes
		conns := getShardConnFunc(b)
		if len(conns) == 0 {
			return fmt.Errorf("shard connection for branch %d is missing", b)
		}
		// TODO Support to multiple connections
		g.Go(func() error {
			status, err := conns[0].AddBlockListForSync(&rpc.AddBlockListForSyncRequest{Branch: b, PeerId: peerID, MinorBlockHashList: hashList})
			if err == nil {
				statusChan <- status
			}
			return err
		})
	}
	err := g.Wait()
	if err != nil {
		return err
	}

	for _, hashes := range downloadMap {
		for _, hash := range hashes {
			rbc.AddValidatedMinorBlockHeader(hash)
		}
	}
	return nil
}<|MERGE_RESOLUTION|>--- conflicted
+++ resolved
@@ -66,12 +66,9 @@
 				}
 				return false
 			},
-<<<<<<< HEAD
-=======
 			getSizeLimit: func() (uint64, uint64) {
 				return RootBlockHeaderListLimit, RootBlockBatchSize
 			},
->>>>>>> 6491c4d9
 		},
 		peer: p,
 	}
