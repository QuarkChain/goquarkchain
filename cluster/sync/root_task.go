package sync

import (
	"fmt"
	"math/big"

	"golang.org/x/sync/errgroup"

	"github.com/QuarkChain/goquarkchain/cluster/rpc"
	"github.com/QuarkChain/goquarkchain/core/types"
	"github.com/ethereum/go-ethereum/common"
)

type rootSyncerPeer interface {
	GetRootBlockHeaderList(hash common.Hash, amount uint32, reverse bool) ([]*types.RootBlockHeader, error)
	GetRootBlockList(hashes []common.Hash) ([]*types.RootBlock, error)
	PeerID() string
}

// All of the sync tasks to are to catch up with the root chain from peers.
type rootChainTask struct {
	task
	peer rootSyncerPeer
}

// NewRootChainTask returns a sync task for root chain.
func NewRootChainTask(
	p rootSyncerPeer,
	header *types.RootBlockHeader,
	statusChan chan *rpc.ShardStatus,
	getShardConnFunc func(fullShardId uint32) []rpc.ShardConnForP2P,
) Task {
	return &rootChainTask{
		task: task{
			header:           header,
			name:             "root",
			maxSyncStaleness: 22500,
			getHeaders: func(hash common.Hash, limit uint32) (ret []types.IHeader, err error) {
				rheaders, err := p.GetRootBlockHeaderList(hash, limit, true)
				if err != nil {
					return nil, err
				}
				for _, rh := range rheaders {
					ret = append(ret, rh)
				}
				return ret, nil
			},
			getBlocks: func(hashes []common.Hash) (ret []types.IBlock, err error) {
				rblocks, err := p.GetRootBlockList(hashes)
				if err != nil {
					return nil, err
				}
				for _, rb := range rblocks {
					ret = append(ret, rb)
				}
				return ret, nil
			},
			syncBlock: func(block types.IBlock, bc blockchain) error {
				rb := block.(*types.RootBlock)
				rbc := bc.(rootblockchain)
				return syncMinorBlocks(p.PeerID(), rbc, rb, statusChan, getShardConnFunc)
			},
<<<<<<< HEAD
			needSkip: func(header types.IHeader, b blockchain) bool {
				if header.GetTotalDifficulty().Cmp(b.CurrentHeader().GetTotalDifficulty()) <= 0 {
					return true
				}
				return false
=======
			getSizeLimit: func() (u uint64, u2 uint64) {
				return RootBlockBatchSize, RootBlockHeaderListLimit
>>>>>>> 7d965efb
			},
		},
		peer: p,
	}
}

func (r *rootChainTask) Priority() *big.Int {
	return r.task.header.GetTotalDifficulty()
}

func (r *rootChainTask) PeerID() string {
	return r.peer.PeerID()
}

func syncMinorBlocks(
	peerID string,
	rbc rootblockchain,
	rootBlock *types.RootBlock,
	statusChan chan *rpc.ShardStatus,
	getShardConnFunc func(fullShardId uint32) []rpc.ShardConnForP2P,
) error {
	downloadMap := make(map[uint32][]common.Hash)
	for _, header := range rootBlock.MinorBlockHeaders() {
		hash := header.Hash()
		if !rbc.IsMinorBlockValidated(hash) {
			downloadMap[header.Branch.Value] = append(downloadMap[header.Branch.Value], hash)
		}
	}

	var g errgroup.Group
	for branch, hashes := range downloadMap {
		b, hashList := branch, hashes
		conns := getShardConnFunc(b)
		if len(conns) == 0 {
			return fmt.Errorf("shard connection for branch %d is missing", b)
		}
		// TODO Support to multiple connections
		g.Go(func() error {
			status, err := conns[0].AddBlockListForSync(&rpc.AddBlockListForSyncRequest{Branch: b, PeerId: peerID, MinorBlockHashList: hashList})
			if err == nil {
				statusChan <- status
			}
			return err
		})
	}
	err := g.Wait()
	if err != nil {
		return err
	}

	for _, hashes := range downloadMap {
		for _, hash := range hashes {
			rbc.AddValidatedMinorBlockHeader(hash)
		}
	}
	return nil
}<|MERGE_RESOLUTION|>--- conflicted
+++ resolved
@@ -60,17 +60,16 @@
 				rbc := bc.(rootblockchain)
 				return syncMinorBlocks(p.PeerID(), rbc, rb, statusChan, getShardConnFunc)
 			},
-<<<<<<< HEAD
 			needSkip: func(header types.IHeader, b blockchain) bool {
 				if header.GetTotalDifficulty().Cmp(b.CurrentHeader().GetTotalDifficulty()) <= 0 {
 					return true
 				}
 				return false
-=======
-			getSizeLimit: func() (u uint64, u2 uint64) {
+			},
+						getSizeLimit: func() (u uint64, u2 uint64) {
 				return RootBlockBatchSize, RootBlockHeaderListLimit
->>>>>>> 7d965efb
 			},
+
 		},
 		peer: p,
 	}
