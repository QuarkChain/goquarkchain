package sync

import (
	"errors"
<<<<<<< HEAD
	"strings"
	"time"

	"github.com/QuarkChain/goquarkchain/core/types"
	"github.com/ethereum/go-ethereum/common"
	"github.com/ethereum/go-ethereum/log"
=======
	"fmt"
	"github.com/QuarkChain/goquarkchain/cluster/rpc"
	"github.com/QuarkChain/goquarkchain/core/types"
	"github.com/ethereum/go-ethereum/common"
	"github.com/ethereum/go-ethereum/log"
	"golang.org/x/sync/errgroup"
	"strings"
	"time"
)

const (
	// Number of root block headers to download from peers.
	headerDownloadSize = 500
	// Number root blocks to download from peers.
	blockDownloadSize = 100
)

var (
	// TODO: should use config.
	maxSyncStaleness = 22500
>>>>>>> 7049ddf5
)

// Task represents a synchronization task for the synchronizer.
type Task interface {
	Run(blockchain) error
	Peer() peer
	Priority() uint
}

<<<<<<< HEAD
type task struct {
	header     types.IHeader
	peer       peer
	name       string
	getHeaders func(common.Hash, uint32) ([]types.IHeader, error)
	getBlocks  func([]common.Hash) ([]types.IBlock, error)
	syncBlock  func(types.IBlock) error
=======
type SyncConn interface {
}

// All of the sync tasks to are to catch up with the root chain from peers.
type rootChainTask struct {
	peer
	header           *types.RootBlockHeader
	statsChan        chan *rpc.ShardStatus
	getShardConnFunc func(fullShardId uint32) []rpc.ShardConnForP2P
}

func NewRootChainTask(p peer, header *types.RootBlockHeader, statusChan chan *rpc.ShardStatus, getShardConnFunc func(fullShardId uint32) []rpc.ShardConnForP2P) Task {
	return &rootChainTask{peer: p, header: header, statsChan: statusChan, getShardConnFunc: getShardConnFunc}
>>>>>>> 7049ddf5
}

// Run will execute the synchronization task.
func (t *task) Run(bc blockchain) error {
	if bc.HasBlock(t.header.Hash()) {
		return nil
	}

	logger := log.New("synctask", t.name, "start", t.header.NumberU64())
	headerTip := bc.CurrentHeader()
	tipHeight := headerTip.NumberU64()

	// Prepare for downloading.
	chain := []common.Hash{t.header.Hash()}
	lastHeader := t.header
	for !bc.HasBlock(lastHeader.GetParentHash()) {
		height, hash := lastHeader.NumberU64(), lastHeader.Hash()
		if tipHeight > height && tipHeight-height > uint64(maxSyncStaleness) {
			logger.Warn("Abort synching due to forking at super old block", "currentHeight", tipHeight, "oldHeight", height)
			return nil
		}

		logger.Info("Downloading block header list", "height", height, "hash", hash)
		// Order should be descending. Download size is min(500, h-tip) if h > tip.
		downloadSz := uint32(headerDownloadSize)
		receivedHeaders, err := t.getHeaders(lastHeader.GetParentHash(), downloadSz)
		if err != nil {
			return err
		}
		err = t.validateHeaderList(bc, receivedHeaders)
		if err != nil {
			return err
		}
		for _, h := range receivedHeaders {
			if bc.HasBlock(h.Hash()) {
				break
			}
			chain = append(chain, h.Hash())
			lastHeader = h
		}
	}

	logger.Info("Downloading blocks", "length", len(chain), "from", lastHeader.NumberU64(), "to", t.header.NumberU64())

	// Download blocks from lower to higher.
	i := len(chain)
	for i > 0 {
		// Exclusive.
		start, end := i-blockDownloadSize, i
		if start < 0 {
			start = 0
		}
		headersForDownload := chain[start:end]
		blocks, err := t.getBlocks(headersForDownload)
		if err != nil {
			return err
		}
		if len(blocks) != end-start {
			errMsg := "Bad peer missing blocks for given headers"
			logger.Error(errMsg)
			return errors.New(strings.ToLower(errMsg))
		}

		// Again, `blocks` should also be descending.
		// TODO: validate block order.
		rbc := bc.(rootblockchain)
		for j := len(blocks) - 1; j >= 0; j-- {
			b := blocks[j]
			h := b.IHeader()
			logger.Info("Syncing block starts", "height", h.NumberU64(), "hash", h.Hash())
			// Simple profiling.
			ts := time.Now()
<<<<<<< HEAD
			if t.syncBlock != nil {
				if err := t.syncBlock(b); err != nil {
					return err
				}
=======
			if err := syncMinorBlocks(peer.PeerId(), rbc, b, r.statsChan, r.getShardConnFunc); err != nil {
				return err
>>>>>>> 7049ddf5
			}
			// TODO: may optimize by batch and insert once?
			if _, err := bc.InsertChain([]types.IBlock{b}); err != nil {
				return err
			}
			elapsed := time.Now().Sub(ts).Seconds()
			logger.Info("Syncing block finishes", "height", h.NumberU64(), "hash", h.Hash(), "elapsed", elapsed)
		}

		i = start
	}

	return nil
}

<<<<<<< HEAD
func (t *task) Peer() peer {
	return t.peer
=======
func (r *rootChainTask) Priority() uint {
	return uint(r.header.Number)
}

func (r *rootChainTask) Peer() peer {
	return r.peer
>>>>>>> 7049ddf5
}

func (t *task) validateHeaderList(bc blockchain, headers []types.IHeader) error {
	var prev types.IHeader
	for _, h := range headers {
		if prev != nil {
			if h.NumberU64()+1 != prev.NumberU64() {
				return errors.New("should have descending order with step 1")
			}
			if prev.GetParentHash() != h.Hash() {
				return errors.New("should have blocks correctly linked")
			}
		}
		if err := bc.Validator().ValidateHeader(h); err != nil {
			return err
		}
		prev = h
	}
	return nil
<<<<<<< HEAD
=======
}

func syncMinorBlocks(peerID string, rbc rootblockchain, rootBlock *types.RootBlock, statsChan chan *rpc.ShardStatus, getShardConnFunc func(fullShardId uint32) []rpc.ShardConnForP2P) error {
	if rootBlock == nil {
		panic("rootblock should not be nil")
	}
	downloadMap := make(map[uint32][]common.Hash)
	for _, header := range rootBlock.MinorBlockHeaders() {
		hash := header.Hash()
		if !rbc.IsMinorBlockValidated(hash) {
			downloadMap[header.Branch.Value] = append(downloadMap[header.Branch.Value], hash)
		}
	}

	var g errgroup.Group
	for branch, hashes := range downloadMap {
		b, hashList := branch, hashes
		conns := getShardConnFunc(b)
		if len(conns) == 0 {
			return fmt.Errorf("shard connection for branch %d is missing", b)
		}
		// TODO Support to multiple connections
		g.Go(func() error {
			stats, err := conns[0].AddBlockListForSync(&rpc.AddBlockListForSyncRequest{Branch: b, PeerId: peerID, MinorBlockHashList: hashList})
			if err == nil {
				statsChan <- stats
			}
			return err
		})
	}
	err := g.Wait()
	if err != nil {
		return err
	}

	for _, hashes := range downloadMap {
		for _, hash := range hashes {
			rbc.AddValidatedMinorBlockHeader(hash)
		}
	}
	return nil
>>>>>>> 7049ddf5
}<|MERGE_RESOLUTION|>--- conflicted
+++ resolved
@@ -2,35 +2,13 @@
 
 import (
 	"errors"
-<<<<<<< HEAD
 	"strings"
 	"time"
 
-	"github.com/QuarkChain/goquarkchain/core/types"
 	"github.com/ethereum/go-ethereum/common"
 	"github.com/ethereum/go-ethereum/log"
-=======
-	"fmt"
-	"github.com/QuarkChain/goquarkchain/cluster/rpc"
+
 	"github.com/QuarkChain/goquarkchain/core/types"
-	"github.com/ethereum/go-ethereum/common"
-	"github.com/ethereum/go-ethereum/log"
-	"golang.org/x/sync/errgroup"
-	"strings"
-	"time"
-)
-
-const (
-	// Number of root block headers to download from peers.
-	headerDownloadSize = 500
-	// Number root blocks to download from peers.
-	blockDownloadSize = 100
-)
-
-var (
-	// TODO: should use config.
-	maxSyncStaleness = 22500
->>>>>>> 7049ddf5
 )
 
 // Task represents a synchronization task for the synchronizer.
@@ -40,29 +18,16 @@
 	Priority() uint
 }
 
-<<<<<<< HEAD
 type task struct {
 	header     types.IHeader
 	peer       peer
 	name       string
 	getHeaders func(common.Hash, uint32) ([]types.IHeader, error)
 	getBlocks  func([]common.Hash) ([]types.IBlock, error)
-	syncBlock  func(types.IBlock) error
-=======
-type SyncConn interface {
+	syncBlock  func(types.IBlock, blockchain) error
 }
 
-// All of the sync tasks to are to catch up with the root chain from peers.
-type rootChainTask struct {
-	peer
-	header           *types.RootBlockHeader
-	statsChan        chan *rpc.ShardStatus
-	getShardConnFunc func(fullShardId uint32) []rpc.ShardConnForP2P
-}
-
-func NewRootChainTask(p peer, header *types.RootBlockHeader, statusChan chan *rpc.ShardStatus, getShardConnFunc func(fullShardId uint32) []rpc.ShardConnForP2P) Task {
-	return &rootChainTask{peer: p, header: header, statsChan: statusChan, getShardConnFunc: getShardConnFunc}
->>>>>>> 7049ddf5
+type SyncConn interface {
 }
 
 // Run will execute the synchronization task.
@@ -128,22 +93,19 @@
 
 		// Again, `blocks` should also be descending.
 		// TODO: validate block order.
-		rbc := bc.(rootblockchain)
+		// rbc := bc.(rootblockchain)
 		for j := len(blocks) - 1; j >= 0; j-- {
 			b := blocks[j]
 			h := b.IHeader()
 			logger.Info("Syncing block starts", "height", h.NumberU64(), "hash", h.Hash())
 			// Simple profiling.
 			ts := time.Now()
-<<<<<<< HEAD
 			if t.syncBlock != nil {
-				if err := t.syncBlock(b); err != nil {
+				if err := t.syncBlock(b, bc); err != nil {
 					return err
 				}
-=======
-			if err := syncMinorBlocks(peer.PeerId(), rbc, b, r.statsChan, r.getShardConnFunc); err != nil {
-				return err
->>>>>>> 7049ddf5
+				// if err := syncMinorBlocks(peer.PeerId(), rbc, b, r.statsChan, r.getShardConnFunc); err != nil {
+				// return err
 			}
 			// TODO: may optimize by batch and insert once?
 			if _, err := bc.InsertChain([]types.IBlock{b}); err != nil {
@@ -159,17 +121,8 @@
 	return nil
 }
 
-<<<<<<< HEAD
 func (t *task) Peer() peer {
 	return t.peer
-=======
-func (r *rootChainTask) Priority() uint {
-	return uint(r.header.Number)
-}
-
-func (r *rootChainTask) Peer() peer {
-	return r.peer
->>>>>>> 7049ddf5
 }
 
 func (t *task) validateHeaderList(bc blockchain, headers []types.IHeader) error {
@@ -189,48 +142,4 @@
 		prev = h
 	}
 	return nil
-<<<<<<< HEAD
-=======
-}
-
-func syncMinorBlocks(peerID string, rbc rootblockchain, rootBlock *types.RootBlock, statsChan chan *rpc.ShardStatus, getShardConnFunc func(fullShardId uint32) []rpc.ShardConnForP2P) error {
-	if rootBlock == nil {
-		panic("rootblock should not be nil")
-	}
-	downloadMap := make(map[uint32][]common.Hash)
-	for _, header := range rootBlock.MinorBlockHeaders() {
-		hash := header.Hash()
-		if !rbc.IsMinorBlockValidated(hash) {
-			downloadMap[header.Branch.Value] = append(downloadMap[header.Branch.Value], hash)
-		}
-	}
-
-	var g errgroup.Group
-	for branch, hashes := range downloadMap {
-		b, hashList := branch, hashes
-		conns := getShardConnFunc(b)
-		if len(conns) == 0 {
-			return fmt.Errorf("shard connection for branch %d is missing", b)
-		}
-		// TODO Support to multiple connections
-		g.Go(func() error {
-			stats, err := conns[0].AddBlockListForSync(&rpc.AddBlockListForSyncRequest{Branch: b, PeerId: peerID, MinorBlockHashList: hashList})
-			if err == nil {
-				statsChan <- stats
-			}
-			return err
-		})
-	}
-	err := g.Wait()
-	if err != nil {
-		return err
-	}
-
-	for _, hashes := range downloadMap {
-		for _, hash := range hashes {
-			rbc.AddValidatedMinorBlockHeader(hash)
-		}
-	}
-	return nil
->>>>>>> 7049ddf5
 }