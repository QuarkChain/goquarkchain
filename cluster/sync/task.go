--- conflicted
+++ resolved
@@ -20,7 +20,7 @@
 
 // Task represents a synchronization task for the synchronizer.
 type Task interface {
-	SetSendFunc(Send func(value interface{}) (nsent int))
+	SetSendFunc(func(value interface{}) int)
 	Run(blockchain) error
 	Priority() *big.Int
 	PeerID() string
@@ -104,28 +104,24 @@
 
 			counter := 0
 			for _, blk := range blocks {
-				log.Error("scf","scf",blk.NumberU64(),"hash",blk.Hash().String())
+				log.Error("scf", "scf", blk.NumberU64(), "hash", blk.Hash().String())
 				if t.syncBlock != nil {
-					log.Error("scf-","sync","start")
+					log.Error("scf-", "sync", "start")
 					if err := t.syncBlock(bc, blk); err != nil {
 						return err
 					}
-					log.Error("scf-","sync","end")
+					log.Error("scf-", "sync", "end")
 				}
-				log.Error("add_block","add","start")
+				log.Error("add_block", "add", "start")
 				if err := bc.AddBlock(blk); err != nil {
 					return err
 				}
-<<<<<<< HEAD
 
 				counter++
 				if counter%100 == 0 {
 					t.sendSync(true, blk.NumberU64(), blocks[len(blocks)-1].NumberU64())
 				}
 
-=======
-				log.Error("add_block","add","end")
->>>>>>> b89c421b
 				ancestor = blk.IHeader()
 			}
 		}
@@ -143,10 +139,10 @@
 	}
 }
 
-func (t *task) sendSync(typ bool, curr, best uint64) {
+func (t *task) sendSync(syncing bool, curr, best uint64) {
 	if t.send != nil {
 		t.send(&SyncingResult{
-			Syncing: typ,
+			Syncing: syncing,
 			Status: syncProgress{
 				CurrentBlock: curr,
 				HighestBlock: best,
