package sync

import (
	"errors"
	"fmt"
	"github.com/QuarkChain/goquarkchain/p2p"
	"reflect"
	"sort"
	"testing"

	"github.com/QuarkChain/goquarkchain/account"
	"github.com/QuarkChain/goquarkchain/cluster/config"
	"github.com/QuarkChain/goquarkchain/cluster/rpc"
	qcom "github.com/QuarkChain/goquarkchain/common"
	"github.com/QuarkChain/goquarkchain/consensus"
	"github.com/QuarkChain/goquarkchain/core"
	"github.com/QuarkChain/goquarkchain/core/state"
	"github.com/QuarkChain/goquarkchain/core/types"
	"github.com/QuarkChain/goquarkchain/mocks/mock_master"
	"github.com/ethereum/go-ethereum/common"
	"github.com/ethereum/go-ethereum/ethdb"
	"github.com/golang/mock/gomock"
	"github.com/stretchr/testify/assert"
)

var (
	qkcconfig = config.NewQuarkChainConfig()
	genesis   = core.NewGenesis(qkcconfig)
	engine    = new(consensus.FakeEngine)
)

type mockpeer struct {
	name                string
	downloadHeaderError error
	downloadBlockError  error
	retRHeaders         []*types.RootBlockHeader  // Order: descending.
	retRBlocks          []*types.RootBlock        // Order: descending.
	retMHeaders         []*types.MinorBlockHeader // Order: descending.
	retMBlocks          []*types.MinorBlock       // Order: descending.
}

func (p *mockpeer) GetRootBlockHeaderList(request *rpc.GetRootBlockHeaderListRequest) (*p2p.GetRootBlockHeaderListResponse, error) {
	if p.downloadHeaderError != nil {
		return nil, p.downloadHeaderError
	}
	if request.Limit <= 0 || request.Limit > 2*RootBlockHeaderListLimit {
		return nil, errors.New("Bad limit ")
	}
	if request.Direction != qcom.DirectionToGenesis && request.Direction != qcom.DirectionToTip {
		return nil, errors.New("Bad direction ")
	}

	if request.Hash == (common.Hash{}) && request.Height == nil {
		return nil, errors.New("Bad params root block hash and height ")
	}

	// May return a subset.
	sign := 0
	rBHeaders := make([]*types.RootBlockHeader, 0, request.Limit)
	for i, hd := range p.retRHeaders {
		if hd.Hash() == request.Hash || hd.Number == *request.Height {
			sign = i
			break
		}
	}

	direction := int(request.Skip + 1)
	if request.Direction == qcom.DirectionToGenesis {
		direction = 0 - direction
	}

	for ; sign >= 0 && sign < len(p.retRHeaders) && len(rBHeaders) < cap(rBHeaders); sign += direction {
		rBHeaders = append(rBHeaders, p.retRHeaders[sign])
	}

	// make root block headers be ordered
	sort.Slice(rBHeaders, func(i, j int) bool {
		return rBHeaders[i].Number < rBHeaders[j].Number
	})

	return &p2p.GetRootBlockHeaderListResponse{
		RootTip:         p.retRHeaders[len(p.retRHeaders)-1],
		BlockHeaderList: rBHeaders,
	}, nil
}

func (p *mockpeer) GetRootBlockList(hashes []common.Hash) ([]*types.RootBlock, error) {
	rBlocks := make([]*types.RootBlock, 0, len(hashes))
	sign := 0
	for _, rhash := range hashes {
		for ; sign < len(p.retRBlocks); sign++ {
			if rhash == p.retRBlocks[sign].Hash() {
				rBlocks = append(rBlocks, p.retRBlocks[sign])
				break
			}
		}
	}
	return rBlocks, nil
}

func (p *mockpeer) PeerID() string {
	return p.name
}

func (p *mockpeer) GetRootBlockHeaderListWithSkip(tp uint8, data common.Hash, limit, skip uint32,
	direction uint8) (*p2p.GetRootBlockHeaderListResponse, error) {
	return &p2p.GetRootBlockHeaderListResponse{}, nil
}

func (p *mockpeer) RootHead() *types.RootBlockHeader {
	return p.retRHeaders[len(p.retRHeaders)-1]
}

// Only one of `rbc` or `mbc` should be initialized.
type mockblockchain struct {
	rbc       *core.RootBlockChain
	mbc       *core.MinorBlockChain
	validator core.Validator
}

func (bc *mockblockchain) HasBlock(hash common.Hash) bool {
	if bc.rbc != nil {
		header := bc.rbc.GetHeader(hash)
		return !(header == nil || reflect.ValueOf(header).IsNil())
	}
	header := bc.mbc.GetHeader(hash)
	return !(header == nil || reflect.ValueOf(header).IsNil())

}

func (bc *mockblockchain) AddBlock(block types.IBlock) error {
	if bc.rbc != nil {
		_, err := bc.rbc.InsertChain([]types.IBlock{block})
		return err
	}
	_, err := bc.mbc.InsertChain([]types.IBlock{block}, nil)
	return err
}

func (bc *mockblockchain) CurrentHeader() types.IHeader {
	if bc.rbc != nil {
		return bc.rbc.CurrentHeader()
	}
	return bc.mbc.CurrentHeader()
}

func (bc *mockblockchain) Validator() core.Validator {
	return bc.validator
}

func (bc *mockblockchain) AddValidatedMinorBlockHeader(hash common.Hash, coinbaseToken *types.TokenBalances) {
	bc.rbc.AddValidatedMinorBlockHeader(hash, coinbaseToken)
}

func (bc *mockblockchain) IsMinorBlockValidated(hash common.Hash) bool {
	return bc.rbc.IsMinorBlockValidated(hash)
}

type mockvalidator struct {
	err error
}

func (v *mockvalidator) ValidateHeader(types.IHeader) error {
	return v.err
}
func (v *mockvalidator) ValidateState(block, parent types.IBlock, state *state.StateDB, receipts types.Receipts, usedGas uint64) error {
	return v.err
}

func (v *mockvalidator) ValidateBlock(types.IBlock) error {
	return v.err
}
func (v *mockvalidator) ValidateSeal(mHeader types.IHeader) error {
	return v.err
}

func newRootBlockChain(sz int) blockchain {
	qkcconfig.SkipRootCoinbaseCheck = true
	db := ethdb.NewMemDatabase()
	genesisBlock := genesis.MustCommitRootBlock(db)
	blockchain, err := core.NewRootBlockChain(db, qkcconfig, engine, nil)
	if err != nil {
		panic(fmt.Sprintf("failed to generate root blockchain: %v", err))
	}
	rootBlocks := core.GenerateRootBlockChain(genesisBlock, engine, sz, nil)
	var blocks []types.IBlock
	for _, rb := range rootBlocks {
		blocks = append(blocks, rb)
	}

	_, err = blockchain.InsertChain(blocks)
	if err != nil {
		panic(fmt.Sprintf("failed to insert headers: %v", err))
	}
	return &mockblockchain{rbc: blockchain}
}

func TestRootChainTaskEmpty(t *testing.T) {
	p := &mockpeer{name: "chunfeng"}
	bc := newRootBlockChain(5)
	var rt = NewRootChainTask(p, bc.CurrentHeader().(*types.RootBlockHeader), &RootBlockSychronizerStats{}, nil, nil)
	// No error if already have the target block.
	err := rt.Run(bc)
	assert.NoError(t, err)
}

func TestRootChainTaskBigerThanLimit(t *testing.T) {
	p := &mockpeer{name: "chunfeng"}
	bc := newRootBlockChain(5)
	v := &mockvalidator{}
	bc.(*mockblockchain).validator = v
	rbc := bc.(*mockblockchain).rbc

	p.retRBlocks, p.retRHeaders = makeRootChains(rbc.GetBlockByNumber(0).(*types.RootBlock), 1000, false)

	var stats = &RootBlockSychronizerStats{}
	var rt = NewRootChainTask(p, p.retRHeaders[800], stats, nil, nil)

	err := rt.Run(bc)
	assert.NoError(t, err)
	assert.Equal(t, bc.CurrentHeader().NumberU64(), uint64(p.retRHeaders[len(p.retRHeaders)-1].Number))
}

func TestSyncMinorBlocks(t *testing.T) {
	bc := newRootBlockChain(5)
	rbc := bc.(*mockblockchain).rbc
	statusChan := make(chan *rpc.ShardStatus, 2)
	index := 0
	// Prepare future blocks for downloading.
	var gen = func(i int, b *core.RootBlockGen) {
		for j := 0; j < 3; j++ {
			header := types.MinorBlockHeader{Coinbase: account.Address{Recipient: account.Recipient{byte(index)}}}
			index++
			b.Headers = append(b.Headers, &header)
		}
	}
	blocks := core.GenerateRootBlockChain(rbc.CurrentBlock(), engine, 2, gen)

	ctrl := gomock.NewController(t)
	defer ctrl.Finish()
	shardConns := getShardConnForP2P(1, ctrl)
	for _, block := range blocks {
		for _, header := range block.MinorBlockHeaders() {
			if rbc.IsMinorBlockValidated(header.Hash()) {
				t.Errorf("validated minor block hash in block %d is exist", block.NumberU64())
			}
		}

		AddBlockListForSyncFunc := func(request *rpc.AddBlockListForSyncRequest) (*rpc.ShardStatus, error) {
			for _, header := range block.MinorBlockHeaders() {
<<<<<<< HEAD
				rbc.AddValidatedMinorBlockHeader(header.Hash())
=======
				rbc.AddValidatedMinorBlockHeader(header.Hash(), header.CoinbaseAmount)
>>>>>>> 9ddb577d
			}
			return &rpc.ShardStatus{
				Branch:             account.Branch{Value: 0},
				Height:             block.NumberU64(),
				Difficulty:         block.Difficulty(),
				CoinbaseAddress:    block.Coinbase(),
				Timestamp:          block.Time(),
				TotalTxCount:       0,
				TxCount60s:         0,
				PendingTxCount:     0,
				BlockCount60s:      2,
				StaleBlockCount60s: 2,
				LastBlockTime:      block.Time(),
			}, nil
		}

		for _, conn := range shardConns {
			conn.(*mock_master.MockShardConnForP2P).EXPECT().AddBlockListForSync(gomock.Any()).DoAndReturn(AddBlockListForSyncFunc).Times(1)
		}

<<<<<<< HEAD
		var rt = NewRootChainTask(&mockpeer{name: "chunfeng"}, nil, nil, statusChan, func(fullShardId uint32) []rpc.ShardConnForP2P {
			return shardConns
		})
		rTask := rt.(*rootChainTask)
		err := rTask.syncMinorBlocks(bc.(rootblockchain), block)
=======
		err := syncMinorBlocks("", bc.(rootblockchain), block, statusChan, func(fullShardId uint32) []rpc.ShardConnForP2P {
			return shardConns
		})
>>>>>>> 9ddb577d
		assert.NoError(t, err)

		select {
		case status := <-statusChan:
			if status.Branch.Value != 0 || status.Height != block.NumberU64() {
				t.Errorf("status result is wrong")
			}
		}

		for _, header := range block.MinorBlockHeaders() {
			if !rbc.IsMinorBlockValidated(header.Hash()) {
				t.Errorf("validated minor block hash in block %d is missing", block.NumberU64())
			}
		}
	}
}

func getShardConnForP2P(n int, ctrl *gomock.Controller) []rpc.ShardConnForP2P {
	shardConns := make([]rpc.ShardConnForP2P, 0, n)
	for i := 0; i < n; i++ {
		sc := mock_master.NewMockShardConnForP2P(ctrl)
		shardConns = append(shardConns, sc)
	}

	return shardConns
}

/*
 Test helpers.
*/

func makeRootChains(parent *types.RootBlock, height int, random bool) ([]*types.RootBlock, []*types.RootBlockHeader) {
	var gen func(i int, b *core.RootBlockGen)
	if random {
		gen = func(i int, b *core.RootBlockGen) {
			b.SetExtra([]byte{byte(i)})
		}
	}

	var (
		headerchain []*types.RootBlockHeader
		blockchain  []*types.RootBlock
	)
	blockchain = append(blockchain, parent)

	blockchain = append(blockchain, core.GenerateRootBlockChain(parent, engine, height, gen)...)
	for _, rb := range blockchain {
		headerchain = append(headerchain, rb.Header())
	}

	return blockchain, headerchain
}

func reverseRBlocks(ls []*types.RootBlock) []*types.RootBlock {
	ret := make([]*types.RootBlock, len(ls), len(ls))
	copy(ret, ls)
	for left, right := 0, len(ls)-1; left < right; left, right = left+1, right-1 {
		ret[left], ret[right] = ret[right], ret[left]
	}
	return ret
}

func reverseRHeaders(ls []*types.RootBlockHeader) []*types.RootBlockHeader {
	ret := make([]*types.RootBlockHeader, len(ls), len(ls))
	copy(ret, ls)
	for left, right := 0, len(ls)-1; left < right; left, right = left+1, right-1 {
		ret[left], ret[right] = ret[right], ret[left]
	}
	return ret
}<|MERGE_RESOLUTION|>--- conflicted
+++ resolved
@@ -248,11 +248,7 @@
 
 		AddBlockListForSyncFunc := func(request *rpc.AddBlockListForSyncRequest) (*rpc.ShardStatus, error) {
 			for _, header := range block.MinorBlockHeaders() {
-<<<<<<< HEAD
-				rbc.AddValidatedMinorBlockHeader(header.Hash())
-=======
 				rbc.AddValidatedMinorBlockHeader(header.Hash(), header.CoinbaseAmount)
->>>>>>> 9ddb577d
 			}
 			return &rpc.ShardStatus{
 				Branch:             account.Branch{Value: 0},
@@ -273,17 +269,11 @@
 			conn.(*mock_master.MockShardConnForP2P).EXPECT().AddBlockListForSync(gomock.Any()).DoAndReturn(AddBlockListForSyncFunc).Times(1)
 		}
 
-<<<<<<< HEAD
 		var rt = NewRootChainTask(&mockpeer{name: "chunfeng"}, nil, nil, statusChan, func(fullShardId uint32) []rpc.ShardConnForP2P {
 			return shardConns
 		})
 		rTask := rt.(*rootChainTask)
 		err := rTask.syncMinorBlocks(bc.(rootblockchain), block)
-=======
-		err := syncMinorBlocks("", bc.(rootblockchain), block, statusChan, func(fullShardId uint32) []rpc.ShardConnForP2P {
-			return shardConns
-		})
->>>>>>> 9ddb577d
 		assert.NoError(t, err)
 
 		select {
