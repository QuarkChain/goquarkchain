--- conflicted
+++ resolved
@@ -2,11 +2,8 @@
 
 import (
 	"errors"
-<<<<<<< HEAD
 	"fmt"
 	"github.com/QuarkChain/goquarkchain/p2p"
-=======
->>>>>>> 9ddb577d
 	"math/big"
 	"time"
 
@@ -19,15 +16,6 @@
 	"github.com/ethereum/go-ethereum/log"
 )
 
-<<<<<<< HEAD
-=======
-var (
-	directionToGenesis                   = uint8(0)
-	directionToTip                       = uint8(1)
-	ALLOWED_FUTURE_BLOCKS_TIME_BROADCAST = 15
-)
-
->>>>>>> 9ddb577d
 // Wrapper over master connection, used by synchronizer.
 type peer struct {
 	cm     ConnManager
