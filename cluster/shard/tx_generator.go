package shard

import (
	"crypto/ecdsa"
	"fmt"
	"math/big"
	"math/rand"
	"sync"
	"time"

	"github.com/QuarkChain/goquarkchain/account"
	"github.com/QuarkChain/goquarkchain/cluster/config"
	"github.com/QuarkChain/goquarkchain/cluster/rpc"
	qkcCommon "github.com/QuarkChain/goquarkchain/common"
	"github.com/QuarkChain/goquarkchain/core/types"
	"github.com/QuarkChain/goquarkchain/params"
	"github.com/ethereum/go-ethereum/common"
	"github.com/ethereum/go-ethereum/crypto"
	"github.com/ethereum/go-ethereum/log"
)

type TxGenerator struct {
	cfg             *config.QuarkChainConfig
	fullShardId     uint32
	accounts        []AccountWithPrivateKey
	once            sync.Once
	lenAccounts     int
	accountIndex    int
	turn            uint64
	sender          types.Signer
	fullShardIDList []uint32
}

type AccountWithPrivateKey struct {
	acc        *account.Account
	privateKey *ecdsa.PrivateKey
}

func getAccountWithPrivateKey(data []*account.Account) []AccountWithPrivateKey {
	accounts := make([]AccountWithPrivateKey, len(data))

	for index, v := range data {
		prvKey, err := crypto.HexToECDSA(v.PrivateKey())
		if err != nil {
			panic(err)
		}
		accounts[index] = AccountWithPrivateKey{
			acc:        v,
			privateKey: prvKey,
		}
	}
	return accounts
}

func NewTxGenerator(genesisDir string, fullShardId uint32, cfg *config.QuarkChainConfig) []*TxGenerator {
	tgs := make([]*TxGenerator, params.TPS_Num)
	accounts := getAccountWithPrivateKey(config.LoadtestAccounts(genesisDir))
	interval := len(accounts) / params.TPS_Num
	for index := 0; index < params.TPS_Num; index++ {
		tgs[index] = &TxGenerator{
			cfg:             cfg,
			fullShardId:     fullShardId,
			accounts:        accounts[index*interval : (index+1)*interval],
			once:            sync.Once{},
			lenAccounts:     interval,
			accountIndex:    0,
			turn:            0,
			sender:          types.NewEIP155Signer(cfg.NetworkID),
			fullShardIDList: make([]uint32, 0),
		}
		for _, v := range cfg.GetGenesisShardIds() {
			if v != fullShardId {
				tgs[index].fullShardIDList = append(tgs[index].fullShardIDList, v)
			}
		}

		log.Info("tx-generator", "index", index, "account len", len(tgs[index].accounts))
	}
	return tgs
}

func (t *TxGenerator) random(digit int) int {
	t.once.Do(func() {
		rand.Seed(time.Now().UnixNano())
	})
	return rand.Int() % digit
}

func (t *TxGenerator) sign(evmTx *types.EvmTransaction, key *ecdsa.PrivateKey) (*types.EvmTransaction, error) {
	return types.SignTx(evmTx, t.sender, key)
}

<<<<<<< HEAD
func (t *TxGenerator) Generate(genTxs rpc.GenTxRequest, addTxList func(txs []*types.Transaction, peerID string) error) error {
=======
func (t *TxGenerator) Generate(genTxs rpc.GenTxRequest, addTxList func(txs []*types.Transaction) error) error {
>>>>>>> 33f7103f
	ts := time.Now()
	tsa := time.Now()
	var (
		batchScale    = 4000
		txList        = make([]*types.Transaction, batchScale)
		numTx         = genTxs.NumTxPerShard
		xShardPercent = int(genTxs.XShardPercent)
		total         = uint32(0)
		index         = 0
	)
	// return err if accounts is empty.
	if t.accounts == nil {
		return fmt.Errorf("accounts is empty, can't create transactions")
	}
	if numTx == 0 {
		return fmt.Errorf("create txs operation, numTx is zero")
	}
	log.Info("Start Generating transactions", "tx count", numTx, "cross-shard tx count", xShardPercent)
	for t.accountIndex < t.lenAccounts {
		if total >= numTx {
			break
		}

		tx, err := t.createTransaction(t.accounts[t.accountIndex].privateKey, t.turn, xShardPercent, genTxs.Tx)
		if err != nil {
			continue
		}
		total++
		txList[index] = &types.Transaction{TxType: types.EvmTx, EvmTx: tx}
		index++

		if index >= batchScale {
			if err := addTxList(txList); err != nil {
				return err
			}
			log.Info("addTxList end", "total", total, "numTx", numTx, "durtion", time.Now().Sub(ts).Seconds())
			index = 0
			ts = time.Now()
			txList = make([]*types.Transaction, batchScale)
		}

		t.accountIndex++
		if t.accountIndex == t.lenAccounts {
			t.turn++
			t.accountIndex = 0
		}
	}

	if len(txList) != 0 {
		if err := addTxList(txList[:index]); err != nil {
			return err
		}
	}

	log.Info("Finish Generating transactions", "fullShardId", t.fullShardId, "tx count", total, "use seconds", time.Now().Sub(tsa))
	return nil
}

func (t *TxGenerator) createTransaction(prvKey *ecdsa.PrivateKey, nonce uint64,
	xShardPercent int, sampleTx *types.Transaction) (*types.EvmTransaction, error) {
	var (
		fromFullShardKey = t.fullShardId
		toFullShardKey   = fromFullShardKey
		recipient        = common.Address{}
	)
	if sampleTx.EvmTx.To() != nil {
		recipient = *sampleTx.EvmTx.To()
	} else {
		idx := t.random(t.lenAccounts)
		toAddr := t.accounts[idx].acc
		recipient = toAddr.Identity.GetRecipient()
	}

	if xShardPercent >= 0 && t.random(100) < xShardPercent {
		idx := uint32(t.random(len(t.fullShardIDList)))
		toFullShardKey = t.fullShardIDList[idx]

	}
	value := sampleTx.EvmTx.Value()
	if value.Uint64() == 0 {
		rv := t.random(100)
		value = value.Mul(big.NewInt(int64(rv)), config.QuarkashToJiaozi)
	}

	gasLimit := params.DefaultInShardTxGasLimit.Uint64()
	if fromFullShardKey != toFullShardKey {
		gasLimit = params.DefaultCrossShardTxGasLimit.Uint64()
	}
	gasPrice := new(big.Int).SetUint64(1000000000)
	evmTx := types.NewEvmTransaction(nonce, recipient, value, gasLimit,
		gasPrice, fromFullShardKey, toFullShardKey, t.cfg.NetworkID, 0, sampleTx.EvmTx.Data(), qkcCommon.TokenIDEncode("QKC"), qkcCommon.TokenIDEncode("QKC"))

	return types.SignTx(evmTx, t.sender, prvKey)
}<|MERGE_RESOLUTION|>--- conflicted
+++ resolved
@@ -90,11 +90,7 @@
 	return types.SignTx(evmTx, t.sender, key)
 }
 
-<<<<<<< HEAD
-func (t *TxGenerator) Generate(genTxs rpc.GenTxRequest, addTxList func(txs []*types.Transaction, peerID string) error) error {
-=======
 func (t *TxGenerator) Generate(genTxs rpc.GenTxRequest, addTxList func(txs []*types.Transaction) error) error {
->>>>>>> 33f7103f
 	ts := time.Now()
 	tsa := time.Now()
 	var (
