--- conflicted
+++ resolved
@@ -56,11 +56,7 @@
 		return nil, errors.New("Failed to create shard, cluster config is nil ")
 	}
 	var (
-<<<<<<< HEAD
-		shrd = &ShardBackend{
-=======
-		shard = ShardBackend{
->>>>>>> 865d8013
+		shard = &ShardBackend{
 			fullShardId:       fullshardId,
 			genesisRootHeight: cfg.Quarkchain.GetShardConfigByFullShardID(fullshardId).Genesis.RootHeight,
 			Config:            cfg.Quarkchain.GetShardConfigByFullShardID(fullshardId),
@@ -84,13 +80,9 @@
 		return nil, err
 	}
 
-<<<<<<< HEAD
-	shrd.miner = miner.New(shrd, shrd.engine, shrd.Config.ConsensusConfig.TargetBlockTime)
+	shard.miner = miner.New(shard, shard.engine, shard.Config.ConsensusConfig.TargetBlockTime)
 
-	chainConfig, genesisHash, genesisErr := core.SetupGenesisMinorBlock(shrd.chainDb, shrd.gspec, rBlock, fullshardId)
-=======
 	chainConfig, genesisHash, genesisErr := core.SetupGenesisMinorBlock(shard.chainDb, shard.gspec, rBlock, fullshardId)
->>>>>>> 865d8013
 	// TODO check config err
 	if genesisErr != nil {
 		log.Info("Fill in block into chain db.")
@@ -104,11 +96,7 @@
 	}
 	shard.synchronizer = synchronizer.NewSynchronizer(shard.MinorBlockChain)
 
-<<<<<<< HEAD
-	return shrd, nil
-=======
-	return &shard, nil
->>>>>>> 865d8013
+	return shard, nil
 }
 
 func (s *ShardBackend) Stop() {
