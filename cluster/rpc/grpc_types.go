package rpc

import (
	"math/big"

	"github.com/QuarkChain/goquarkchain/account"
	"github.com/QuarkChain/goquarkchain/core/types"
	"github.com/ethereum/go-ethereum/common"
)

// RPCs to initialize a cluster

type Ping struct {
	Id            []byte             `json:"id" bytesizeofslicelen:"4"`
	ChainMaskList []*types.ChainMask `json:"chain_mask_list" bytesizeofslicelen:"4"`
	// Initialize ShardState if not None
	RootTip *types.RootBlock `json:"root_tip" ser:"nil"`
}

type Pong struct {
	Id            []byte             `json:"id" gencodec:"required" bytesizeofslicelen:"4"`
	ChainMaskList []*types.ChainMask `json:"chain_mask_list" gencodec:"required" bytesizeofslicelen:"4"`
}

type SlaveInfo struct {
	Id            []byte             `json:"id" gencodec:"required" bytesizeofslicelen:"4"`
	Host          []byte             `json:"host" gencodec:"required" bytesizeofslicelen:"4"`
	Port          uint16             `json:"port" gencodec:"required"`
	ChainMaskList []*types.ChainMask `json:"chain_mask_list" gencodec:"required" bytesizeofslicelen:"4"`
<<<<<<< HEAD
}

// ShardStatus shard status for api
type ShardStatus struct {
	Branch             account.Branch
	Height             uint64
	Difficulty         *big.Int
	CoinbaseAddress    account.Address
	Timestamp          uint64
	TxCount60s         uint32
	PendingTxCount     uint32
	TotalTxCount       uint32
	BlockCount60s      uint32
	StaleBlockCount60s uint32
	LastBlockTime      uint64
=======
>>>>>>> 6d7e1673
}

// Master instructs a slave to connect to other slaves
type ConnectToSlavesRequest struct {
	SlaveInfoList []*SlaveInfo `json:"slave_info_list" gencodec:"required" bytesizeofslicelen:"4"`
}

type ConnectToSlavesResult struct {
	Result []byte `json:"result" gencodec:"required" bytesizeofslicelen:"4"`
}

// result_list must have the same size as salve_info_list in the request.
// Empty result means success otherwise it would a serialized error message.
type ConnectToSlavesResponse struct {
	ResultList []*ConnectToSlavesResult `json:"result_list" gencodec:"required" bytesizeofslicelen:"4"`
<<<<<<< HEAD
}

type MasterInfo struct {
	Ip   string `json:"ip" gencodec:"required"`
	Port uint16 `json:"port" gencodec:"required"`
=======
>>>>>>> 6d7e1673
}

type ArtificialTxConfig struct {
	TargetRootBlockTime  uint32 `json:"target_root_block_time" gencodec:"required"`
	TargetMinorBlockTime uint32 `json:"target_minor_block_time" gencodec:"required"`
}

// Send mining instructions to slaves
type MineRequest struct {
	ArtificialTxConfig *ArtificialTxConfig `json:"artificial_tx_config" gencodec:"required"`
	Mining             bool                `json:"mining" gencodec:"required"`
}

// Generate transactions for loadtesting
type GenTxRequest struct {
	NumTxPerShard uint32             `json:"num_tx_per_shard" gencodec:"required"`
	XShardPercent uint32             `json:"x_shard_percent" gencodec:"required"`
	Tx            *types.Transaction `json:"tx" gencodec:"required"`
<<<<<<< HEAD
}

// RPCs to lookup data from shards (master -> slaves)
type GetMinorBlockRequest struct {
	Branch         uint32      `json:"branch" gencodec:"required"`
	MinorBlockHash common.Hash `json:"minor_block_hash" gencodec:"required"`
	Height         uint64      `json:"height" gencodec:"required"`
=======
>>>>>>> 6d7e1673
}

type GetMinorBlockResponse struct {
	MinorBlock *types.MinorBlock `json:"minor_block" gencodec:"required"`
}

type GetMinorBlockListRequest struct {
	Branch             uint32        `json:"branch" gencodec:"required"`
	PeerId             common.Hash   `json:"peer_id" gencodec:"required"`
	MinorBlockHashList []common.Hash `json:"minor_block_list" gencodec:"required" bytesizeofslicelen:"4"`
}

<<<<<<< HEAD
type GetMinorBlockListResponse struct {
	MinorBlockList []*types.MinorBlock `json:"minor_block_list" gencodec:"required" bytesizeofslicelen:"4"`
}

type BroadcastMinorBlock struct {
	Branch     uint32            `json:"branch" gencodec:"required"`
	MinorBlock *types.MinorBlock `json:"minor_block" gencodec:"required"`
=======
/*
	Broadcast to the cluster and announce that a peer connection is lost
    As a contract, the master will not send traffic after the command.
*/
type DestroyClusterPeerConnectionCommand struct {
	ClusterPeerId uint64 `json:"cluster_peer_id" gencodec:"required"`
>>>>>>> 6d7e1673
}

type BroadcastTransactions struct {
	Branch uint32               `json:"branch" gencodec:"required"`
	Txs    []*types.Transaction `json:"txs", gencodec:"required" bytesizeofslicelen:"4"`
}

type GetMinorBlockHeaderListRequest struct {
	Branch    uint32      `json:"branch" gencodec:"required"`
	BlockHash common.Hash `json:"block_hash" gencodec:"required"`
	Limit     uint32      `json:"limit" gencodec:"required"`
	// value 0: heighter, 1 lower
	Direction uint8 `json:"direction" gencodec:"required"`
}

<<<<<<< HEAD
type GetMinorBlockHeaderListResponse struct {
	MinorBlockHeader []*types.MinorBlockHeader `json:"minor_block_header" gencodec:"required" bytesizeofslicelen:"4"`
}

type BroadcastNewTip struct {
	Branch               uint32                    `json:"branch" gencodec:"required"`
	RootBlockHeader      *types.RootBlockHeader    `json:"root_block_header" gencodec:"required"`
	MinorBlockHeaderList []*types.MinorBlockHeader `json:"minor_block_header_list" gencodec:"required" bytesizeofslicelen:"4"`
=======
type GetMinorBlockResponse struct {
	MinorBlock *types.MinorBlock `json:"minor_block" gencodec:"required"`
>>>>>>> 6d7e1673
}

type GetTransactionRequest struct {
	TxHash common.Hash `json:"tx_hash" gencodec:"required"`
	Branch uint32      `json:"branch" gencodec:"required"`
}

type GetTransactionResponse struct {
	MinorBlock *types.MinorBlock `json:"minor_block" gencodec:"required"`
	Index      uint32            `json:"index" gencodec:"required"`
}

type ExecuteTransactionRequest struct {
	Tx          *types.Transaction `json:"tx" gencodec:"required"`
<<<<<<< HEAD
	FromAddress *account.Address   `json:"from_address" gencodec:"required"`
=======
	FromAddress account.Address    `json:"from_address" gencodec:"required"`
>>>>>>> 6d7e1673
	BlockHeight *uint64            `json:"block_height" ser:"nil"`
}

type ExecuteTransactionResponse struct {
	Result []byte `json:"result" gencodec:"required" bytesizeofslicelen:"4"`
}

type GetTransactionReceiptRequest struct {
	TxHash common.Hash `json:"tx_hash" gencodec:"required"`
	Branch uint32      `json:"branch" gencodec:"required"`
}

type GetTransactionReceiptResponse struct {
	MinorBlock *types.MinorBlock `json:"minor_block" gencodec:"required"`
	Index      uint32            `json:"index" gencodec:"required"`
<<<<<<< HEAD
	Receipt    *types.Receipt    `json:"receipt" gencodec:"required" bytesizeofslicelen:"4"`
=======
	Receipt    *types.Receipt    `json:"receipt" gencodec:"required"`
>>>>>>> 6d7e1673
}

type GetTransactionListByAddressRequest struct {
	Address *account.Address `json:"address" gencodec:"required"`
	Start   []byte           `json:"start" gencodec:"required" bytesizeofslicelen:"4"`
	Limit   uint32           `json:"limit" gencodec:"required"`
}

type TransactionDetail struct {
	TxHash          common.Hash     `json:"tx_hash" gencodec:"required"`
	FromAddress     account.Address `json:"from_address" gencodec:"required"`
	ToAddress       account.Address `json:"to_address" ser:"nil"`
	Value           common.Hash     `json:"value" gencodec:"required"`
	BlockHeight     uint64          `json:"block_height" gencodec:"required"`
	Timestamp       uint64          `json:"timestamp" gencodec:"required"`
	Success         bool            `json:"success" gencodec:"required"`
	GasTokenId      uint64          `json:"gas_token_id" gencodec:"required"`
	TransferTokenId uint64
}

type GetTransactionListByAddressResponse struct {
	TxList []*TransactionDetail `json:"tx_list" gencodec:"required" bytesizeofslicelen:"4"`
	Next   []byte               `json:"next" gencodec:"required" bytesizeofslicelen:"4"`
}

// RPCs to update blockchains
// master -> slave

// Add root block to each slave
type AddRootBlockRequest struct {
	RootBlock    *types.RootBlock `json:"root_block" gencodec:"required"`
	ExpectSwitch bool             `json:"expect_switch" gencodec:"required"`
}

type AddRootBlockResponse struct {
	Switched bool `json:"switched" gencodec:"required"`
}

// Necessary information for master to decide the best block to mine
type EcoInfo struct {
	Branch                           account.Branch `json:"branch" gencodec:"required"`
	Height                           uint64         `json:"height" gencodec:"required"`
	CoinbaseAmount                   common.Hash    `json:"coinbase_amount" gencodec:"required"`
	Difficulty                       *big.Int       `json:"difficulty" gencodec:"required"`
	UnconfirmedHeadersCoinbaseAmount common.Hash    `json:"unconfirmed_headers_coinbase_amount" gencodec:"required"`
}

type GetEcoInfoListResponse struct {
	EcoInfoList []*EcoInfo `json:"eco_info_list" gencodec:"required" bytesizeofslicelen:"4"`
}

type GetNextBlockToMineRequest struct {
	Branch             account.Branch      `json:"branch" gencodec:"required"`
	Address            account.Address     `json:"address" gencodec:"required"`
	ArtificialTxConfig *ArtificialTxConfig `json:"artificial_tx_config" gencodec:"required"`
}

type GetNextBlockToMineResponse struct {
	Block *types.MinorBlock `json:"block" gencodec:"required"`
}

// For adding blocks mined through JRPC
type AddMinorBlockRequest struct {
	MinorBlockData []byte `json:"minor_block_data" gencodec:"required" bytesizeofslicelen:"4"`
}

type HeadersInfo struct {
<<<<<<< HEAD
	Branch     uint32                    `json:"branch" gencodec:"required"`
=======
	Branch     account.Branch            `json:"branch" gencodec:"required"`
>>>>>>> 6d7e1673
	HeaderList []*types.MinorBlockHeader `json:"header_list" gencodec:"required" bytesizeofslicelen:"4"`
}

type GetUnconfirmedHeadersResponse struct {
	HeadersInfoList []*HeadersInfo `json:"headers_info_list" gencodec:"required" bytesizeofslicelen:"4"`
}

type GetAccountDataRequest struct {
	Address     account.Address `json:"address" gencodec:"required"`
	BlockHeight *uint64         `json:"block_height" ser:"nil"`
<<<<<<< HEAD
}

type AccountBranchData struct {
	Branch           uint32   `json:"branch" gencodec:"required"`
	TransactionCount uint64   `json:"transaction_count" gencodec:"required"`
	Balance          *big.Int `json:"token_balances" gencodec:"required" bytesizeofslicelen:"4"`
	IsContract       bool     `json:"is_contract" gencodec:"required"`
=======
}

type TokenBalancePair struct {
	TokenId uint64             `json:"token_id" gencodec:"required"`
	Balance *serialize.Uint256 `json:"balance" gencodec:"required"`
}

type AccountBranchData struct {
	Branch           account.Branch     `json:"branch" gencodec:"required"`
	TransactionCount *serialize.Uint256 `json:"transaction_count" gencodec:"required"`
	TokenBalances    []TokenBalancePair `json:"token_balances" gencodec:"required" bytesizeofslicelen:"4"`
	IsContract       bool               `json:"is_contract" gencodec:"required"`
>>>>>>> 6d7e1673
}

type GetAccountDataResponse struct {
	AccountBranchDataList []*AccountBranchData `json:"account_branch_data_list" gencodec:"required" bytesizeofslicelen:"4"`
}

type AddTransactionRequest struct {
	Tx *types.Transaction `json:"tx" gencodec:"required"`
}

<<<<<<< HEAD
type HashList struct {
	Hashes []common.Hash `json:"hash_list" gencodec:"required" bytesizeofslicelen:"4"`
=======
type ShardStatus struct {
	Branch             account.Branch  `json:"branch" gencodec:"required"`
	Height             uint64          `json:"height" gencodec:"required"`
	Difficulty         *big.Int        `json:"difficulty" gencodec:"required"`
	CoinbaseAddress    account.Address `json:"coinbase_address" gencodec:"required"`
	Timestamp          uint64          `json:"timestamp" gencodec:"required"`
	TxCount60s         uint32          `json:"tx_count_60_s" gencodec:"required"`
	PendingTxCount     uint32          `json:"pending_tx_count" gencodec:"required"`
	TotalTxCount       uint32          `json:"total_tx_count" gencodec:"required"`
	BlockCount60s      uint32          `json:"block_count_60_s" gencodec:"required"`
	StaleBlockCount60s uint32          `json:"stale_block_count_60_s" gencodec:"required"`
	LastBlockTime      uint32          `json:"last_block_time" gencodec:"required"`
}

type SyncMinorBlockListRequest struct {
	MinorBlockHashList []common.Hash  `json:"minor_block_hash_list" gencodec:"required" bytesizeofslicelen:"4"`
	Branch             account.Branch `json:"branch" gencodec:"required"`
	ClusterPeerId      uint64         `json:"cluster_peer_id" gencodec:"required"`
}

type SyncMinorBlockListResponse struct {
	ShardStats ShardStatus `json:"shard_stats" ser:"nil"`
>>>>>>> 6d7e1673
}

// slave -> master
/*
	Notify master about a successfully added minro block.
	Piggyback the ShardStatus in the same request.
*/
type AddMinorBlockHeaderRequest struct {
	MinorBlockHeader *types.MinorBlockHeader `json:"minor_block_header" gencodec:"required"`
	TxCount          uint32                  `json:"tx_count" gencodec:"required"`
	XShardTxCount    uint32                  `json:"x_shard_tx_count" gencodec:"required"`
	ShardStats       *ShardStatus            `json:"shard_stats" gencodec:"required"`
}

type AddMinorBlockHeaderResponse struct {
	ArtificialTxConfig *ArtificialTxConfig `json:"artificial_tx_config" gencodec:"required"`
}

type CrossShardTransactionList struct {
	TxList []*types.CrossShardTransactionDeposit `json:"tx_list" gencodec:"required" bytesizeofslicelen:"4"`
}

<<<<<<< HEAD
type AddXshardTxListRequest struct {
	Branch         uint32                                `json:"branch" gencodec:"required"`
	MinorBlockHash common.Hash                           `json:"minor_block_hash" gencodec:"required"`
	TxList         []*types.CrossShardTransactionDeposit `json:"tx_list" gencodec:"required" bytesizeofslicelen:"4"`
}

=======
>>>>>>> 6d7e1673
type BatchAddXshardTxListRequest struct {
	AddXshardTxListRequestList []*AddXshardTxListRequest `json:"add_xshard_tx_list_request_list" gencodec:"required" bytesizeofslicelen:"4"`
}

type AddBlockListForSyncRequest struct {
	Branch             uint32        `json:"branch" gencodec:"required"`
	PeerId             common.Hash   `json:"peer_id" gencodec:"required"`
	MinorBlockHashList []common.Hash `json:"minor_block_list" gencodec:"required" bytesizeofslicelen:"4"`
}

type AddBlockListForSyncResponse struct {
	ShardStatus *ShardStatus `json:"shard_status" gencodec:"required"`
}

type Topic struct {
	Data [32]byte `json:"topics" gencodec:"required" bytesizeofslicelen:"4"`
}

type GetLogRequest struct {
<<<<<<< HEAD
	Branch     uint32             `json:"branch" gencodec:"required"`
	Addresses  []*account.Address `json:"addresses" gencodec:"required" bytesizeofslicelen:"4"`
	Topics     []*Topic           `json:"topics" gencodec:"required" bytesizeofslicelen:"4"`
	StartBlock uint64             `json:"start_block" gencodec:"required"`
	EndBlock   uint64             `json:"end_block" gencodec:"required"`
=======
	Branch     account.Branch    `json:"branch" gencodec:"required"`
	Addresses  []account.Address `json:"addresses" gencodec:"required" bytesizeofslicelen:"4"`
	Topics     []*Topic          `json:"topics" gencodec:"required" bytesizeofslicelen:"4"`
	StartBlock uint64            `json:"start_block" gencodec:"required"`
	EndBlock   uint64            `json:"end_block" gencodec:"required"`
>>>>>>> 6d7e1673
}

type GetLogResponse struct {
	Logs []*types.Log `json:"logs" gencodec:"required" bytesizeofslicelen:"4"`
}

type EstimateGasRequest struct {
	Tx          *types.Transaction `json:"tx" gencodec:"required"`
<<<<<<< HEAD
	FromAddress *account.Address   `json:"from_address" gencodec:"required"`
=======
	FromAddress account.Address    `json:"from_address" gencodec:"required"`
>>>>>>> 6d7e1673
}

type EstimateGasResponse struct {
	Result uint32 `json:"result" gencodec:"required"`
}

type GetStorageRequest struct {
<<<<<<< HEAD
	Address     *account.Address `json:"address" gencodec:"required"`
	Key         common.Hash      `json:"key" gencodec:"required"`
	BlockHeight *uint64          `json:"block_height" ser:"nil"`
=======
	Address     account.Address `json:"address" gencodec:"required"`
	Key         common.Hash     `json:"key" gencodec:"required"`
	BlockHeight *uint64         `json:"block_height" ser:"nil"`
>>>>>>> 6d7e1673
}

type GetStorageResponse struct {
	Result common.Hash `json:"result" gencodec:"required"`
}

type GetCodeRequest struct {
<<<<<<< HEAD
	Address     *account.Address `json:"address" gencodec:"required"`
	BlockHeight *uint64          `json:"block_height" ser:"nil"`
=======
	Address     account.Address `json:"address" gencodec:"required"`
	BlockHeight *uint64         `json:"block_height" ser:"nil"`
>>>>>>> 6d7e1673
}

type GetCodeResponse struct {
	Result []byte `json:"result" gencodec:"required" bytesizeofslicelen:"4"`
}

type GasPriceRequest struct {
	Branch uint32 `json:"branch" gencodec:"required"`
}

type GasPriceResponse struct {
	Result uint64 `json:"result" gencodec:"required"`
}

type GetWorkRequest struct {
	Branch uint32 `json:"branch" gencodec:"required"`
}

type GetWorkResponse struct {
	HeaderHash common.Hash `json:"header_hash" gencodec:"required"`
	Height     uint64      `json:"height" gencodec:"required"`
	Difficulty *big.Int    `json:"difficulty" gencodec:"required"`
}

type SubmitWorkRequest struct {
	Branch     uint32      `json:"branch" gencodec:"required"`
	HeaderHash common.Hash `json:"header_hash" gencodec:"required"`
	Nonce      uint64      `json:"nonce" gencodec:"required"`
	MixHash    common.Hash `json:"mix_hash" gencodec:"required"`
}

type SubmitWorkResponse struct {
	Success bool `json:"success" gencodec:"required"`
<<<<<<< HEAD
=======
}

type PeerInfoForDisPlay struct {
	ID   []byte
	IP   uint32
	Port uint32
>>>>>>> 6d7e1673
}

type PeerInfoForDisPlay struct {
	ID   []byte
	IP   uint32
	Port uint32
}<|MERGE_RESOLUTION|>--- conflicted
+++ resolved
@@ -27,7 +27,6 @@
 	Host          []byte             `json:"host" gencodec:"required" bytesizeofslicelen:"4"`
 	Port          uint16             `json:"port" gencodec:"required"`
 	ChainMaskList []*types.ChainMask `json:"chain_mask_list" gencodec:"required" bytesizeofslicelen:"4"`
-<<<<<<< HEAD
 }
 
 // ShardStatus shard status for api
@@ -43,8 +42,6 @@
 	BlockCount60s      uint32
 	StaleBlockCount60s uint32
 	LastBlockTime      uint64
-=======
->>>>>>> 6d7e1673
 }
 
 // Master instructs a slave to connect to other slaves
@@ -60,14 +57,11 @@
 // Empty result means success otherwise it would a serialized error message.
 type ConnectToSlavesResponse struct {
 	ResultList []*ConnectToSlavesResult `json:"result_list" gencodec:"required" bytesizeofslicelen:"4"`
-<<<<<<< HEAD
 }
 
 type MasterInfo struct {
 	Ip   string `json:"ip" gencodec:"required"`
 	Port uint16 `json:"port" gencodec:"required"`
-=======
->>>>>>> 6d7e1673
 }
 
 type ArtificialTxConfig struct {
@@ -86,7 +80,6 @@
 	NumTxPerShard uint32             `json:"num_tx_per_shard" gencodec:"required"`
 	XShardPercent uint32             `json:"x_shard_percent" gencodec:"required"`
 	Tx            *types.Transaction `json:"tx" gencodec:"required"`
-<<<<<<< HEAD
 }
 
 // RPCs to lookup data from shards (master -> slaves)
@@ -94,8 +87,6 @@
 	Branch         uint32      `json:"branch" gencodec:"required"`
 	MinorBlockHash common.Hash `json:"minor_block_hash" gencodec:"required"`
 	Height         uint64      `json:"height" gencodec:"required"`
-=======
->>>>>>> 6d7e1673
 }
 
 type GetMinorBlockResponse struct {
@@ -108,7 +99,6 @@
 	MinorBlockHashList []common.Hash `json:"minor_block_list" gencodec:"required" bytesizeofslicelen:"4"`
 }
 
-<<<<<<< HEAD
 type GetMinorBlockListResponse struct {
 	MinorBlockList []*types.MinorBlock `json:"minor_block_list" gencodec:"required" bytesizeofslicelen:"4"`
 }
@@ -116,14 +106,6 @@
 type BroadcastMinorBlock struct {
 	Branch     uint32            `json:"branch" gencodec:"required"`
 	MinorBlock *types.MinorBlock `json:"minor_block" gencodec:"required"`
-=======
-/*
-	Broadcast to the cluster and announce that a peer connection is lost
-    As a contract, the master will not send traffic after the command.
-*/
-type DestroyClusterPeerConnectionCommand struct {
-	ClusterPeerId uint64 `json:"cluster_peer_id" gencodec:"required"`
->>>>>>> 6d7e1673
 }
 
 type BroadcastTransactions struct {
@@ -139,7 +121,6 @@
 	Direction uint8 `json:"direction" gencodec:"required"`
 }
 
-<<<<<<< HEAD
 type GetMinorBlockHeaderListResponse struct {
 	MinorBlockHeader []*types.MinorBlockHeader `json:"minor_block_header" gencodec:"required" bytesizeofslicelen:"4"`
 }
@@ -148,10 +129,6 @@
 	Branch               uint32                    `json:"branch" gencodec:"required"`
 	RootBlockHeader      *types.RootBlockHeader    `json:"root_block_header" gencodec:"required"`
 	MinorBlockHeaderList []*types.MinorBlockHeader `json:"minor_block_header_list" gencodec:"required" bytesizeofslicelen:"4"`
-=======
-type GetMinorBlockResponse struct {
-	MinorBlock *types.MinorBlock `json:"minor_block" gencodec:"required"`
->>>>>>> 6d7e1673
 }
 
 type GetTransactionRequest struct {
@@ -166,11 +143,7 @@
 
 type ExecuteTransactionRequest struct {
 	Tx          *types.Transaction `json:"tx" gencodec:"required"`
-<<<<<<< HEAD
 	FromAddress *account.Address   `json:"from_address" gencodec:"required"`
-=======
-	FromAddress account.Address    `json:"from_address" gencodec:"required"`
->>>>>>> 6d7e1673
 	BlockHeight *uint64            `json:"block_height" ser:"nil"`
 }
 
@@ -186,11 +159,7 @@
 type GetTransactionReceiptResponse struct {
 	MinorBlock *types.MinorBlock `json:"minor_block" gencodec:"required"`
 	Index      uint32            `json:"index" gencodec:"required"`
-<<<<<<< HEAD
 	Receipt    *types.Receipt    `json:"receipt" gencodec:"required" bytesizeofslicelen:"4"`
-=======
-	Receipt    *types.Receipt    `json:"receipt" gencodec:"required"`
->>>>>>> 6d7e1673
 }
 
 type GetTransactionListByAddressRequest struct {
@@ -258,11 +227,7 @@
 }
 
 type HeadersInfo struct {
-<<<<<<< HEAD
 	Branch     uint32                    `json:"branch" gencodec:"required"`
-=======
-	Branch     account.Branch            `json:"branch" gencodec:"required"`
->>>>>>> 6d7e1673
 	HeaderList []*types.MinorBlockHeader `json:"header_list" gencodec:"required" bytesizeofslicelen:"4"`
 }
 
@@ -273,7 +238,6 @@
 type GetAccountDataRequest struct {
 	Address     account.Address `json:"address" gencodec:"required"`
 	BlockHeight *uint64         `json:"block_height" ser:"nil"`
-<<<<<<< HEAD
 }
 
 type AccountBranchData struct {
@@ -281,20 +245,6 @@
 	TransactionCount uint64   `json:"transaction_count" gencodec:"required"`
 	Balance          *big.Int `json:"token_balances" gencodec:"required" bytesizeofslicelen:"4"`
 	IsContract       bool     `json:"is_contract" gencodec:"required"`
-=======
-}
-
-type TokenBalancePair struct {
-	TokenId uint64             `json:"token_id" gencodec:"required"`
-	Balance *serialize.Uint256 `json:"balance" gencodec:"required"`
-}
-
-type AccountBranchData struct {
-	Branch           account.Branch     `json:"branch" gencodec:"required"`
-	TransactionCount *serialize.Uint256 `json:"transaction_count" gencodec:"required"`
-	TokenBalances    []TokenBalancePair `json:"token_balances" gencodec:"required" bytesizeofslicelen:"4"`
-	IsContract       bool               `json:"is_contract" gencodec:"required"`
->>>>>>> 6d7e1673
 }
 
 type GetAccountDataResponse struct {
@@ -305,33 +255,8 @@
 	Tx *types.Transaction `json:"tx" gencodec:"required"`
 }
 
-<<<<<<< HEAD
 type HashList struct {
 	Hashes []common.Hash `json:"hash_list" gencodec:"required" bytesizeofslicelen:"4"`
-=======
-type ShardStatus struct {
-	Branch             account.Branch  `json:"branch" gencodec:"required"`
-	Height             uint64          `json:"height" gencodec:"required"`
-	Difficulty         *big.Int        `json:"difficulty" gencodec:"required"`
-	CoinbaseAddress    account.Address `json:"coinbase_address" gencodec:"required"`
-	Timestamp          uint64          `json:"timestamp" gencodec:"required"`
-	TxCount60s         uint32          `json:"tx_count_60_s" gencodec:"required"`
-	PendingTxCount     uint32          `json:"pending_tx_count" gencodec:"required"`
-	TotalTxCount       uint32          `json:"total_tx_count" gencodec:"required"`
-	BlockCount60s      uint32          `json:"block_count_60_s" gencodec:"required"`
-	StaleBlockCount60s uint32          `json:"stale_block_count_60_s" gencodec:"required"`
-	LastBlockTime      uint32          `json:"last_block_time" gencodec:"required"`
-}
-
-type SyncMinorBlockListRequest struct {
-	MinorBlockHashList []common.Hash  `json:"minor_block_hash_list" gencodec:"required" bytesizeofslicelen:"4"`
-	Branch             account.Branch `json:"branch" gencodec:"required"`
-	ClusterPeerId      uint64         `json:"cluster_peer_id" gencodec:"required"`
-}
-
-type SyncMinorBlockListResponse struct {
-	ShardStats ShardStatus `json:"shard_stats" ser:"nil"`
->>>>>>> 6d7e1673
 }
 
 // slave -> master
@@ -354,15 +279,12 @@
 	TxList []*types.CrossShardTransactionDeposit `json:"tx_list" gencodec:"required" bytesizeofslicelen:"4"`
 }
 
-<<<<<<< HEAD
 type AddXshardTxListRequest struct {
 	Branch         uint32                                `json:"branch" gencodec:"required"`
 	MinorBlockHash common.Hash                           `json:"minor_block_hash" gencodec:"required"`
 	TxList         []*types.CrossShardTransactionDeposit `json:"tx_list" gencodec:"required" bytesizeofslicelen:"4"`
 }
 
-=======
->>>>>>> 6d7e1673
 type BatchAddXshardTxListRequest struct {
 	AddXshardTxListRequestList []*AddXshardTxListRequest `json:"add_xshard_tx_list_request_list" gencodec:"required" bytesizeofslicelen:"4"`
 }
@@ -382,19 +304,11 @@
 }
 
 type GetLogRequest struct {
-<<<<<<< HEAD
 	Branch     uint32             `json:"branch" gencodec:"required"`
 	Addresses  []*account.Address `json:"addresses" gencodec:"required" bytesizeofslicelen:"4"`
 	Topics     []*Topic           `json:"topics" gencodec:"required" bytesizeofslicelen:"4"`
 	StartBlock uint64             `json:"start_block" gencodec:"required"`
 	EndBlock   uint64             `json:"end_block" gencodec:"required"`
-=======
-	Branch     account.Branch    `json:"branch" gencodec:"required"`
-	Addresses  []account.Address `json:"addresses" gencodec:"required" bytesizeofslicelen:"4"`
-	Topics     []*Topic          `json:"topics" gencodec:"required" bytesizeofslicelen:"4"`
-	StartBlock uint64            `json:"start_block" gencodec:"required"`
-	EndBlock   uint64            `json:"end_block" gencodec:"required"`
->>>>>>> 6d7e1673
 }
 
 type GetLogResponse struct {
@@ -403,11 +317,7 @@
 
 type EstimateGasRequest struct {
 	Tx          *types.Transaction `json:"tx" gencodec:"required"`
-<<<<<<< HEAD
 	FromAddress *account.Address   `json:"from_address" gencodec:"required"`
-=======
-	FromAddress account.Address    `json:"from_address" gencodec:"required"`
->>>>>>> 6d7e1673
 }
 
 type EstimateGasResponse struct {
@@ -415,15 +325,9 @@
 }
 
 type GetStorageRequest struct {
-<<<<<<< HEAD
 	Address     *account.Address `json:"address" gencodec:"required"`
 	Key         common.Hash      `json:"key" gencodec:"required"`
 	BlockHeight *uint64          `json:"block_height" ser:"nil"`
-=======
-	Address     account.Address `json:"address" gencodec:"required"`
-	Key         common.Hash     `json:"key" gencodec:"required"`
-	BlockHeight *uint64         `json:"block_height" ser:"nil"`
->>>>>>> 6d7e1673
 }
 
 type GetStorageResponse struct {
@@ -431,13 +335,8 @@
 }
 
 type GetCodeRequest struct {
-<<<<<<< HEAD
 	Address     *account.Address `json:"address" gencodec:"required"`
 	BlockHeight *uint64          `json:"block_height" ser:"nil"`
-=======
-	Address     account.Address `json:"address" gencodec:"required"`
-	BlockHeight *uint64         `json:"block_height" ser:"nil"`
->>>>>>> 6d7e1673
 }
 
 type GetCodeResponse struct {
@@ -471,15 +370,6 @@
 
 type SubmitWorkResponse struct {
 	Success bool `json:"success" gencodec:"required"`
-<<<<<<< HEAD
-=======
-}
-
-type PeerInfoForDisPlay struct {
-	ID   []byte
-	IP   uint32
-	Port uint32
->>>>>>> 6d7e1673
 }
 
 type PeerInfoForDisPlay struct {
