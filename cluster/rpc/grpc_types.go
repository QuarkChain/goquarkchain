--- conflicted
+++ resolved
@@ -366,7 +366,6 @@
 }
 
 type SubmitWorkResponse struct {
-<<<<<<< HEAD
 	Success bool `json:"success" gencodec:"required"`
 }
 
@@ -374,12 +373,8 @@
 	ID   []byte
 	IP   uint32
 	Port uint32
-=======
-	ErrorCode uint32 `json:"error_code" gencodec:"required"`
-	Success   bool   `json:"success" gencodec:"required"`
 }
 
 type HashList struct {
 	Hashes []common.Hash `json:"hash_list" gencodec:"required" bytesizeofslicelen:"4"`
->>>>>>> d14c9af4
 }