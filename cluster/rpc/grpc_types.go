package rpc

import (
	"github.com/QuarkChain/goquarkchain/core"
	"math/big"

	"github.com/QuarkChain/goquarkchain/account"
	"github.com/QuarkChain/goquarkchain/core/types"
	"github.com/ethereum/go-ethereum/common"
)

// RPCs to initialize a cluster

type Ping struct {
	Id            []byte             `json:"id" bytesizeofslicelen:"4"`
	ChainMaskList []*types.ChainMask `json:"chain_mask_list" bytesizeofslicelen:"4"`
	// Initialize ShardState if not None
	RootTip *types.RootBlock `json:"root_tip" ser:"nil"`
}

type Pong struct {
	Id            []byte             `json:"id" gencodec:"required" bytesizeofslicelen:"4"`
	ChainMaskList []*types.ChainMask `json:"chain_mask_list" gencodec:"required" bytesizeofslicelen:"4"`
}

type SlaveInfo struct {
	Id            []byte             `json:"id" gencodec:"required" bytesizeofslicelen:"4"`
	Host          []byte             `json:"host" gencodec:"required" bytesizeofslicelen:"4"`
	Port          uint16             `json:"port" gencodec:"required"`
	ChainMaskList []*types.ChainMask `json:"chain_mask_list" gencodec:"required" bytesizeofslicelen:"4"`
<<<<<<< HEAD
=======
}

// ShardStatus shard status for api
type ShardStatus struct {
	Branch             account.Branch
	Height             uint64
	Difficulty         *big.Int
	CoinbaseAddress    account.Address
	Timestamp          uint64
	TxCount60s         uint32
	PendingTxCount     uint32
	TotalTxCount       uint32
	BlockCount60s      uint32
	StaleBlockCount60s uint32
	LastBlockTime      uint64
>>>>>>> 37d3b395
}

// Master instructs a slave to connect to other slaves
type ConnectToSlavesRequest struct {
	SlaveInfoList []*SlaveInfo `json:"slave_info_list" gencodec:"required" bytesizeofslicelen:"4"`
}

type ConnectToSlavesResult struct {
	Result []byte `json:"result" gencodec:"required" bytesizeofslicelen:"4"`
}

// result_list must have the same size as salve_info_list in the request.
// Empty result means success otherwise it would a serialized error message.
type ConnectToSlavesResponse struct {
	ResultList []*ConnectToSlavesResult `json:"result_list" gencodec:"required" bytesizeofslicelen:"4"`
}

type MasterInfo struct {
	Ip   string `json:"ip" gencodec:"required"`
	Port uint16 `json:"port" gencodec:"required"`
}

type ArtificialTxConfig struct {
	TargetRootBlockTime  uint32 `json:"target_root_block_time" gencodec:"required"`
	TargetMinorBlockTime uint32 `json:"target_minor_block_time" gencodec:"required"`
}

// Send mining instructions to slaves
type MineRequest struct {
	ArtificialTxConfig *ArtificialTxConfig `json:"artificial_tx_config" gencodec:"required"`
	Mining             bool                `json:"mining" gencodec:"required"`
}

// Generate transactions for loadtesting
type GenTxRequest struct {
	NumTxPerShard uint32             `json:"num_tx_per_shard" gencodec:"required"`
	XShardPercent uint32             `json:"x_shard_percent" gencodec:"required"`
	Tx            *types.Transaction `json:"tx" gencodec:"required"`
}

// RPCs to lookup data from shards (master -> slaves)
type GetMinorBlockRequest struct {
	Branch         uint32      `json:"branch" gencodec:"required"`
	MinorBlockHash common.Hash `json:"minor_block_hash" gencodec:"required"`
	Height         uint64      `json:"height" gencodec:"required"`
}

type GetMinorBlockResponse struct {
	MinorBlock *types.MinorBlock `json:"minor_block" gencodec:"required"`
}

type GetMinorBlockListRequest struct {
	Branch             uint32        `json:"branch" gencodec:"required"`
<<<<<<< HEAD
=======
	PeerId             common.Hash   `json:"peer_id" gencodec:"required"`
>>>>>>> 37d3b395
	MinorBlockHashList []common.Hash `json:"minor_block_list" gencodec:"required" bytesizeofslicelen:"4"`
}

type GetMinorBlockListResponse struct {
	MinorBlockList []*types.MinorBlock `json:"minor_block_list" gencodec:"required" bytesizeofslicelen:"4"`
}

type BroadcastMinorBlock struct {
	Branch     uint32            `json:"branch" gencodec:"required"`
	MinorBlock *types.MinorBlock `json:"minor_block" gencodec:"required"`
}

type BroadcastTransactions struct {
	Branch uint32               `json:"branch" gencodec:"required"`
	Txs    []*types.Transaction `json:"txs" gencodec:"required" bytesizeofslicelen:"4"`
}

type GetMinorBlockHeaderListRequest struct {
	Branch    uint32      `json:"branch" gencodec:"required"`
	BlockHash common.Hash `json:"block_hash" gencodec:"required"`
	Limit     uint32      `json:"limit" gencodec:"required"`
	// value 0: heighter, 1 lower
	Direction uint8 `json:"direction" gencodec:"required"`
}

type GetMinorBlockHeaderListResponse struct {
	MinorBlockHeader []*types.MinorBlockHeader `json:"minor_block_header" gencodec:"required" bytesizeofslicelen:"4"`
}

type BroadcastNewTip struct {
	Branch               uint32                    `json:"branch" gencodec:"required"`
	RootBlockHeader      *types.RootBlockHeader    `json:"root_block_header" gencodec:"required"`
	MinorBlockHeaderList []*types.MinorBlockHeader `json:"minor_block_header_list" gencodec:"required" bytesizeofslicelen:"4"`
}

type GetTransactionRequest struct {
	TxHash common.Hash `json:"tx_hash" gencodec:"required"`
	Branch uint32      `json:"branch" gencodec:"required"`
}

type GetTransactionResponse struct {
	MinorBlock *types.MinorBlock `json:"minor_block" gencodec:"required"`
	Index      uint32            `json:"index" gencodec:"required"`
}

type ExecuteTransactionRequest struct {
	Tx          *types.Transaction `json:"tx" gencodec:"required"`
	FromAddress *account.Address   `json:"from_address" gencodec:"required"`
	BlockHeight *uint64            `json:"block_height" ser:"nil"`
}

type ExecuteTransactionResponse struct {
	Result []byte `json:"result" gencodec:"required" bytesizeofslicelen:"4"`
}

type GetTransactionReceiptRequest struct {
	TxHash common.Hash `json:"tx_hash" gencodec:"required"`
	Branch uint32      `json:"branch" gencodec:"required"`
}

type GetTransactionReceiptResponse struct {
	MinorBlock *types.MinorBlock `json:"minor_block" gencodec:"required"`
	Index      uint32            `json:"index" gencodec:"required"`
	Receipt    *types.Receipt    `json:"receipt" gencodec:"required" bytesizeofslicelen:"4"`
}

type GetTransactionListByAddressRequest struct {
	Address *account.Address `json:"address" gencodec:"required"`
	Start   []byte           `json:"start" gencodec:"required" bytesizeofslicelen:"4"`
	Limit   uint32           `json:"limit" gencodec:"required"`
}

type TransactionDetail struct {
	TxHash          common.Hash     `json:"tx_hash" gencodec:"required"`
	FromAddress     account.Address `json:"from_address" gencodec:"required"`
	ToAddress       account.Address `json:"to_address" ser:"nil"`
	Value           common.Hash     `json:"value" gencodec:"required"`
	BlockHeight     uint64          `json:"block_height" gencodec:"required"`
	Timestamp       uint64          `json:"timestamp" gencodec:"required"`
	Success         bool            `json:"success" gencodec:"required"`
	GasTokenId      uint64          `json:"gas_token_id" gencodec:"required"`
	TransferTokenId uint64
}

type GetTransactionListByAddressResponse struct {
	TxList []*TransactionDetail `json:"tx_list" gencodec:"required" bytesizeofslicelen:"4"`
	Next   []byte               `json:"next" gencodec:"required" bytesizeofslicelen:"4"`
}

// RPCs to update blockchains
// master -> slave

// Add root block to each slave
type AddRootBlockRequest struct {
	RootBlock    *types.RootBlock `json:"root_block" gencodec:"required"`
	ExpectSwitch bool             `json:"expect_switch" gencodec:"required"`
}

type AddRootBlockResponse struct {
	Switched bool `json:"switched" gencodec:"required"`
}

// Necessary information for master to decide the best block to mine
type EcoInfo struct {
	Branch                           account.Branch `json:"branch" gencodec:"required"`
	Height                           uint64         `json:"height" gencodec:"required"`
	CoinbaseAmount                   common.Hash    `json:"coinbase_amount" gencodec:"required"`
	Difficulty                       *big.Int       `json:"difficulty" gencodec:"required"`
	UnconfirmedHeadersCoinbaseAmount common.Hash    `json:"unconfirmed_headers_coinbase_amount" gencodec:"required"`
}

type GetEcoInfoListResponse struct {
	EcoInfoList []*EcoInfo `json:"eco_info_list" gencodec:"required" bytesizeofslicelen:"4"`
}

type GetNextBlockToMineRequest struct {
	Branch             account.Branch      `json:"branch" gencodec:"required"`
	Address            account.Address     `json:"address" gencodec:"required"`
	ArtificialTxConfig *ArtificialTxConfig `json:"artificial_tx_config" gencodec:"required"`
}

type GetNextBlockToMineResponse struct {
	Block *types.MinorBlock `json:"block" gencodec:"required"`
}

// For adding blocks mined through JRPC
type AddMinorBlockRequest struct {
	MinorBlockData []byte `json:"minor_block_data" gencodec:"required" bytesizeofslicelen:"4"`
}

type HeadersInfo struct {
	Branch     uint32                    `json:"branch" gencodec:"required"`
	HeaderList []*types.MinorBlockHeader `json:"header_list" gencodec:"required" bytesizeofslicelen:"4"`
}

type GetUnconfirmedHeadersResponse struct {
	HeadersInfoList []*HeadersInfo `json:"headers_info_list" gencodec:"required" bytesizeofslicelen:"4"`
}

type GetAccountDataRequest struct {
<<<<<<< HEAD
	Address     account.Address `json:"address" gencodec:"required"`
	BlockHeight *uint64         `json:"block_height" ser:"nil"`
=======
	Address     *account.Address `json:"address" gencodec:"required"`
	BlockHeight *uint64          `json:"block_height" ser:"nil"`
>>>>>>> 37d3b395
}

type AccountBranchData struct {
	Branch           uint32   `json:"branch" gencodec:"required"`
	TransactionCount uint64   `json:"transaction_count" gencodec:"required"`
	Balance          *big.Int `json:"token_balances" gencodec:"required" bytesizeofslicelen:"4"`
	IsContract       bool     `json:"is_contract" gencodec:"required"`
}

type GetAccountDataResponse struct {
	AccountBranchDataList []*AccountBranchData `json:"account_branch_data_list" gencodec:"required" bytesizeofslicelen:"4"`
}

type AddTransactionRequest struct {
	Tx *types.Transaction `json:"tx" gencodec:"required"`
}

<<<<<<< HEAD
type HashList struct {
	Hashes []common.Hash `json:"hash_list" gencodec:"required" bytesizeofslicelen:"4"`
}

type ShardStats struct {
	Branch             account.Branch   `json:"branch" gencodec:"required"`
	Height             uint64           `json:"height" gencodec:"required"`
	Difficulty         *big.Int         `json:"difficulty" gencodec:"required"`
	CoinbaseAddress    *account.Address `json:"coinbase_address" gencodec:"required"`
	Timestamp          uint64           `json:"timestamp" gencodec:"required"`
	TxCount60s         uint32           `json:"tx_count_60_s" gencodec:"required"`
	PendingTxCount     uint32           `json:"pending_tx_count" gencodec:"required"`
	TotalTxCount       uint32           `json:"total_tx_count" gencodec:"required"`
	BlockCount60s      uint32           `json:"block_count_60_s" gencodec:"required"`
	StaleBlockCount60s uint32           `json:"stale_block_count_60_s" gencodec:"required"`
	LastBlockTime      uint32           `json:"last_block_time" gencodec:"required"`
=======
type SyncMinorBlockListRequest struct {
	MinorBlockHashList []common.Hash  `json:"minor_block_hash_list" gencodec:"required" bytesizeofslicelen:"4"`
	Branch             account.Branch `json:"branch" gencodec:"required"`
	ClusterPeerId      uint64         `json:"cluster_peer_id" gencodec:"required"`
}

type SyncMinorBlockListResponse struct {
	ShardStats ShardStatus `json:"shard_stats" ser:"nil"`
}

type HashList struct {
	Hashes []common.Hash `json:"hash_list" gencodec:"required" bytesizeofslicelen:"4"`
>>>>>>> 37d3b395
}

// slave -> master
/*
	Notify master about a successfully added minro block.
	Piggyback the ShardStatus in the same request.
*/
type AddMinorBlockHeaderRequest struct {
	MinorBlockHeader *types.MinorBlockHeader `json:"minor_block_header" gencodec:"required"`
	TxCount          uint32                  `json:"tx_count" gencodec:"required"`
	XShardTxCount    uint32                  `json:"x_shard_tx_count" gencodec:"required"`
<<<<<<< HEAD
	ShardStats       *core.ShardStatus       `json:"shard_stats" gencodec:"required"`
=======
	ShardStats       *ShardStatus            `json:"shard_stats" gencodec:"required"`
>>>>>>> 37d3b395
}

type AddMinorBlockHeaderResponse struct {
	ArtificialTxConfig *ArtificialTxConfig `json:"artificial_tx_config" gencodec:"required"`
}

type CrossShardTransactionList struct {
	TxList []*types.CrossShardTransactionDeposit `json:"tx_list" gencodec:"required" bytesizeofslicelen:"4"`
}

type AddXshardTxListRequest struct {
	Branch         uint32                                `json:"branch" gencodec:"required"`
	MinorBlockHash common.Hash                           `json:"minor_block_hash" gencodec:"required"`
	TxList         []*types.CrossShardTransactionDeposit `json:"tx_list" gencodec:"required" bytesizeofslicelen:"4"`
}

type BatchAddXshardTxListRequest struct {
	AddXshardTxListRequestList []*AddXshardTxListRequest `json:"add_xshard_tx_list_request_list" gencodec:"required" bytesizeofslicelen:"4"`
}

type AddBlockListForSyncRequest struct {
<<<<<<< HEAD
	MinorBlockList []*types.MinorBlock `json:"minor_block_list" gencodec:"required" bytesizeofslicelen:"4"`
}

type AddBlockListForSyncResponse struct {
	ShardStatus *core.ShardStatus `json:"shard_status" gencodec:"required"`
}

=======
	Branch             uint32        `json:"branch" gencodec:"required"`
	PeerId             common.Hash   `json:"peer_id" gencodec:"required"`
	MinorBlockHashList []common.Hash `json:"minor_block_list" gencodec:"required" bytesizeofslicelen:"4"`
}

type AddBlockListForSyncResponse struct {
	ShardStatus *ShardStatus `json:"shard_status" gencodec:"required"`
}

>>>>>>> 37d3b395
type Topic struct {
	Data [32]byte `json:"topics" gencodec:"required" bytesizeofslicelen:"4"`
}

type GetLogRequest struct {
	Branch     uint32             `json:"branch" gencodec:"required"`
	Addresses  []*account.Address `json:"addresses" gencodec:"required" bytesizeofslicelen:"4"`
	Topics     []*Topic           `json:"topics" gencodec:"required" bytesizeofslicelen:"4"`
	StartBlock uint64             `json:"start_block" gencodec:"required"`
	EndBlock   uint64             `json:"end_block" gencodec:"required"`
}

type GetLogResponse struct {
	Logs []*types.Log `json:"logs" gencodec:"required" bytesizeofslicelen:"4"`
}

type EstimateGasRequest struct {
	Tx          *types.Transaction `json:"tx" gencodec:"required"`
	FromAddress *account.Address   `json:"from_address" gencodec:"required"`
}

type EstimateGasResponse struct {
	Result uint32 `json:"result" gencodec:"required"`
}

type GetStorageRequest struct {
	Address     *account.Address `json:"address" gencodec:"required"`
	Key         common.Hash      `json:"key" gencodec:"required"`
	BlockHeight *uint64          `json:"block_height" ser:"nil"`
}

type GetStorageResponse struct {
	Result common.Hash `json:"result" gencodec:"required"`
}

type GetCodeRequest struct {
	Address     *account.Address `json:"address" gencodec:"required"`
	BlockHeight *uint64          `json:"block_height" ser:"nil"`
}

type GetCodeResponse struct {
	Result []byte `json:"result" gencodec:"required" bytesizeofslicelen:"4"`
}

type GasPriceRequest struct {
	Branch uint32 `json:"branch" gencodec:"required"`
}

type GasPriceResponse struct {
	Result uint64 `json:"result" gencodec:"required"`
}

type GetWorkRequest struct {
	Branch uint32 `json:"branch" gencodec:"required"`
}

type GetWorkResponse struct {
	HeaderHash common.Hash `json:"header_hash" gencodec:"required"`
	Height     uint64      `json:"height" gencodec:"required"`
	Difficulty *big.Int    `json:"difficulty" gencodec:"required"`
}

type SubmitWorkRequest struct {
	Branch     uint32      `json:"branch" gencodec:"required"`
	HeaderHash common.Hash `json:"header_hash" gencodec:"required"`
	Nonce      uint64      `json:"nonce" gencodec:"required"`
	MixHash    common.Hash `json:"mix_hash" gencodec:"required"`
}

type SubmitWorkResponse struct {
	Success bool `json:"success" gencodec:"required"`
}

type PeerInfoForDisPlay struct {
	ID   []byte
	IP   uint32
	Port uint32
}<|MERGE_RESOLUTION|>--- conflicted
+++ resolved
@@ -1,7 +1,6 @@
 package rpc
 
 import (
-	"github.com/QuarkChain/goquarkchain/core"
 	"math/big"
 
 	"github.com/QuarkChain/goquarkchain/account"
@@ -28,8 +27,6 @@
 	Host          []byte             `json:"host" gencodec:"required" bytesizeofslicelen:"4"`
 	Port          uint16             `json:"port" gencodec:"required"`
 	ChainMaskList []*types.ChainMask `json:"chain_mask_list" gencodec:"required" bytesizeofslicelen:"4"`
-<<<<<<< HEAD
-=======
 }
 
 // ShardStatus shard status for api
@@ -45,7 +42,6 @@
 	BlockCount60s      uint32
 	StaleBlockCount60s uint32
 	LastBlockTime      uint64
->>>>>>> 37d3b395
 }
 
 // Master instructs a slave to connect to other slaves
@@ -99,10 +95,7 @@
 
 type GetMinorBlockListRequest struct {
 	Branch             uint32        `json:"branch" gencodec:"required"`
-<<<<<<< HEAD
-=======
 	PeerId             common.Hash   `json:"peer_id" gencodec:"required"`
->>>>>>> 37d3b395
 	MinorBlockHashList []common.Hash `json:"minor_block_list" gencodec:"required" bytesizeofslicelen:"4"`
 }
 
@@ -243,13 +236,8 @@
 }
 
 type GetAccountDataRequest struct {
-<<<<<<< HEAD
-	Address     account.Address `json:"address" gencodec:"required"`
-	BlockHeight *uint64         `json:"block_height" ser:"nil"`
-=======
 	Address     *account.Address `json:"address" gencodec:"required"`
 	BlockHeight *uint64          `json:"block_height" ser:"nil"`
->>>>>>> 37d3b395
 }
 
 type AccountBranchData struct {
@@ -267,24 +255,6 @@
 	Tx *types.Transaction `json:"tx" gencodec:"required"`
 }
 
-<<<<<<< HEAD
-type HashList struct {
-	Hashes []common.Hash `json:"hash_list" gencodec:"required" bytesizeofslicelen:"4"`
-}
-
-type ShardStats struct {
-	Branch             account.Branch   `json:"branch" gencodec:"required"`
-	Height             uint64           `json:"height" gencodec:"required"`
-	Difficulty         *big.Int         `json:"difficulty" gencodec:"required"`
-	CoinbaseAddress    *account.Address `json:"coinbase_address" gencodec:"required"`
-	Timestamp          uint64           `json:"timestamp" gencodec:"required"`
-	TxCount60s         uint32           `json:"tx_count_60_s" gencodec:"required"`
-	PendingTxCount     uint32           `json:"pending_tx_count" gencodec:"required"`
-	TotalTxCount       uint32           `json:"total_tx_count" gencodec:"required"`
-	BlockCount60s      uint32           `json:"block_count_60_s" gencodec:"required"`
-	StaleBlockCount60s uint32           `json:"stale_block_count_60_s" gencodec:"required"`
-	LastBlockTime      uint32           `json:"last_block_time" gencodec:"required"`
-=======
 type SyncMinorBlockListRequest struct {
 	MinorBlockHashList []common.Hash  `json:"minor_block_hash_list" gencodec:"required" bytesizeofslicelen:"4"`
 	Branch             account.Branch `json:"branch" gencodec:"required"`
@@ -297,7 +267,6 @@
 
 type HashList struct {
 	Hashes []common.Hash `json:"hash_list" gencodec:"required" bytesizeofslicelen:"4"`
->>>>>>> 37d3b395
 }
 
 // slave -> master
@@ -309,11 +278,7 @@
 	MinorBlockHeader *types.MinorBlockHeader `json:"minor_block_header" gencodec:"required"`
 	TxCount          uint32                  `json:"tx_count" gencodec:"required"`
 	XShardTxCount    uint32                  `json:"x_shard_tx_count" gencodec:"required"`
-<<<<<<< HEAD
-	ShardStats       *core.ShardStatus       `json:"shard_stats" gencodec:"required"`
-=======
 	ShardStats       *ShardStatus            `json:"shard_stats" gencodec:"required"`
->>>>>>> 37d3b395
 }
 
 type AddMinorBlockHeaderResponse struct {
@@ -335,15 +300,6 @@
 }
 
 type AddBlockListForSyncRequest struct {
-<<<<<<< HEAD
-	MinorBlockList []*types.MinorBlock `json:"minor_block_list" gencodec:"required" bytesizeofslicelen:"4"`
-}
-
-type AddBlockListForSyncResponse struct {
-	ShardStatus *core.ShardStatus `json:"shard_status" gencodec:"required"`
-}
-
-=======
 	Branch             uint32        `json:"branch" gencodec:"required"`
 	PeerId             common.Hash   `json:"peer_id" gencodec:"required"`
 	MinorBlockHashList []common.Hash `json:"minor_block_list" gencodec:"required" bytesizeofslicelen:"4"`
@@ -353,7 +309,6 @@
 	ShardStatus *ShardStatus `json:"shard_status" gencodec:"required"`
 }
 
->>>>>>> 37d3b395
 type Topic struct {
 	Data [32]byte `json:"topics" gencodec:"required" bytesizeofslicelen:"4"`
 }
