--- conflicted
+++ resolved
@@ -43,14 +43,11 @@
 // Empty result means success otherwise it would a serialized error message.
 type ConnectToSlavesResponse struct {
 	ResultList []*ConnectToSlavesResult `json:"result_list" gencodec:"required" bytesizeofslicelen:"4"`
-<<<<<<< HEAD
-=======
 }
 
 type MasterInfo struct {
 	Ip   string `json:"ip" gencodec:"required"`
 	Port uint16 `json:"port" gencodec:"required"`
->>>>>>> 5e196b15
 }
 
 type ArtificialTxConfig struct {
@@ -62,12 +59,6 @@
 type MineRequest struct {
 	ArtificialTxConfig *ArtificialTxConfig `json:"artificial_tx_config" gencodec:"required"`
 	Mining             bool                `json:"mining" gencodec:"required"`
-<<<<<<< HEAD
-}
-
-type MineResponse struct {
-=======
->>>>>>> 5e196b15
 }
 
 // Generate transactions for loadtesting
@@ -77,15 +68,11 @@
 	Tx            *types.Transaction `json:"tx" gencodec:"required"`
 }
 
-<<<<<<< HEAD
-type GenTxResponse struct {
-=======
 // RPCs to lookup data from shards (master -> slaves)
 type GetMinorBlockRequest struct {
 	Branch         uint32      `json:"branch" gencodec:"required"`
 	MinorBlockHash common.Hash `json:"minor_block_hash" gencodec:"required"`
 	Height         uint64      `json:"height" gencodec:"required"`
->>>>>>> 5e196b15
 }
 
 type GetMinorBlockResponse struct {
@@ -97,14 +84,6 @@
 	MinorBlockHashList []common.Hash `json:"minor_block_list" gencodec:"required" bytesizeofslicelen:"4"`
 }
 
-<<<<<<< HEAD
-/*
-	Broadcast to the cluster and announce that a peer connection is lost
-    As a contract, the master will not send traffic after the command.
-*/
-type DestroyClusterPeerConnectionCommand struct {
-	ClusterPeerId uint64 `json:"cluster_peer_id" gencodec:"required"`
-=======
 type GetMinorBlockListResponse struct {
 	MinorBlockList []*types.MinorBlock `json:"minor_block_list" gencodec:"required" bytesizeofslicelen:"4"`
 }
@@ -112,12 +91,11 @@
 type BroadcastMinorBlock struct {
 	Branch     uint32            `json:"branch" gencodec:"required"`
 	MinorBlock *types.MinorBlock `json:"minor_block" gencodec:"required"`
->>>>>>> 5e196b15
 }
 
 type BroadcastTransactions struct {
 	Branch uint32               `json:"branch" gencodec:"required"`
-	Txs    []*types.Transaction `json:"txs", gencodec:"required" bytesizeofslicelen:"4"`
+	Txs    []*types.Transaction `json:"txs" gencodec:"required" bytesizeofslicelen:"4"`
 }
 
 type GetMinorBlockHeaderListRequest struct {
@@ -128,10 +106,6 @@
 	Direction uint8 `json:"direction" gencodec:"required"`
 }
 
-<<<<<<< HEAD
-type GetMinorBlockResponse struct {
-	MinorBlock *types.MinorBlock `json:"minor_block" gencodec:"required"`
-=======
 type GetMinorBlockHeaderListResponse struct {
 	MinorBlockHeader []*types.MinorBlockHeader `json:"minor_block_header" gencodec:"required" bytesizeofslicelen:"4"`
 }
@@ -140,7 +114,6 @@
 	Branch               uint32                    `json:"branch" gencodec:"required"`
 	RootBlockHeader      *types.RootBlockHeader    `json:"root_block_header" gencodec:"required"`
 	MinorBlockHeaderList []*types.MinorBlockHeader `json:"minor_block_header_list" gencodec:"required" bytesizeofslicelen:"4"`
->>>>>>> 5e196b15
 }
 
 type GetTransactionRequest struct {
@@ -155,11 +128,7 @@
 
 type ExecuteTransactionRequest struct {
 	Tx          *types.Transaction `json:"tx" gencodec:"required"`
-<<<<<<< HEAD
-	FromAddress account.Address    `json:"from_address" gencodec:"required"`
-=======
 	FromAddress *account.Address   `json:"from_address" gencodec:"required"`
->>>>>>> 5e196b15
 	BlockHeight *uint64            `json:"block_height" ser:"nil"`
 }
 
@@ -175,11 +144,7 @@
 type GetTransactionReceiptResponse struct {
 	MinorBlock *types.MinorBlock `json:"minor_block" gencodec:"required"`
 	Index      uint32            `json:"index" gencodec:"required"`
-<<<<<<< HEAD
-	Receipt    *types.Receipt    `json:"receipt" gencodec:"required"`
-=======
 	Receipt    *types.Receipt    `json:"receipt" gencodec:"required" bytesizeofslicelen:"4"`
->>>>>>> 5e196b15
 }
 
 type GetTransactionListByAddressRequest struct {
@@ -246,22 +211,9 @@
 	MinorBlockData []byte `json:"minor_block_data" gencodec:"required" bytesizeofslicelen:"4"`
 }
 
-<<<<<<< HEAD
-type AddMinorBlockResponse struct {
-}
-
-type HeadersInfo struct {
-	Branch     account.Branch            `json:"branch" gencodec:"required"`
-	HeaderList []*types.MinorBlockHeader `json:"header_list" gencodec:"required" bytesizeofslicelen:"4"`
-}
-
-// To collect minor block headers to build a new root block
-type GetUnconfirmedHeadersRequest struct {
-=======
 type HeadersInfo struct {
 	Branch     uint32                    `json:"branch" gencodec:"required"`
 	HeaderList []*types.MinorBlockHeader `json:"header_list" gencodec:"required" bytesizeofslicelen:"4"`
->>>>>>> 5e196b15
 }
 
 type GetUnconfirmedHeadersResponse struct {
@@ -271,20 +223,6 @@
 type GetAccountDataRequest struct {
 	Address     account.Address `json:"address" gencodec:"required"`
 	BlockHeight *uint64         `json:"block_height" ser:"nil"`
-<<<<<<< HEAD
-}
-
-type TokenBalancePair struct {
-	TokenId uint64             `json:"token_id" gencodec:"required"`
-	Balance *serialize.Uint256 `json:"balance" gencodec:"required"`
-}
-
-type AccountBranchData struct {
-	Branch           account.Branch     `json:"branch" gencodec:"required"`
-	TransactionCount *serialize.Uint256 `json:"transaction_count" gencodec:"required"`
-	TokenBalances    []TokenBalancePair `json:"token_balances" gencodec:"required" bytesizeofslicelen:"4"`
-	IsContract       bool               `json:"is_contract" gencodec:"required"`
-=======
 }
 
 type AccountBranchData struct {
@@ -292,7 +230,6 @@
 	TransactionCount uint64   `json:"transaction_count" gencodec:"required"`
 	Balance          *big.Int `json:"token_balances" gencodec:"required" bytesizeofslicelen:"4"`
 	IsContract       bool     `json:"is_contract" gencodec:"required"`
->>>>>>> 5e196b15
 }
 
 type GetAccountDataResponse struct {
@@ -303,33 +240,6 @@
 	Tx *types.Transaction `json:"tx" gencodec:"required"`
 }
 
-<<<<<<< HEAD
-type AddTransactionResponse struct {
-}
-
-type ShardStats struct {
-	Branch             account.Branch  `json:"branch" gencodec:"required"`
-	Height             uint64          `json:"height" gencodec:"required"`
-	Difficulty         *big.Int        `json:"difficulty" gencodec:"required"`
-	CoinbaseAddress    account.Address `json:"coinbase_address" gencodec:"required"`
-	Timestamp          uint64          `json:"timestamp" gencodec:"required"`
-	TxCount60s         uint32          `json:"tx_count_60_s" gencodec:"required"`
-	PendingTxCount     uint32          `json:"pending_tx_count" gencodec:"required"`
-	TotalTxCount       uint32          `json:"total_tx_count" gencodec:"required"`
-	BlockCount60s      uint32          `json:"block_count_60_s" gencodec:"required"`
-	StaleBlockCount60s uint32          `json:"stale_block_count_60_s" gencodec:"required"`
-	LastBlockTime      uint32          `json:"last_block_time" gencodec:"required"`
-}
-
-type SyncMinorBlockListRequest struct {
-	MinorBlockHashList []common.Hash  `json:"minor_block_hash_list" gencodec:"required" bytesizeofslicelen:"4"`
-	Branch             account.Branch `json:"branch" gencodec:"required"`
-	ClusterPeerId      uint64         `json:"cluster_peer_id" gencodec:"required"`
-}
-
-type SyncMinorBlockListResponse struct {
-	ShardStats ShardStats `json:"shard_stats" ser:"nil"`
-=======
 type HashList struct {
 	Hashes []common.Hash `json:"hash_list" gencodec:"required" bytesizeofslicelen:"4"`
 }
@@ -346,7 +256,6 @@
 	BlockCount60s      uint32           `json:"block_count_60_s" gencodec:"required"`
 	StaleBlockCount60s uint32           `json:"stale_block_count_60_s" gencodec:"required"`
 	LastBlockTime      uint32           `json:"last_block_time" gencodec:"required"`
->>>>>>> 5e196b15
 }
 
 // slave -> master
@@ -358,11 +267,7 @@
 	MinorBlockHeader *types.MinorBlockHeader `json:"minor_block_header" gencodec:"required"`
 	TxCount          uint32                  `json:"tx_count" gencodec:"required"`
 	XShardTxCount    uint32                  `json:"x_shard_tx_count" gencodec:"required"`
-<<<<<<< HEAD
-	ShardStats       *ShardStats             `json:"shard_stats" gencodec:"required"`
-=======
 	ShardStats       *core.ShardStatus       `json:"shard_stats" gencodec:"required"`
->>>>>>> 5e196b15
 }
 
 type AddMinorBlockHeaderResponse struct {
@@ -373,14 +278,10 @@
 	TxList []*types.CrossShardTransactionDeposit `json:"tx_list" gencodec:"required" bytesizeofslicelen:"4"`
 }
 
-<<<<<<< HEAD
-type AddXshardTxListResponse struct {
-=======
 type AddXshardTxListRequest struct {
 	Branch         uint32                                `json:"branch" gencodec:"required"`
 	MinorBlockHash common.Hash                           `json:"minor_block_hash" gencodec:"required"`
 	TxList         []*types.CrossShardTransactionDeposit `json:"tx_list" gencodec:"required" bytesizeofslicelen:"4"`
->>>>>>> 5e196b15
 }
 
 type BatchAddXshardTxListRequest struct {
@@ -395,29 +296,16 @@
 	ShardStatus *core.ShardStatus `json:"shard_status" gencodec:"required"`
 }
 
-<<<<<<< HEAD
-type BatchAddXshardTxListResponse struct {
-}
-=======
->>>>>>> 5e196b15
 type Topic struct {
 	Data [32]byte `json:"topics" gencodec:"required" bytesizeofslicelen:"4"`
 }
 
 type GetLogRequest struct {
-<<<<<<< HEAD
-	Branch     account.Branch    `json:"branch" gencodec:"required"`
-	Addresses  []account.Address `json:"addresses" gencodec:"required" bytesizeofslicelen:"4"`
-	Topics     []*Topic          `json:"topics" gencodec:"required" bytesizeofslicelen:"4"`
-	StartBlock uint64            `json:"start_block" gencodec:"required"`
-	EndBlock   uint64            `json:"end_block" gencodec:"required"`
-=======
 	Branch     uint32             `json:"branch" gencodec:"required"`
 	Addresses  []*account.Address `json:"addresses" gencodec:"required" bytesizeofslicelen:"4"`
 	Topics     []*Topic           `json:"topics" gencodec:"required" bytesizeofslicelen:"4"`
 	StartBlock uint64             `json:"start_block" gencodec:"required"`
 	EndBlock   uint64             `json:"end_block" gencodec:"required"`
->>>>>>> 5e196b15
 }
 
 type GetLogResponse struct {
@@ -426,11 +314,7 @@
 
 type EstimateGasRequest struct {
 	Tx          *types.Transaction `json:"tx" gencodec:"required"`
-<<<<<<< HEAD
-	FromAddress account.Address    `json:"from_address" gencodec:"required"`
-=======
 	FromAddress *account.Address   `json:"from_address" gencodec:"required"`
->>>>>>> 5e196b15
 }
 
 type EstimateGasResponse struct {
@@ -438,15 +322,9 @@
 }
 
 type GetStorageRequest struct {
-<<<<<<< HEAD
-	Address     account.Address `json:"address" gencodec:"required"`
-	Key         common.Hash     `json:"key" gencodec:"required"`
-	BlockHeight *uint64         `json:"block_height" ser:"nil"`
-=======
 	Address     *account.Address `json:"address" gencodec:"required"`
 	Key         common.Hash      `json:"key" gencodec:"required"`
 	BlockHeight *uint64          `json:"block_height" ser:"nil"`
->>>>>>> 5e196b15
 }
 
 type GetStorageResponse struct {
@@ -454,13 +332,8 @@
 }
 
 type GetCodeRequest struct {
-<<<<<<< HEAD
-	Address     account.Address `json:"address" gencodec:"required"`
-	BlockHeight *uint64         `json:"block_height" ser:"nil"`
-=======
 	Address     *account.Address `json:"address" gencodec:"required"`
 	BlockHeight *uint64          `json:"block_height" ser:"nil"`
->>>>>>> 5e196b15
 }
 
 type GetCodeResponse struct {
@@ -496,27 +369,6 @@
 	Success bool `json:"success" gencodec:"required"`
 }
 
-<<<<<<< HEAD
-type HashList struct {
-	Hashes []common.Hash `json:"hash_list" gencodec:"required" bytesizeofslicelen:"4"`
-}
-
-// ShardStatus shard status for api
-type ShardStatus struct {
-	Branch             account.Branch
-	Height             uint64
-	Difficulty         *big.Int
-	CoinBaseAddress    account.Address
-	TimeStamp          uint64
-	TxCount60s         uint32
-	PendingTxCount     uint32
-	TotalTxCount       uint32
-	BlockCount60s      uint32
-	StaleBlockCount60s uint32
-	LastBlockTime      uint32
-}
-=======
->>>>>>> 5e196b15
 type PeerInfoForDisPlay struct {
 	ID   []byte
 	IP   uint32
