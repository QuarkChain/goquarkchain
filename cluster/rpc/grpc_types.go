--- conflicted
+++ resolved
@@ -368,10 +368,9 @@
 type SubmitWorkResponse struct {
 	Success bool `json:"success" gencodec:"required"`
 }
-<<<<<<< HEAD
-type BlockHeight struct {
-	Height uint64
-	Str    string
+
+type HashList struct {
+	Hashes []common.Hash `json:"hash_list" gencodec:"required" bytesizeofslicelen:"4"`
 }
 
 // ShardStatus shard status for api
@@ -388,18 +387,8 @@
 	StaleBlockCount60s uint32
 	LastBlockTime      uint32
 }
-=======
-
->>>>>>> 3db0041d
 type PeerInfoForDisPlay struct {
 	ID   []byte
 	IP   uint32
 	Port uint32
-<<<<<<< HEAD
-=======
-}
-
-type HashList struct {
-	Hashes []common.Hash `json:"hash_list" gencodec:"required" bytesizeofslicelen:"4"`
->>>>>>> 3db0041d
 }