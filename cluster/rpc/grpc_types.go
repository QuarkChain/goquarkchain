--- conflicted
+++ resolved
@@ -56,11 +56,17 @@
 	Mining             bool                `json:"mining" gencodec:"required"`
 }
 
+type MineResponse struct {
+}
+
 // Generate transactions for loadtesting
 type GenTxRequest struct {
 	NumTxPerShard uint32             `json:"num_tx_per_shard" gencodec:"required"`
 	XShardPercent uint32             `json:"x_shard_percent" gencodec:"required"`
 	Tx            *types.Transaction `json:"tx" gencodec:"required"`
+}
+
+type GenTxResponse struct {
 }
 
 // Virtual connection management
@@ -172,6 +178,9 @@
 	UnconfirmedHeadersCoinbaseAmount common.Hash    `json:"unconfirmed_headers_coinbase_amount" gencodec:"required"`
 }
 
+type GetEcoInfoListRequest struct {
+}
+
 type GetEcoInfoListResponse struct {
 	EcoInfoList []*EcoInfo `json:"eco_info_list" gencodec:"required" bytesizeofslicelen:"4"`
 }
@@ -191,9 +200,16 @@
 	MinorBlockData []byte `json:"minor_block_data" gencodec:"required" bytesizeofslicelen:"4"`
 }
 
+type AddMinorBlockResponse struct {
+}
+
 type HeadersInfo struct {
 	Branch     account.Branch            `json:"branch" gencodec:"required"`
 	HeaderList []*types.MinorBlockHeader `json:"header_list" gencodec:"required" bytesizeofslicelen:"4"`
+}
+
+// To collect minor block headers to build a new root block
+type GetUnconfirmedHeadersRequest struct {
 }
 
 type GetUnconfirmedHeadersResponse struct {
@@ -223,6 +239,9 @@
 
 type AddTransactionRequest struct {
 	Tx *types.Transaction `json:"tx" gencodec:"required"`
+}
+
+type AddTransactionResponse struct {
 }
 
 type ShardStats struct {
@@ -271,10 +290,15 @@
 	TxList         []types.CrossShardTransactionDeposit `json:"tx_list" gencodec:"required" bytesizeofslicelen:"4"`
 }
 
+type AddXshardTxListResponse struct {
+}
+
 type BatchAddXshardTxListRequest struct {
 	AddXshardTxListRequestList []AddMinorBlockHeaderRequest `json:"add_xshard_tx_list_request_list" gencodec:"required" bytesizeofslicelen:"4"`
 }
 
+type BatchAddXshardTxListResponse struct {
+}
 type Topic struct {
 	Data [32]byte `json:"topics" gencodec:"required" bytesizeofslicelen:"4"`
 }
@@ -350,7 +374,6 @@
 type BlockHeight struct {
 	Height uint64
 	Str    string
-<<<<<<< HEAD
 }
 
 // ShardStatus shard status for api
@@ -371,6 +394,4 @@
 	ID   []byte
 	IP   uint32
 	Port uint32
-=======
->>>>>>> b9ee51c4
 }