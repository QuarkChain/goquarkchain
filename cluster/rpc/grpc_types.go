package rpc

import (
	"math/big"

	"github.com/QuarkChain/goquarkchain/account"
	"github.com/QuarkChain/goquarkchain/core/types"
	"github.com/ethereum/go-ethereum/common"
)

// RPCs to initialize a cluster

type Ping struct {
	Id            []byte             `json:"id" bytesizeofslicelen:"4"`
	ChainMaskList []*types.ChainMask `json:"chain_mask_list" bytesizeofslicelen:"4"`
	// Initialize ShardState if not None
	RootTip *types.RootBlock `json:"root_tip" ser:"nil"`
}

type Pong struct {
	Id            []byte             `json:"id" gencodec:"required" bytesizeofslicelen:"4"`
	ChainMaskList []*types.ChainMask `json:"chain_mask_list" gencodec:"required" bytesizeofslicelen:"4"`
}

type SlaveInfo struct {
	Id            []byte             `json:"id" gencodec:"required" bytesizeofslicelen:"4"`
	Host          []byte             `json:"host" gencodec:"required" bytesizeofslicelen:"4"`
	Port          uint16             `json:"port" gencodec:"required"`
	ChainMaskList []*types.ChainMask `json:"chain_mask_list" gencodec:"required" bytesizeofslicelen:"4"`
}

// ShardStatus shard status for api
type ShardStatus struct {
	Branch             account.Branch
	Height             uint64
	Difficulty         *big.Int
	CoinbaseAddress    account.Address
	Timestamp          uint64
	TxCount60s         uint32
	PendingTxCount     uint32
	TotalTxCount       uint32
	BlockCount60s      uint32
	StaleBlockCount60s uint32
	LastBlockTime      uint64
}

// Master instructs a slave to connect to other slaves
type ConnectToSlavesRequest struct {
	SlaveInfoList []*SlaveInfo `json:"slave_info_list" gencodec:"required" bytesizeofslicelen:"4"`
}

type ConnectToSlavesResult struct {
	Result []byte `json:"result" gencodec:"required" bytesizeofslicelen:"4"`
}

// result_list must have the same size as salve_info_list in the request.
// Empty result means success otherwise it would a serialized error message.
type ConnectToSlavesResponse struct {
	ResultList []*ConnectToSlavesResult `json:"result_list" gencodec:"required" bytesizeofslicelen:"4"`
}

type MasterInfo struct {
	Ip   string `json:"ip" gencodec:"required"`
	Port uint16 `json:"port" gencodec:"required"`
}

type ArtificialTxConfig struct {
	TargetRootBlockTime  uint32 `json:"target_root_block_time" gencodec:"required"`
	TargetMinorBlockTime uint32 `json:"target_minor_block_time" gencodec:"required"`
}

// Send mining instructions to slaves
type MineRequest struct {
	ArtificialTxConfig *ArtificialTxConfig `json:"artificial_tx_config" gencodec:"required"`
	Mining             bool                `json:"mining" gencodec:"required"`
}

// Generate transactions for loadtesting
type GenTxRequest struct {
	NumTxPerShard uint32             `json:"num_tx_per_shard" gencodec:"required"`
	XShardPercent uint32             `json:"x_shard_percent" gencodec:"required"`
	Tx            *types.Transaction `json:"tx" gencodec:"required"`
}

// RPCs to lookup data from shards (master -> slaves)
type GetMinorBlockRequest struct {
	Branch         uint32      `json:"branch" gencodec:"required"`
	MinorBlockHash common.Hash `json:"minor_block_hash" gencodec:"required"`
	Height         uint64      `json:"height" gencodec:"required"`
}

type GetMinorBlockResponse struct {
	MinorBlock *types.MinorBlock `json:"minor_block" gencodec:"required"`
}

type GetMinorBlockListRequest struct {
	Branch             uint32        `json:"branch" gencodec:"required"`
	PeerId             common.Hash   `json:"peer_id" gencodec:"required"`
	MinorBlockHashList []common.Hash `json:"minor_block_list" gencodec:"required" bytesizeofslicelen:"4"`
}

type GetMinorBlockListResponse struct {
	MinorBlockList []*types.MinorBlock `json:"minor_block_list" gencodec:"required" bytesizeofslicelen:"4"`
}

type BroadcastMinorBlock struct {
	Branch     uint32            `json:"branch" gencodec:"required"`
	MinorBlock *types.MinorBlock `json:"minor_block" gencodec:"required"`
}

type BroadcastTransactions struct {
	Branch uint32               `json:"branch" gencodec:"required"`
	Txs    []*types.Transaction `json:"txs" gencodec:"required" bytesizeofslicelen:"4"`
}

type GetMinorBlockHeaderListRequest struct {
	Branch    uint32      `json:"branch" gencodec:"required"`
	BlockHash common.Hash `json:"block_hash" gencodec:"required"`
	Limit     uint32      `json:"limit" gencodec:"required"`
	// value 0: heighter, 1 lower
	Direction uint8 `json:"direction" gencodec:"required"`
}

type GetMinorBlockHeaderListResponse struct {
	MinorBlockHeader []*types.MinorBlockHeader `json:"minor_block_header" gencodec:"required" bytesizeofslicelen:"4"`
}

type BroadcastNewTip struct {
	Branch               uint32                    `json:"branch" gencodec:"required"`
	RootBlockHeader      *types.RootBlockHeader    `json:"root_block_header" gencodec:"required"`
	MinorBlockHeaderList []*types.MinorBlockHeader `json:"minor_block_header_list" gencodec:"required" bytesizeofslicelen:"4"`
}

type GetTransactionRequest struct {
	TxHash common.Hash `json:"tx_hash" gencodec:"required"`
	Branch uint32      `json:"branch" gencodec:"required"`
}

type GetTransactionResponse struct {
	MinorBlock *types.MinorBlock `json:"minor_block" gencodec:"required"`
	Index      uint32            `json:"index" gencodec:"required"`
}

type ExecuteTransactionRequest struct {
	Tx          *types.Transaction `json:"tx" gencodec:"required"`
	FromAddress *account.Address   `json:"from_address" gencodec:"required"`
	BlockHeight *uint64            `json:"block_height" ser:"nil"`
}

type ExecuteTransactionResponse struct {
	Result []byte `json:"result" gencodec:"required" bytesizeofslicelen:"4"`
}

type GetTransactionReceiptRequest struct {
	TxHash common.Hash `json:"tx_hash" gencodec:"required"`
	Branch uint32      `json:"branch" gencodec:"required"`
}

type GetTransactionReceiptResponse struct {
	MinorBlock *types.MinorBlock `json:"minor_block" gencodec:"required"`
	Index      uint32            `json:"index" gencodec:"required"`
	Receipt    *types.Receipt    `json:"receipt" gencodec:"required" bytesizeofslicelen:"4"`
}

type GetTransactionListByAddressRequest struct {
	Address *account.Address `json:"address" gencodec:"required"`
	Start   []byte           `json:"start" gencodec:"required" bytesizeofslicelen:"4"`
	Limit   uint32           `json:"limit" gencodec:"required"`
}

type TransactionDetail struct {
	TxHash          common.Hash     `json:"tx_hash" gencodec:"required"`
	FromAddress     account.Address `json:"from_address" gencodec:"required"`
	ToAddress       account.Address `json:"to_address" ser:"nil"`
	Value           common.Hash     `json:"value" gencodec:"required"`
	BlockHeight     uint64          `json:"block_height" gencodec:"required"`
	Timestamp       uint64          `json:"timestamp" gencodec:"required"`
	Success         bool            `json:"success" gencodec:"required"`
	GasTokenId      uint64          `json:"gas_token_id" gencodec:"required"`
	TransferTokenId uint64
}

type GetTransactionListByAddressResponse struct {
	TxList []*TransactionDetail `json:"tx_list" gencodec:"required" bytesizeofslicelen:"4"`
	Next   []byte               `json:"next" gencodec:"required" bytesizeofslicelen:"4"`
}

// RPCs to update blockchains
// master -> slave

// Add root block to each slave
type AddRootBlockRequest struct {
	RootBlock    *types.RootBlock `json:"root_block" gencodec:"required"`
	ExpectSwitch bool             `json:"expect_switch" gencodec:"required"`
}

type AddRootBlockResponse struct {
	Switched bool `json:"switched" gencodec:"required"`
}

// Necessary information for master to decide the best block to mine
type EcoInfo struct {
	Branch                           account.Branch `json:"branch" gencodec:"required"`
	Height                           uint64         `json:"height" gencodec:"required"`
	CoinbaseAmount                   common.Hash    `json:"coinbase_amount" gencodec:"required"`
	Difficulty                       *big.Int       `json:"difficulty" gencodec:"required"`
	UnconfirmedHeadersCoinbaseAmount common.Hash    `json:"unconfirmed_headers_coinbase_amount" gencodec:"required"`
}

type GetEcoInfoListResponse struct {
	EcoInfoList []*EcoInfo `json:"eco_info_list" gencodec:"required" bytesizeofslicelen:"4"`
}

type GetNextBlockToMineRequest struct {
	Branch             account.Branch      `json:"branch" gencodec:"required"`
	Address            account.Address     `json:"address" gencodec:"required"`
	ArtificialTxConfig *ArtificialTxConfig `json:"artificial_tx_config" gencodec:"required"`
}

type GetNextBlockToMineResponse struct {
	Block *types.MinorBlock `json:"block" gencodec:"required"`
}

// For adding blocks mined through JRPC
type AddMinorBlockRequest struct {
	MinorBlockData []byte `json:"minor_block_data" gencodec:"required" bytesizeofslicelen:"4"`
}

type HeadersInfo struct {
	Branch     uint32                    `json:"branch" gencodec:"required"`
	HeaderList []*types.MinorBlockHeader `json:"header_list" gencodec:"required" bytesizeofslicelen:"4"`
}

type GetUnconfirmedHeadersResponse struct {
	HeadersInfoList []*HeadersInfo `json:"headers_info_list" gencodec:"required" bytesizeofslicelen:"4"`
}

type GetAccountDataRequest struct {
	Address     *account.Address `json:"address" gencodec:"required"`
	BlockHeight *uint64         `json:"block_height" ser:"nil"`
}

type AccountBranchData struct {
	Branch           uint32   `json:"branch" gencodec:"required"`
	TransactionCount uint64   `json:"transaction_count" gencodec:"required"`
	Balance          *big.Int `json:"token_balances" gencodec:"required" bytesizeofslicelen:"4"`
	IsContract       bool     `json:"is_contract" gencodec:"required"`
}

type GetAccountDataResponse struct {
	AccountBranchDataList []*AccountBranchData `json:"account_branch_data_list" gencodec:"required" bytesizeofslicelen:"4"`
}

type AddTransactionRequest struct {
	Tx *types.Transaction `json:"tx" gencodec:"required"`
}

<<<<<<< HEAD
type ShardStatus struct {
	Branch             account.Branch  `json:"branch" gencodec:"required"`
	Height             uint64          `json:"height" gencodec:"required"`
	Difficulty         *big.Int        `json:"difficulty" gencodec:"required"`
	CoinbaseAddress    account.Address `json:"coinbase_address" gencodec:"required"`
	Timestamp          uint64          `json:"timestamp" gencodec:"required"`
	TxCount60s         uint32          `json:"tx_count_60_s" gencodec:"required"`
	PendingTxCount     uint32          `json:"pending_tx_count" gencodec:"required"`
	TotalTxCount       uint32          `json:"total_tx_count" gencodec:"required"`
	BlockCount60s      uint32          `json:"block_count_60_s" gencodec:"required"`
	StaleBlockCount60s uint32          `json:"stale_block_count_60_s" gencodec:"required"`
	LastBlockTime      uint64          `json:"last_block_time" gencodec:"required"`
}

type SyncMinorBlockListRequest struct {
	MinorBlockHashList []common.Hash  `json:"minor_block_hash_list" gencodec:"required" bytesizeofslicelen:"4"`
	Branch             account.Branch `json:"branch" gencodec:"required"`
	ClusterPeerId      uint64         `json:"cluster_peer_id" gencodec:"required"`
}

type SyncMinorBlockListResponse struct {
	ShardStats ShardStatus `json:"shard_stats" ser:"nil"`
=======
type HashList struct {
	Hashes []common.Hash `json:"hash_list" gencodec:"required" bytesizeofslicelen:"4"`
>>>>>>> 5cc01b39
}

// slave -> master
/*
	Notify master about a successfully added minro block.
	Piggyback the ShardStatus in the same request.
*/
type AddMinorBlockHeaderRequest struct {
	MinorBlockHeader *types.MinorBlockHeader `json:"minor_block_header" gencodec:"required"`
	TxCount          uint32                  `json:"tx_count" gencodec:"required"`
	XShardTxCount    uint32                  `json:"x_shard_tx_count" gencodec:"required"`
	ShardStats       *ShardStatus            `json:"shard_stats" gencodec:"required"`
}

type AddMinorBlockHeaderResponse struct {
	ArtificialTxConfig *ArtificialTxConfig `json:"artificial_tx_config" gencodec:"required"`
}

type CrossShardTransactionList struct {
	TxList []*types.CrossShardTransactionDeposit `json:"tx_list" gencodec:"required" bytesizeofslicelen:"4"`
}

type AddXshardTxListRequest struct {
	Branch         uint32                                `json:"branch" gencodec:"required"`
	MinorBlockHash common.Hash                           `json:"minor_block_hash" gencodec:"required"`
	TxList         []*types.CrossShardTransactionDeposit `json:"tx_list" gencodec:"required" bytesizeofslicelen:"4"`
}

type BatchAddXshardTxListRequest struct {
	AddXshardTxListRequestList []*AddXshardTxListRequest `json:"add_xshard_tx_list_request_list" gencodec:"required" bytesizeofslicelen:"4"`
}

type AddBlockListForSyncRequest struct {
	Branch             uint32        `json:"branch" gencodec:"required"`
	PeerId             common.Hash   `json:"peer_id" gencodec:"required"`
	MinorBlockHashList []common.Hash `json:"minor_block_list" gencodec:"required" bytesizeofslicelen:"4"`
}

type AddBlockListForSyncResponse struct {
	ShardStatus *ShardStatus `json:"shard_status" gencodec:"required"`
}

type Topic struct {
	Data [32]byte `json:"topics" gencodec:"required" bytesizeofslicelen:"4"`
}

type GetLogRequest struct {
	Branch     uint32             `json:"branch" gencodec:"required"`
	Addresses  []*account.Address `json:"addresses" gencodec:"required" bytesizeofslicelen:"4"`
	Topics     []*Topic           `json:"topics" gencodec:"required" bytesizeofslicelen:"4"`
	StartBlock uint64             `json:"start_block" gencodec:"required"`
	EndBlock   uint64             `json:"end_block" gencodec:"required"`
}

type GetLogResponse struct {
	Logs []*types.Log `json:"logs" gencodec:"required" bytesizeofslicelen:"4"`
}

type EstimateGasRequest struct {
	Tx          *types.Transaction `json:"tx" gencodec:"required"`
	FromAddress *account.Address   `json:"from_address" gencodec:"required"`
}

type EstimateGasResponse struct {
	Result uint32 `json:"result" gencodec:"required"`
}

type GetStorageRequest struct {
	Address     *account.Address `json:"address" gencodec:"required"`
	Key         common.Hash      `json:"key" gencodec:"required"`
	BlockHeight *uint64          `json:"block_height" ser:"nil"`
}

type GetStorageResponse struct {
	Result common.Hash `json:"result" gencodec:"required"`
}

type GetCodeRequest struct {
	Address     *account.Address `json:"address" gencodec:"required"`
	BlockHeight *uint64          `json:"block_height" ser:"nil"`
}

type GetCodeResponse struct {
	Result []byte `json:"result" gencodec:"required" bytesizeofslicelen:"4"`
}

type GasPriceRequest struct {
	Branch uint32 `json:"branch" gencodec:"required"`
}

type GasPriceResponse struct {
	Result uint64 `json:"result" gencodec:"required"`
}

type GetWorkRequest struct {
	Branch uint32 `json:"branch" gencodec:"required"`
}

type GetWorkResponse struct {
	HeaderHash common.Hash `json:"header_hash" gencodec:"required"`
	Height     uint64      `json:"height" gencodec:"required"`
	Difficulty *big.Int    `json:"difficulty" gencodec:"required"`
}

type SubmitWorkRequest struct {
	Branch     uint32      `json:"branch" gencodec:"required"`
	HeaderHash common.Hash `json:"header_hash" gencodec:"required"`
	Nonce      uint64      `json:"nonce" gencodec:"required"`
	MixHash    common.Hash `json:"mix_hash" gencodec:"required"`
}

type SubmitWorkResponse struct {
	Success bool `json:"success" gencodec:"required"`
}

type PeerInfoForDisPlay struct {
	ID   []byte
	IP   uint32
	Port uint32
}<|MERGE_RESOLUTION|>--- conflicted
+++ resolved
@@ -237,7 +237,7 @@
 
 type GetAccountDataRequest struct {
 	Address     *account.Address `json:"address" gencodec:"required"`
-	BlockHeight *uint64         `json:"block_height" ser:"nil"`
+	BlockHeight *uint64          `json:"block_height" ser:"nil"`
 }
 
 type AccountBranchData struct {
@@ -255,21 +255,6 @@
 	Tx *types.Transaction `json:"tx" gencodec:"required"`
 }
 
-<<<<<<< HEAD
-type ShardStatus struct {
-	Branch             account.Branch  `json:"branch" gencodec:"required"`
-	Height             uint64          `json:"height" gencodec:"required"`
-	Difficulty         *big.Int        `json:"difficulty" gencodec:"required"`
-	CoinbaseAddress    account.Address `json:"coinbase_address" gencodec:"required"`
-	Timestamp          uint64          `json:"timestamp" gencodec:"required"`
-	TxCount60s         uint32          `json:"tx_count_60_s" gencodec:"required"`
-	PendingTxCount     uint32          `json:"pending_tx_count" gencodec:"required"`
-	TotalTxCount       uint32          `json:"total_tx_count" gencodec:"required"`
-	BlockCount60s      uint32          `json:"block_count_60_s" gencodec:"required"`
-	StaleBlockCount60s uint32          `json:"stale_block_count_60_s" gencodec:"required"`
-	LastBlockTime      uint64          `json:"last_block_time" gencodec:"required"`
-}
-
 type SyncMinorBlockListRequest struct {
 	MinorBlockHashList []common.Hash  `json:"minor_block_hash_list" gencodec:"required" bytesizeofslicelen:"4"`
 	Branch             account.Branch `json:"branch" gencodec:"required"`
@@ -278,10 +263,10 @@
 
 type SyncMinorBlockListResponse struct {
 	ShardStats ShardStatus `json:"shard_stats" ser:"nil"`
-=======
+}
+
 type HashList struct {
 	Hashes []common.Hash `json:"hash_list" gencodec:"required" bytesizeofslicelen:"4"`
->>>>>>> 5cc01b39
 }
 
 // slave -> master
