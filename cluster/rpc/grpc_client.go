--- conflicted
+++ resolved
@@ -75,15 +75,9 @@
 	}
 	// slave apis
 	slaveApis = map[uint32]opType{
-<<<<<<< HEAD
-		OpHeartBeat:  {name: "HeartBeat"},
-		OpMasterInfo: {name: "MasterInfo"},
-		OpPing:       {name: "Ping"},
-=======
 		OpHeartBeat:                   {name: "HeartBeat"},
 		OpMasterInfo:                  {name: "MasterInfo"},
 		OpPing:                        {name: "Ping"},
->>>>>>> 5e196b15
 		OpAddRootBlock:                {name: "AddRootBlock"},
 		OpGetEcoInfoList:              {name: "GetEcoInfoList"},
 		OpGetNextBlockToMine:          {name: "GetNextBlockToMine"},
