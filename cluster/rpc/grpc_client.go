--- conflicted
+++ resolved
@@ -50,13 +50,8 @@
 	// p2p api
 	OpBroadcastNewTip
 	OpBroadcastTransactions
-<<<<<<< HEAD
-	OpBroadcastMinorBlock
-	GetMinorBlockList
-=======
 	OpBroadcastNewMinorBlock
 	OpGetMinorBlockList
->>>>>>> 37d3b395
 	OpGetMinorBlockHeaderList
 	OpHandleNewTip
 	OpAddTransactions
@@ -75,13 +70,8 @@
 		// p2p api
 		OpBroadcastNewTip:         {name: "BroadcastNewTip"},
 		OpBroadcastTransactions:   {name: "BroadcastTransactions"},
-<<<<<<< HEAD
-		OpBroadcastMinorBlock:     {name: "BroadcastMinorBlock"},
-		GetMinorBlockList:         {name: "GetMinorBlockList"},
-=======
 		OpBroadcastNewMinorBlock:  {name: "BroadcastNewMinorBlock"},
 		OpGetMinorBlockList:       {name: "GetMinorBlockList"},
->>>>>>> 37d3b395
 		OpGetMinorBlockHeaderList: {name: "GetMinorBlockHeaderList"},
 	}
 	// slave apis
@@ -115,18 +105,11 @@
 		OpSubmitWork:                  {name: "SubmitWork"},
 		OpAddMinorBlockListForSync:    {name: "AddMinorBlockListForSync"},
 		// p2p api
-<<<<<<< HEAD
-		GetMinorBlockList:         {name: "GetMinorBlockList"},
-		OpGetMinorBlockHeaderList: {name: "GetMinorBlockHeaderList"},
-		OpHandleNewTip:            {name: "HandleNewTip"},
-		OpAddTransactions:         {name: "AddTransactions"},
-=======
 		OpGetMinorBlockList:       {name: "GetMinorBlockList"},
 		OpGetMinorBlockHeaderList: {name: "GetMinorBlockHeaderList"},
 		OpHandleNewTip:            {name: "HandleNewTip"},
 		OpAddTransactions:         {name: "AddTransactions"},
 		OpNewMinorBlock:           {name: "NewMinorBlock"},
->>>>>>> 37d3b395
 	}
 )
 
