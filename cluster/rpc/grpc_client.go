--- conflicted
+++ resolved
@@ -74,16 +74,9 @@
 	}
 	// slave apis
 	slaveApis = map[uint32]opType{
-<<<<<<< HEAD
-		OpHeartBeat:                   {name: "HeartBeat"},
-		OpMasterInfo:                  {name: "MasterInfo"},
-		OpPing:                        {name: "Ping"},
-=======
 		OpHeartBeat:  {name: "HeartBeat"},
 		OpMasterInfo: {name: "MasterInfo"},
 		OpPing:       {name: "Ping"},
-		// OpConnectToSlaves:             {name: "connectToSlaves"},
->>>>>>> 4058b17b
 		OpAddRootBlock:                {name: "AddRootBlock"},
 		OpGetEcoInfoList:              {name: "GetEcoInfoList"},
 		OpGetNextBlockToMine:          {name: "GetNextBlockToMine"},
