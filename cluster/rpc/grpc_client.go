package rpc

import (
	"context"
	"errors"
	"reflect"
	"sync"
	"time"

	"github.com/ethereum/go-ethereum/log"
	"google.golang.org/grpc"
	"google.golang.org/grpc/connectivity"
)

type serverType int

const (
	OpHeartBeat = iota
	OpPing
	OpConnectToSlaves
	OpAddRootBlock
	OpGetEcoInfoList
	OpGetNextBlockToMine
	OpGetUnconfirmedHeaders
	OpGetAccountData
	OpAddTransaction
	OpAddMinorBlockHeader
	OpAddXshardTxList
	OpSyncMinorBlockList
	OpAddMinorBlock
	OpCreateClusterPeerConnection
	OpGetMinorBlock
	OpGetTransaction
	OpBatchAddXshardTxList
	OpExecuteTransaction
	OpGetTransactionReceipt
	OpGetMine
	OpGenTx
	OpGetTransactionListByAddress
	OpGetLogs
	OpEstimateGas
	OpGetStorageAt
	OpGetCode
	OpGasPrice
	OpGetWork
	OpSubmitWork
	// p2p api
	OpBroadcastNewTip
	OpBroadcastTransactions
	OpBroadcastMinorBlock
	OpGetMinorBlocks
	OpGetMinorBlockHeaders
	OpHandleNewTip
	OpAddTransactions

	MasterServer = serverType(1)
	SlaveServer  = serverType(0)

	timeOut = 10
)

var (
<<<<<<< HEAD
	conns = make(map[string]*grpc.ClientConn)
	// include all grpc funcs
	rpcFuncs = map[int64]opType{
		OpPing:                                {name: "Ping"},
		OpConnectToSlaves:                     {name: "ConnectToSlaves"},
		OpAddRootBlock:                        {name: "AddRootBlock"},
		OpGetEcoInfoList:                      {name: "GetEcoInfoList"},
		OpGetNextBlockToMine:                  {name: "GetNextBlockToMine"},
		OpGetUnconfirmedHeaders:               {name: "GetUnconfirmedHeaders"},
		OpGetAccountData:                      {name: "GetAccountData"},
		OpAddTransaction:                      {name: "AddTransaction"},
		OpAddMinorBlockHeader:                 {name: "AddMinorBlockHeader", serverType: MasterServer},
		OpAddXshardTxList:                     {name: "AddXshardTxList"},
		OpSyncMinorBlockList:                  {name: "SyncMinorBlockList"},
		OpAddMinorBlock:                       {name: "AddMinorBlock"},
		OpCreateClusterPeerConnection:         {name: "CreateClusterPeerConnection"},
		OpDestroyClusterPeerConnectionCommand: {name: "DestroyClusterPeerConnectionCommand", serverType: UnknownServer},
		OpGetMinorBlock:                       {name: "GetMinorBlock"},
		OpGetTransaction:                      {name: "GetTransaction"},
		OpBatchAddXshardTxList:                {name: "BatchAddXshardTxList"},
		OpExecuteTransaction:                  {name: "ExecuteTransaction"},
		OpGetTransactionReceipt:               {name: "GetTransactionReceipt"},
		OpGetMine:                             {name: "GetMine"},
		OpGenTx:                               {name: "GenTx"},
		OpGetTransactionListByAddress:         {name: "GetTransactionListByAddress"},
		OpGetLogs:                             {name: "GetLogs"},
		OpEstimateGas:                         {name: "EstimateGas"},
		OpGetStorageAt:                        {name: "GetStorageAt"},
		OpGetCode:                             {name: "GetCode"},
		OpGasPrice:                            {name: "GasPrice"},
		OpGetWork:                             {name: "GetWork"},
		OpSubmitWork:                          {name: "SubmitWork"},
=======
	// master apis
	masterApis = map[uint32]opType{
		OpAddMinorBlockHeader:   {name: "AddMinorBlockHeader"},
		OpBroadcastNewTip:       {name: "BroadcastNewTip"},
		OpBroadcastTransactions: {name: "BroadcastTransactions"},
		OpBroadcastMinorBlock:   {name: "BroadcastMinorBlock"},
		OpGetMinorBlocks:        {name: "GetMinorBlocks"},
		OpGetMinorBlockHeaders:  {name: "GetMinorBlockHeaders"},
	}
	// slave apis
	slaveApis = map[uint32]opType{
		OpHeartBeat:                   {name: "HeartBeat"},
		OpPing:                        {name: "Ping"},
		OpConnectToSlaves:             {name: "ConnectToSlaves"},
		OpAddRootBlock:                {name: "AddRootBlock"},
		OpGetEcoInfoList:              {name: "GetEcoInfoList"},
		OpGetNextBlockToMine:          {name: "GetNextBlockToMine"},
		OpGetUnconfirmedHeaders:       {name: "GetUnconfirmedHeaders"},
		OpGetAccountData:              {name: "GetAccountData"},
		OpAddTransaction:              {name: "AddTransaction"},
		OpAddXshardTxList:             {name: "AddXshardTxList"},
		OpSyncMinorBlockList:          {name: "SyncMinorBlockList"},
		OpAddMinorBlock:               {name: "AddMinorBlock"},
		OpCreateClusterPeerConnection: {name: "CreateClusterPeerConnection"},
		OpGetMinorBlock:               {name: "GetMinorBlock"},
		OpGetTransaction:              {name: "GetTransaction"},
		OpBatchAddXshardTxList:        {name: "BatchAddXshardTxList"},
		OpExecuteTransaction:          {name: "ExecuteTransaction"},
		OpGetTransactionReceipt:       {name: "GetTransactionReceipt"},
		OpGetMine:                     {name: "GetMine"},
		OpGenTx:                       {name: "GenTx"},
		OpGetTransactionListByAddress: {name: "GetTransactionListByAddress"},
		OpGetLogs:                     {name: "GetLogs"},
		OpEstimateGas:                 {name: "EstimateGas"},
		OpGetStorageAt:                {name: "GetStorageAt"},
		OpGetCode:                     {name: "GetCode"},
		OpGasPrice:                    {name: "GasPrice"},
		OpGetWork:                     {name: "GetWork"},
		OpSubmitWork:                  {name: "SubmitWork"},
		// p2p api
		OpGetMinorBlocks:       {name: "GetMinorBlocks"},
		OpGetMinorBlockHeaders: {name: "GetMinorBlockHeaders"},
		OpHandleNewTip:         {name: "HandleNewTip"},
		OpAddTransactions:      {name: "AddTransactions"},
>>>>>>> 6ed97db2
	}
)

type opType struct {
	name string
}

type opNode struct {
	conn   *grpc.ClientConn
	client reflect.Value
}

// Client wraps the GRPC client.
type Client interface {
	Call(hostport string, req *Request) (*Response, error)
	GetOpName(uint32) string
}

type rpcClient struct {
	connVals map[string]*opNode
	funcs    map[uint32]opType

	mu      sync.RWMutex
	timeout time.Duration
	tp      serverType
	logger  log.Logger
}

func (c *rpcClient) GetOpName(op uint32) string {
	return c.funcs[op].name
}

func (c *rpcClient) Call(hostport string, req *Request) (*Response, error) {
	_, ok := c.funcs[req.Op]
	if !ok {
		return nil, errors.New("invalid op")
	}
	return c.grpcOp(hostport, req)
}

func (c *rpcClient) Close() {
	c.mu.Lock()
	defer c.mu.Unlock()
	for _, node := range c.connVals {
		node.conn.Close()
	}
}

func (c *rpcClient) getConn(hostport string) (*opNode, error) {
	// add new connection if not existing or has failed
	// note that race may happen when adding duplicate connections
	node, ok := c.connVals[hostport]
	if !ok || node.conn.GetState() > connectivity.TransientFailure {
		return c.addConn(hostport)
	}

	return node, nil
}

func (c *rpcClient) grpcOp(hostport string, req *Request) (*Response, error) {

	node, err := c.getConn(hostport)
	if err != nil {
		return nil, err
	}
	ctx, cancel := context.WithTimeout(context.Background(), c.timeout)
	defer cancel()

	val := []reflect.Value{reflect.ValueOf(ctx), reflect.ValueOf(req)}
	rs := node.client.MethodByName(c.funcs[req.Op].name).Call(val)
	if rs[1].Interface() != nil {
		err = rs[1].Interface().(error)
		return nil, err
	}

	res := rs[0].Interface().(*Response)
	if err != nil {
		return nil, err
	}
	return res, nil
}

func (c *rpcClient) addConn(hostport string) (*opNode, error) {
	c.mu.Lock()
	defer c.mu.Unlock()

	delete(c.connVals, hostport)
	opts := []grpc.DialOption{grpc.WithInsecure()}
	conn, err := grpc.Dial(hostport, opts...)
	if err != nil {
		return nil, err
	}

	switch c.tp {
	case MasterServer:
		c.connVals[hostport] = &opNode{conn: conn, client: reflect.ValueOf(NewMasterServerSideOpClient(conn))}
	case SlaveServer:
		c.connVals[hostport] = &opNode{conn: conn, client: reflect.ValueOf(NewSlaveServerSideOpClient(conn))}
	}
	c.logger.Debug("Created new connection", "hostport", hostport)
	return c.connVals[hostport], nil
}

// NewClient returns a new GRPC client wrapper.
func NewClient(serverType serverType) Client {
	rpcFuncs := masterApis
	if serverType == SlaveServer {
		rpcFuncs = slaveApis
	} else if serverType != MasterServer {
		return nil
	}
	return &rpcClient{
		connVals: make(map[string]*opNode),
		funcs:    rpcFuncs,
		tp:       serverType,
		timeout:  time.Duration(timeOut) * time.Second,
		logger:   log.New("rpcclient"),
	}
}<|MERGE_RESOLUTION|>--- conflicted
+++ resolved
@@ -60,40 +60,6 @@
 )
 
 var (
-<<<<<<< HEAD
-	conns = make(map[string]*grpc.ClientConn)
-	// include all grpc funcs
-	rpcFuncs = map[int64]opType{
-		OpPing:                                {name: "Ping"},
-		OpConnectToSlaves:                     {name: "ConnectToSlaves"},
-		OpAddRootBlock:                        {name: "AddRootBlock"},
-		OpGetEcoInfoList:                      {name: "GetEcoInfoList"},
-		OpGetNextBlockToMine:                  {name: "GetNextBlockToMine"},
-		OpGetUnconfirmedHeaders:               {name: "GetUnconfirmedHeaders"},
-		OpGetAccountData:                      {name: "GetAccountData"},
-		OpAddTransaction:                      {name: "AddTransaction"},
-		OpAddMinorBlockHeader:                 {name: "AddMinorBlockHeader", serverType: MasterServer},
-		OpAddXshardTxList:                     {name: "AddXshardTxList"},
-		OpSyncMinorBlockList:                  {name: "SyncMinorBlockList"},
-		OpAddMinorBlock:                       {name: "AddMinorBlock"},
-		OpCreateClusterPeerConnection:         {name: "CreateClusterPeerConnection"},
-		OpDestroyClusterPeerConnectionCommand: {name: "DestroyClusterPeerConnectionCommand", serverType: UnknownServer},
-		OpGetMinorBlock:                       {name: "GetMinorBlock"},
-		OpGetTransaction:                      {name: "GetTransaction"},
-		OpBatchAddXshardTxList:                {name: "BatchAddXshardTxList"},
-		OpExecuteTransaction:                  {name: "ExecuteTransaction"},
-		OpGetTransactionReceipt:               {name: "GetTransactionReceipt"},
-		OpGetMine:                             {name: "GetMine"},
-		OpGenTx:                               {name: "GenTx"},
-		OpGetTransactionListByAddress:         {name: "GetTransactionListByAddress"},
-		OpGetLogs:                             {name: "GetLogs"},
-		OpEstimateGas:                         {name: "EstimateGas"},
-		OpGetStorageAt:                        {name: "GetStorageAt"},
-		OpGetCode:                             {name: "GetCode"},
-		OpGasPrice:                            {name: "GasPrice"},
-		OpGetWork:                             {name: "GetWork"},
-		OpSubmitWork:                          {name: "SubmitWork"},
-=======
 	// master apis
 	masterApis = map[uint32]opType{
 		OpAddMinorBlockHeader:   {name: "AddMinorBlockHeader"},
@@ -138,7 +104,6 @@
 		OpGetMinorBlockHeaders: {name: "GetMinorBlockHeaders"},
 		OpHandleNewTip:         {name: "HandleNewTip"},
 		OpAddTransactions:      {name: "AddTransactions"},
->>>>>>> 6ed97db2
 	}
 )
 
