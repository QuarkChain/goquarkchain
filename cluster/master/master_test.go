--- conflicted
+++ resolved
@@ -323,19 +323,11 @@
 func TestGetSlaveConnByBranch(t *testing.T) {
 	master := initEnv(t, nil)
 	for _, v := range master.clusterConfig.Quarkchain.GetGenesisShardIds() {
-<<<<<<< HEAD
-		conn := master.GetOneConnById(v)
-		assert.NotNil(t, conn)
-	}
-	fakeFullShardID := uint32(99999)
-	conn := master.GetOneConnById(fakeFullShardID)
-=======
 		conn := master.GetOneSlaveConnById(v)
 		assert.NotNil(t, conn)
 	}
 	fakeFullShardID := uint32(99999)
 	conn := master.GetOneSlaveConnById(fakeFullShardID)
->>>>>>> 96b52014
 	assert.Nil(t, conn)
 }
 
