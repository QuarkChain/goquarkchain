--- conflicted
+++ resolved
@@ -545,13 +545,8 @@
 func TestGetLogs(t *testing.T) {
 	master := initEnv(t, nil)
 
-<<<<<<< HEAD
 	startBlock := qrpc.BlockNumber(0)
 	endBlock := qrpc.BlockNumber(0)
-	logs, err := master.GetLogs(account.Branch{Value: 2}, nil, nil, uint64(startBlock), uint64(endBlock))
-=======
-	startBlock := ethRPC.BlockNumber(0)
-	endBlock := ethRPC.BlockNumber(0)
 	// logs, err := master.GetLogs(account.Branch{Value: 2}, nil, nil, uint64(startBlock), uint64(endBlock))
 	logs, err := master.GetLogs(&rpc.FilterQuery{
 		FullShardId: 2,
@@ -559,7 +554,6 @@
 			FromBlock: big.NewInt(int64(startBlock)),
 			ToBlock:   big.NewInt(int64(endBlock)),
 		}})
->>>>>>> a68a59ea
 	assert.NoError(t, err)
 	assert.Equal(t, len(logs), 1)
 	assert.Equal(t, logs[0].Data, []byte("qkc"))
