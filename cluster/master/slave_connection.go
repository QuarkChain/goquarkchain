package master

import (
	"errors"
<<<<<<< HEAD
	"fmt"
=======
>>>>>>> f059cd81
	"github.com/QuarkChain/goquarkchain/account"
	"github.com/QuarkChain/goquarkchain/cluster/rpc"
	"github.com/QuarkChain/goquarkchain/consensus"
	"github.com/QuarkChain/goquarkchain/core/types"
	"github.com/QuarkChain/goquarkchain/p2p"
	"github.com/QuarkChain/goquarkchain/serialize"
	"github.com/ethereum/go-ethereum/common"
	"github.com/ethereum/go-ethereum/log"
	"time"
)

type SlaveConnection struct {
	target        string
	shardMaskList []*types.ChainMask
	client        rpc.Client
	slaveID       string
<<<<<<< HEAD
	logInfo       string
=======
>>>>>>> f059cd81
}

// create slave connection manager
func NewSlaveConn(target string, shardMaskList []*types.ChainMask, slaveID string) *SlaveConnection {
	client := rpc.NewClient(rpc.SlaveServer)
	return &SlaveConnection{
		target:        target,
		client:        client,
		shardMaskList: shardMaskList,
		slaveID:       slaveID,
<<<<<<< HEAD
		logInfo:       fmt.Sprintf("%v", slaveID),
=======
>>>>>>> f059cd81
	}
}

func (s *SlaveConnection) hasOverlap(chainMask *types.ChainMask) bool {
	for _, localChainMask := range s.shardMaskList {
		if localChainMask.HasOverlap(chainMask.GetMask()) {
			return true
		}
	}
	return false
}

func (s *SlaveConnection) HeartBeat() bool {
	var tryTimes = 3
	for tryTimes > 0 {
		req := rpc.Request{Op: rpc.OpHeartBeat, Data: nil}
		_, err := s.client.Call(s.target, &req)
		if err != nil {
<<<<<<< HEAD
=======
			log.Error(s.slaveID, "heart beat err", err)
>>>>>>> f059cd81
			time.Sleep(time.Duration(1) * time.Second)
			tryTimes -= 1
			continue
		}
		return true
	}
	return false
}

func (s *SlaveConnection) SendPing(rootBlock *types.RootBlock, initializeShardSize bool) ([]byte, []*types.ChainMask, error) {
	req := new(rpc.Ping)
	req.RootTip = rootBlock

	bytes, err := serialize.SerializeToBytes(req)
	if err != nil {
		return nil, nil, err
	}

	request := rpc.Request{Op: rpc.OpPing, Data: bytes}

	rsp, err := s.client.Call(s.target, &request)
	if err != nil {
		return nil, nil, err
	}
	pongMsg := new(rpc.Pong)
	err = serialize.DeserializeFromBytes(rsp.Data, pongMsg)
	if err != nil {
		return nil, nil, err
	}
	return pongMsg.Id, pongMsg.ChainMaskList, nil
}

func (s *SlaveConnection) SendConnectToSlaves(slaveInfoLst []*rpc.SlaveInfo) error {
	req := rpc.ConnectToSlavesRequest{SlaveInfoList: slaveInfoLst}
	bytes, err := serialize.SerializeToBytes(req)
	if err != nil {
		return err
	}
	rsp, err := s.client.Call(s.target, &rpc.Request{Op: rpc.OpConnectToSlaves, Data: bytes})
	if err != nil {
		return err
	}
	connectToSlavesResponse := new(rpc.ConnectToSlavesResponse)
	err = serialize.DeserializeFromBytes(rsp.Data, connectToSlavesResponse)
	if err != nil {
		return err
	}

	if len(connectToSlavesResponse.ResultList) != len(slaveInfoLst) {
		return errors.New("len not match")
	}

	for _, result := range connectToSlavesResponse.ResultList {
		if len(result.Result) > 0 {
			return errors.New("result len >0")
		}
	}
	return nil
}

func (s *SlaveConnection) hasShard(fullShardID uint32) bool {
	for _, chainMask := range s.shardMaskList {
		if chainMask.ContainFullShardId(fullShardID) {
			return true
		}
	}
	return false
}

func (s *SlaveConnection) AddTransaction(tx *types.Transaction) error {
	var (
		req = rpc.AddTransactionRequest{Tx: tx}
	)
	bytes, err := serialize.SerializeToBytes(req)
	if err != nil {
		return err
	}

	_, err = s.client.Call(s.target, &rpc.Request{Op: rpc.OpAddTransaction, Data: bytes})
	if err != nil {
		return err
	}
	return nil

}

func (s *SlaveConnection) ExecuteTransaction(tx *types.Transaction, fromAddress account.Address, height *uint64) ([]byte, error) {
	var (
		req = rpc.ExecuteTransactionRequest{Tx: tx, FromAddress: fromAddress, BlockHeight: height}
		rsp = new(rpc.ExecuteTransactionResponse)
		res = new(rpc.Response)
	)

	bytes, err := serialize.SerializeToBytes(req)
	if err != nil {
		return nil, err
	}
	res, err = s.client.Call(s.target, &rpc.Request{Op: rpc.OpExecuteTransaction, Data: bytes})
	if err != nil {
		return nil, err
	}

	err = serialize.DeserializeFromBytes(res.Data, rsp)
	if err != nil {
		return nil, err
	}
	return rsp.Result, nil

}

func (s *SlaveConnection) GetMinorBlockByHash(blockHash common.Hash, branch account.Branch) (*types.MinorBlock, error) {
	var (
		req              = rpc.GetMinorBlockRequest{Branch: branch, MinorBlockHash: blockHash}
		minBlockResponse = rpc.GetMinorBlockResponse{}
		res              *rpc.Response
	)
	bytes, err := serialize.SerializeToBytes(req)
	if err != nil {
		return nil, err
	}
	res, err = s.client.Call(s.target, &rpc.Request{Op: rpc.OpGetMinorBlock, Data: bytes})
	if err != nil {
		return nil, err
	}
	if err = serialize.Deserialize(serialize.NewByteBuffer(res.Data), &minBlockResponse); err != nil {
		return nil, err
	}
	return minBlockResponse.MinorBlock, nil
}

func (s *SlaveConnection) GetMinorBlockByHeight(height uint64, branch account.Branch) (*types.MinorBlock, error) {
	var (
		req              = rpc.GetMinorBlockRequest{Branch: branch, Height: height}
		minBlockResponse = rpc.GetMinorBlockResponse{}
	)
	bytes, err := serialize.SerializeToBytes(req)
	if err != nil {
		return nil, err
	}
	res, err := s.client.Call(s.target, &rpc.Request{Op: rpc.OpGetMinorBlock, Data: bytes})
	if err != nil {
		return nil, err
	}
	if err := serialize.Deserialize(serialize.NewByteBuffer(res.Data), &minBlockResponse); err != nil {
		return nil, err
	}
	return minBlockResponse.MinorBlock, nil
}

func (s *SlaveConnection) GetTransactionByHash(txHash common.Hash, branch account.Branch) (*types.MinorBlock, uint32, error) {
	var (
		req   = rpc.GetTransactionRequest{Branch: branch, TxHash: txHash}
		trans = rpc.GetTransactionResponse{}
	)
	bytes, err := serialize.SerializeToBytes(req)
	if err != nil {
		return nil, 0, err
	}
	res, err := s.client.Call(s.target, &rpc.Request{Op: rpc.OpGetTransaction, Data: bytes})
	if err != nil {
		return nil, 0, err
	}
	if err := serialize.Deserialize(serialize.NewByteBuffer(res.Data), &trans); err != nil {
		return nil, 0, err
	}
	return trans.MinorBlock, trans.Index, nil
}

func (s *SlaveConnection) GetTransactionReceipt(txHash common.Hash, branch account.Branch) (*types.MinorBlock, uint32, *types.Receipt, error) {
	var (
		req = rpc.GetTransactionReceiptRequest{Branch: branch, TxHash: txHash}
		rsp = new(rpc.GetTransactionReceiptResponse)
	)
	bytes, err := serialize.SerializeToBytes(req)
	if err != nil {
		return nil, 0, nil, err
	}
	res, err := s.client.Call(s.target, &rpc.Request{Op: rpc.OpGetTransactionReceipt, Data: bytes})
	if err != nil {
		return nil, 0, nil, err
	}

	if err := serialize.Deserialize(serialize.NewByteBuffer(res.Data), rsp); err != nil {
		return nil, 0, nil, err
	}
	return rsp.MinorBlock, rsp.Index, rsp.Receipt, nil
}

func (s *SlaveConnection) GetTransactionsByAddress(address account.Address, start []byte, limit uint32) ([]*rpc.TransactionDetail, []byte, error) {
	var (
		req   = rpc.GetTransactionListByAddressRequest{Address: address, Start: start, Limit: limit}
		trans = rpc.GetTransactionListByAddressResponse{}
		res   *rpc.Response
		bytes []byte
		err   error
	)
	bytes, err = serialize.SerializeToBytes(req)
	if err != nil {
		return nil, nil, err
	}
	res, err = s.client.Call(s.target, &rpc.Request{Op: rpc.OpGetTransactionListByAddress, Data: bytes})
	if err != nil {
		return nil, nil, err
	}
	if err = serialize.Deserialize(serialize.NewByteBuffer(res.Data), &trans); err != nil {
		return nil, nil, err
	}
	return trans.TxList, trans.Next, nil
}

func (s *SlaveConnection) GetLogs(branch account.Branch, address []account.Address, topics []*rpc.Topic, startBlock, endBlock uint64) ([]*types.Log, error) {
	var (
		req = rpc.GetLogRequest{
			Branch:     branch,
			Addresses:  address,
			Topics:     topics,
			StartBlock: startBlock,
			EndBlock:   endBlock,
		}
		rsp = new(rpc.GetLogResponse)
		res = new(rpc.Response)
	)
	bytes, err := serialize.SerializeToBytes(req)
	if err != nil {
		return nil, err
	}
	res, err = s.client.Call(s.target, &rpc.Request{Op: rpc.OpGetLogs, Data: bytes})
	if err != nil {
		return nil, err
	}
	err = serialize.Deserialize(serialize.NewByteBuffer(res.Data), rsp)
	return rsp.Logs, err

}
func (s *SlaveConnection) EstimateGas(tx *types.Transaction, fromAddress account.Address) (uint32, error) {
	var (
		req = rpc.EstimateGasRequest{
			Tx:          tx,
			FromAddress: fromAddress,
		}
		rsp = new(rpc.EstimateGasResponse)
		res = new(rpc.Response)
	)
	bytes, err := serialize.SerializeToBytes(req)
	if err != nil {
		return 0, err
	}
	res, err = s.client.Call(s.target, &rpc.Request{Op: rpc.OpEstimateGas, Data: bytes})
	if err != nil {
		return 0, err
	}
	err = serialize.Deserialize(serialize.NewByteBuffer(res.Data), rsp)
	return rsp.Result, err
}
func (s *SlaveConnection) GetStorageAt(address account.Address, key common.Hash, height *uint64) (common.Hash, error) {
	var (
		req = rpc.GetStorageRequest{
			Address:     address,
			Key:         key,
			BlockHeight: height,
		}
		rsp = new(rpc.GetStorageResponse)
		res = new(rpc.Response)
	)
	bytes, err := serialize.SerializeToBytes(req)
	if err != nil {
		return common.Hash{}, err
	}
	res, err = s.client.Call(s.target, &rpc.Request{Op: rpc.OpGetStorageAt, Data: bytes})
	if err != nil {
		return common.Hash{}, err
	}
	err = serialize.Deserialize(serialize.NewByteBuffer(res.Data), rsp)
	return rsp.Result, err
}
func (s *SlaveConnection) GetCode(address account.Address, height *uint64) ([]byte, error) {
	var (
		req = rpc.GetCodeRequest{
			Address:     address,
			BlockHeight: height,
		}
		rsp = new(rpc.GetCodeResponse)
		res = new(rpc.Response)
	)
	bytes, err := serialize.SerializeToBytes(req)
	if err != nil {
		return nil, err
	}
	res, err = s.client.Call(s.target, &rpc.Request{Op: rpc.OpGetCode, Data: bytes})
	if err != nil {
		return nil, err
	}
	err = serialize.Deserialize(serialize.NewByteBuffer(res.Data), rsp)
	return rsp.Result, err
}
func (s *SlaveConnection) GasPrice(branch account.Branch) (uint64, error) {
	var (
		req = rpc.GasPriceRequest{
			Branch: branch,
		}
		rsp = new(rpc.GasPriceResponse)
		res = new(rpc.Response)
	)
	bytes, err := serialize.SerializeToBytes(req)
	if err != nil {
		return 0, err
	}
	res, err = s.client.Call(s.target, &rpc.Request{Op: rpc.OpGasPrice, Data: bytes})
	if err != nil {
		return 0, err
	}
	err = serialize.Deserialize(serialize.NewByteBuffer(res.Data), rsp)
	return rsp.Result, err
}
func (s *SlaveConnection) GetWork(branch account.Branch) (*consensus.MiningWork, error) {
	return &consensus.MiningWork{}, nil
}
func (s *SlaveConnection) SubmitWork(branch account.Branch, headerHash common.Hash, nonce uint64, mixHash common.Hash) error {
	return nil
}

func (s *SlaveConnection) SendMiningConfigToSlaves(artificialTxConfig *rpc.ArtificialTxConfig, mining bool) error {
	var (
		req = rpc.MineRequest{
			ArtificialTxConfig: artificialTxConfig,
			Mining:             mining,
		}
	)
	bytes, err := serialize.SerializeToBytes(req)
	if err != nil {
		return err
	}
	_, err = s.client.Call(s.target, &rpc.Request{Op: rpc.OpGetMine, Data: bytes})
	if err != nil {
		return err
	}
	return nil
}

func (s *SlaveConnection) GetUnconfirmedHeaders() (*rpc.GetUnconfirmedHeadersResponse, error) {
	var (
		rsp = new(rpc.GetUnconfirmedHeadersResponse)
	)

	res, err := s.client.Call(s.target, &rpc.Request{Op: rpc.OpGetUnconfirmedHeaders})
	if err != nil {
		return nil, err
	}
	if err = serialize.Deserialize(serialize.NewByteBuffer(res.Data), &rsp); err != nil {
		return nil, err
	}
	return rsp, nil
}

<<<<<<< HEAD
func (s *SlaveConnection) GetMinorBlockToMine(branch account.Branch, address account.Address, artificialTxConfig *rpc.ArtificialTxConfig) (*types.MinorBlock, error) {
	var (
		req = rpc.GetNextBlockToMineRequest{
			Branch:             branch,
			Address:            address.AddressInBranch(branch),
			ArtificialTxConfig: artificialTxConfig,
		}
		rsp = new(rpc.GetNextBlockToMineResponse)
	)
	bytes, err := serialize.SerializeToBytes(req)
	if err != nil {
		return nil, err
	}
	res, err := s.client.Call(s.target, &rpc.Request{Op: rpc.OpGetNextBlockToMine, Data: bytes})
	if err != nil {
		return nil, err
	}
	if err = serialize.Deserialize(serialize.NewByteBuffer(res.Data), rsp); err != nil {
		return nil, err
	}
	return rsp.Block, nil
}

=======
>>>>>>> f059cd81
func (s *SlaveConnection) GetEcoInfoListRequest() (*rpc.GetEcoInfoListResponse, error) {
	var (
		rsp = new(rpc.GetEcoInfoListResponse)
	)
	res, err := s.client.Call(s.target, &rpc.Request{Op: rpc.OpGetEcoInfoList})
	if err != nil {
		return nil, err
	}
	if err = serialize.Deserialize(serialize.NewByteBuffer(res.Data), rsp); err != nil {
		return nil, err
	}
	return rsp, nil
}

func (s *SlaveConnection) GetAccountData(address account.Address, height *uint64) (*rpc.GetAccountDataResponse, error) {
	var (
		req = rpc.GetAccountDataRequest{
			Address:     address,
			BlockHeight: height,
		}
		rsp = new(rpc.GetAccountDataResponse)
	)
	bytes, err := serialize.SerializeToBytes(req)
	if err != nil {
		return nil, err
	}
	res, err := s.client.Call(s.target, &rpc.Request{Op: rpc.OpGetAccountData, Data: bytes})
	if err != nil {
		return nil, err
	}
	if err = serialize.Deserialize(serialize.NewByteBuffer(res.Data), rsp); err != nil {
		return nil, err
	}
	return rsp, nil
}

func (s *SlaveConnection) AddRootBlock(rootBlock *types.RootBlock, expectSwitch bool) error {
	var (
		req = rpc.AddRootBlockRequest{
			RootBlock:    rootBlock,
			ExpectSwitch: expectSwitch,
		}
		rsp = new(rpc.AddRootBlockResponse)
		res = new(rpc.Response)
	)
	bytes, err := serialize.SerializeToBytes(req)
	if err != nil {
		return err
	}
	res, err = s.client.Call(s.target, &rpc.Request{Op: rpc.OpAddRootBlock, Data: bytes})
	if err != nil {
		return err
	}
	if err = serialize.Deserialize(serialize.NewByteBuffer(res.Data), rsp); err != nil {
		return err
	}
	return nil
}

func (s *SlaveConnection) GenTx(numTxPerShard, xShardPercent uint32, tx *types.Transaction) error {
	var (
		req = rpc.GenTxRequest{
			NumTxPerShard: numTxPerShard,
			XShardPercent: xShardPercent,
			Tx:            tx,
		}
	)
	bytes, err := serialize.SerializeToBytes(req)
	if err != nil {
		return err
	}
	_, err = s.client.Call(s.target, &rpc.Request{Op: rpc.OpGenTx, Data: bytes})
	if err != nil {
		return err
	}
	return nil
}
func (s *SlaveConnection) AddTransactions(request *p2p.NewTransactionList) (*rpc.HashList, error) {
	var (
		rsp = new(rpc.HashList)
		res = new(rpc.Response)
	)
	bytes, err := serialize.SerializeToBytes(request)
	if err != nil {
		return nil, err
	}
	res, err = s.client.Call(s.target, &rpc.Request{Op: rpc.OpAddTransactions, Data: bytes})
	if err != nil {
		return nil, err
	}
	if err = serialize.DeserializeFromBytes(res.Data, rsp); err != nil {
		return nil, err
	}
	return rsp, nil
}

func (s *SlaveConnection) GetMinorBlocks(request *p2p.GetMinorBlockListRequest) (*p2p.GetMinorBlockListResponse, error) {
	var (
		rsp = new(p2p.GetMinorBlockListResponse)
		res = new(rpc.Response)
	)
	bytes, err := serialize.SerializeToBytes(request)
	if err != nil {
		return nil, err
	}
	res, err = s.client.Call(s.target, &rpc.Request{Op: rpc.OpGetMinorBlocks, Data: bytes})
	if err != nil {
		return nil, err
	}
	if err = serialize.DeserializeFromBytes(res.Data, rsp); err != nil {
		return nil, err
	}
	return rsp, nil
}

func (s *SlaveConnection) GetMinorBlockHeaders(request *p2p.GetMinorBlockHeaderListRequest) (*p2p.GetMinorBlockHeaderListResponse, error) {
	var (
		rsp = new(p2p.GetMinorBlockHeaderListResponse)
		res = new(rpc.Response)
	)
	bytes, err := serialize.SerializeToBytes(request)
	if err != nil {
		return nil, err
	}
	res, err = s.client.Call(s.target, &rpc.Request{Op: rpc.OpGetMinorBlockHeaders, Data: bytes})
	if err != nil {
		return nil, err
	}
	if err = serialize.DeserializeFromBytes(res.Data, rsp); err != nil {
		return nil, err
	}
	return rsp, nil
}
func (s *SlaveConnection) HandleNewTip(request *p2p.Tip) (bool, error) {
<<<<<<< HEAD
	// todo fake
	return true, nil
	//bytes, err := serialize.SerializeToBytes(request)
	//if err != nil {
	//	return false, err
	//}
	//_, err = s.client.Call(s.target, &rpc.Request{Op: rpc.OpHandleNewTip, Data: bytes})
	//if err != nil {
	//	return false, err
	//}
	//
	//return true, nil
}
func (s *SlaveConnection) AddMinorBlock(request *p2p.NewBlockMinor) (bool, error) {
	log.Info(s.logInfo, "AddMinorBlock-start", request.Block.Header().Number)
	defer log.Info(s.logInfo, "AddMinorBlock-end", request.Block.Number())
	return true, nil //TODO only test
	//blockData, err := serialize.SerializeToBytes(request.Block)
	//if err != nil {
	//	return false, err
	//}
	//var (
	//	req = rpc.AddMinorBlockRequest{
	//		MinorBlockData: blockData,
	//	}
	//)
	//bytes, err := serialize.SerializeToBytes(req)
	//if err != nil {
	//	return false, err
	//}
	//_, err = s.client.Call(s.target, &rpc.Request{Op: rpc.OpAddMinorBlock, Data: bytes})
	//if err != nil {
	//	return false, err
	//}
	//return true, nil
=======
	bytes, err := serialize.SerializeToBytes(request)
	if err != nil {
		return false, err
	}
	_, err = s.client.Call(s.target, &rpc.Request{Op: rpc.OpHandleNewTip, Data: bytes})
	if err != nil {
		return false, err
	}

	return true, nil
}
func (s *SlaveConnection) AddMinorBlock(request *p2p.NewBlockMinor) (bool, error) {
	blockData, err := serialize.SerializeToBytes(request.Block)
	if err != nil {
		return false, err
	}
	var (
		req = rpc.AddMinorBlockRequest{
			MinorBlockData: blockData,
		}
	)
	bytes, err := serialize.SerializeToBytes(req)
	if err != nil {
		return false, err
	}
	_, err = s.client.Call(s.target, &rpc.Request{Op: rpc.OpAddMinorBlock, Data: bytes})
	if err != nil {
		return false, err
	}
	return true, nil
>>>>>>> f059cd81
}<|MERGE_RESOLUTION|>--- conflicted
+++ resolved
@@ -2,10 +2,7 @@
 
 import (
 	"errors"
-<<<<<<< HEAD
 	"fmt"
-=======
->>>>>>> f059cd81
 	"github.com/QuarkChain/goquarkchain/account"
 	"github.com/QuarkChain/goquarkchain/cluster/rpc"
 	"github.com/QuarkChain/goquarkchain/consensus"
@@ -22,10 +19,7 @@
 	shardMaskList []*types.ChainMask
 	client        rpc.Client
 	slaveID       string
-<<<<<<< HEAD
 	logInfo       string
-=======
->>>>>>> f059cd81
 }
 
 // create slave connection manager
@@ -36,10 +30,7 @@
 		client:        client,
 		shardMaskList: shardMaskList,
 		slaveID:       slaveID,
-<<<<<<< HEAD
 		logInfo:       fmt.Sprintf("%v", slaveID),
-=======
->>>>>>> f059cd81
 	}
 }
 
@@ -58,10 +49,6 @@
 		req := rpc.Request{Op: rpc.OpHeartBeat, Data: nil}
 		_, err := s.client.Call(s.target, &req)
 		if err != nil {
-<<<<<<< HEAD
-=======
-			log.Error(s.slaveID, "heart beat err", err)
->>>>>>> f059cd81
 			time.Sleep(time.Duration(1) * time.Second)
 			tryTimes -= 1
 			continue
@@ -416,32 +403,6 @@
 	return rsp, nil
 }
 
-<<<<<<< HEAD
-func (s *SlaveConnection) GetMinorBlockToMine(branch account.Branch, address account.Address, artificialTxConfig *rpc.ArtificialTxConfig) (*types.MinorBlock, error) {
-	var (
-		req = rpc.GetNextBlockToMineRequest{
-			Branch:             branch,
-			Address:            address.AddressInBranch(branch),
-			ArtificialTxConfig: artificialTxConfig,
-		}
-		rsp = new(rpc.GetNextBlockToMineResponse)
-	)
-	bytes, err := serialize.SerializeToBytes(req)
-	if err != nil {
-		return nil, err
-	}
-	res, err := s.client.Call(s.target, &rpc.Request{Op: rpc.OpGetNextBlockToMine, Data: bytes})
-	if err != nil {
-		return nil, err
-	}
-	if err = serialize.Deserialize(serialize.NewByteBuffer(res.Data), rsp); err != nil {
-		return nil, err
-	}
-	return rsp.Block, nil
-}
-
-=======
->>>>>>> f059cd81
 func (s *SlaveConnection) GetEcoInfoListRequest() (*rpc.GetEcoInfoListResponse, error) {
 	var (
 		rsp = new(rpc.GetEcoInfoListResponse)
@@ -576,7 +537,6 @@
 	return rsp, nil
 }
 func (s *SlaveConnection) HandleNewTip(request *p2p.Tip) (bool, error) {
-<<<<<<< HEAD
 	// todo fake
 	return true, nil
 	//bytes, err := serialize.SerializeToBytes(request)
@@ -612,36 +572,4 @@
 	//	return false, err
 	//}
 	//return true, nil
-=======
-	bytes, err := serialize.SerializeToBytes(request)
-	if err != nil {
-		return false, err
-	}
-	_, err = s.client.Call(s.target, &rpc.Request{Op: rpc.OpHandleNewTip, Data: bytes})
-	if err != nil {
-		return false, err
-	}
-
-	return true, nil
-}
-func (s *SlaveConnection) AddMinorBlock(request *p2p.NewBlockMinor) (bool, error) {
-	blockData, err := serialize.SerializeToBytes(request.Block)
-	if err != nil {
-		return false, err
-	}
-	var (
-		req = rpc.AddMinorBlockRequest{
-			MinorBlockData: blockData,
-		}
-	)
-	bytes, err := serialize.SerializeToBytes(req)
-	if err != nil {
-		return false, err
-	}
-	_, err = s.client.Call(s.target, &rpc.Request{Op: rpc.OpAddMinorBlock, Data: bytes})
-	if err != nil {
-		return false, err
-	}
-	return true, nil
->>>>>>> f059cd81
 }