--- conflicted
+++ resolved
@@ -541,9 +541,9 @@
 	return rsp, nil
 }
 
-func (s *SlaveConnection) GetMinorBlockHeaderList(request *p2p.GetMinorBlockHeaderListRequest) (*p2p.GetMinorBlockHeaderListResponse, error) {
-	var (
-		rsp = new(p2p.GetMinorBlockHeaderListResponse)
+func (s *SlaveConnection) GetMinorBlockHeaderList(request *rpc.GetMinorBlockHeaderListRequest) (*rpc.GetMinorBlockHeaderListResponse, error) {
+	var (
+		rsp = new(rpc.GetMinorBlockHeaderListResponse)
 		res = new(rpc.Response)
 	)
 	bytes, err := serialize.SerializeToBytes(request)
@@ -603,11 +603,7 @@
 	if err != nil {
 		return nil, err
 	}
-<<<<<<< HEAD
-	res, err = s.client.Call(s.target, &rpc.Request{Op: rpc.OpSyncMinorBlockList, Data: bytes})
-=======
 	res, err = s.client.Call(s.target, &rpc.Request{Op: rpc.OpAddMinorBlockListForSync, Data: bytes})
->>>>>>> cc82542b
 	if err != nil {
 		return nil, err
 	}
