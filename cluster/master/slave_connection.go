package master

import (
	"errors"
	"fmt"
	"math/big"
	"sync"
	"time"

	"github.com/QuarkChain/goquarkchain/account"
	"github.com/QuarkChain/goquarkchain/cluster/config"
	"github.com/QuarkChain/goquarkchain/cluster/rpc"
	"github.com/QuarkChain/goquarkchain/consensus"
	"github.com/QuarkChain/goquarkchain/core/types"
	"github.com/QuarkChain/goquarkchain/p2p"
	qrpc "github.com/QuarkChain/goquarkchain/rpc"
	"github.com/QuarkChain/goquarkchain/serialize"
	"github.com/ethereum/go-ethereum/common"
	"github.com/ethereum/go-ethereum/log"
)

type SlaveConnManager struct {
	count              int
	clientPool         []rpc.ISlaveConn
	branchToSlaveConns map[uint32][]rpc.ISlaveConn
	logInfo            string
}

func (s *SlaveConnManager) InitConnManager(cfg *config.ClusterConfig) error {
	s.clientPool = make([]rpc.ISlaveConn, 0, len(cfg.SlaveList))
	s.branchToSlaveConns = make(map[uint32][]rpc.ISlaveConn)
	s.logInfo = "slave connection manager"

	fullShardIds := cfg.Quarkchain.GetGenesisShardIds()
	for _, cfg := range cfg.SlaveList {
		target := fmt.Sprintf("%s:%d", cfg.IP, cfg.Port)
		client := NewSlaveConn(target, cfg.ChainMaskList, cfg.ID)
		s.clientPool = append(s.clientPool, client)

		id, chainMaskList, err := client.SendPing()
		if err != nil {
			return err
		}
		if err := checkPing(client, id, chainMaskList); err != nil {
			return err
		}
		for _, fullShardID := range fullShardIds {
			if client.HasShard(fullShardID) {
				s.branchToSlaveConns[fullShardID] = append(s.branchToSlaveConns[fullShardID], client)
				log.Info(s.logInfo, "branch:", fullShardID, "is run by slave", client.GetSlaveID())
			}
		}
	}
	s.count = len(s.clientPool)

	return nil
}

<<<<<<< HEAD
func (c *SlaveConnManager) GetOneConnById(fullShardId uint32) rpc.ISlaveConn {
=======
func (c *SlaveConnManager) GetOneSlaveConnById(fullShardId uint32) rpc.ISlaveConn {
>>>>>>> 96b52014
	if conns, ok := c.branchToSlaveConns[fullShardId]; ok {
		return conns[0]
	}
	return nil
}

func (c *SlaveConnManager) GetSlaveConnsById(fullShardId uint32) []rpc.ISlaveConn {
	if conns, ok := c.branchToSlaveConns[fullShardId]; ok {
		return conns
	}
	return nil
}

func (c *SlaveConnManager) GetSlaveConns() []rpc.ISlaveConn {
	return c.clientPool
}

func (c *SlaveConnManager) ConnCount() int {
	return c.count
}

type SlaveConnection struct {
	target        string
	shardMaskList []*types.ChainMask
	client        rpc.Client
	slaveID       string
	logInfo       string
	mu            sync.Mutex
}

// create slave connection manager
func NewSlaveConn(target string, shardMaskList []*types.ChainMask, slaveID string) *SlaveConnection {
	client := rpc.NewClient(rpc.SlaveServer)
	return &SlaveConnection{
		target:        target,
		client:        client,
		shardMaskList: shardMaskList,
		slaveID:       slaveID,
		logInfo:       fmt.Sprintf("%v", slaveID),
	}
}

func (s *SlaveConnection) GetSlaveID() string {
	return s.slaveID
}

func (s *SlaveConnection) GetShardMaskList() []*types.ChainMask {
	return s.shardMaskList
}

func (s *SlaveConnection) hasOverlap(chainMask *types.ChainMask) bool {
	for _, localChainMask := range s.shardMaskList {
		if localChainMask.HasOverlap(chainMask.GetMask()) {
			return true
		}
	}
	return false
}

func (s *SlaveConnection) HeartBeat() bool {
	var tryTimes = 3
	for tryTimes > 0 {
		req := rpc.Request{Op: rpc.OpHeartBeat, Data: nil}
		_, err := s.client.Call(s.target, &req)
		if err != nil {
			time.Sleep(time.Duration(1) * time.Second)
			tryTimes -= 1
			continue
		}
		return true
	}
	log.Error(s.logInfo, "heartBeat err", "will shut down")
	return false
}

func (s *SlaveConnection) MasterInfo(ip string, port uint16, rootTip *types.RootBlock) error {
	if rootTip == nil {
		return errors.New("send MasterInfo failed :rootTip is nil")
	}
	var (
		gReq = rpc.MasterInfo{Ip: ip, Port: port, RootTip: rootTip}
	)
	bytes, err := serialize.SerializeToBytes(gReq)
	if err != nil {
		return err
	}
	_, err = s.client.Call(s.target, &rpc.Request{Op: rpc.OpMasterInfo, Data: bytes})
	return err
}

func (s *SlaveConnection) SendPing() ([]byte, []*types.ChainMask, error) {
	req := new(rpc.Ping)

	bytes, err := serialize.SerializeToBytes(req)
	if err != nil {
		return nil, nil, err
	}

	request := rpc.Request{Op: rpc.OpPing, Data: bytes}

	rsp, err := s.client.Call(s.target, &request)
	if err != nil {
		return nil, nil, err
	}
	pongMsg := new(rpc.Pong)
	err = serialize.DeserializeFromBytes(rsp.Data, pongMsg)
	if err != nil {
		return nil, nil, err
	}
	return pongMsg.Id, pongMsg.ChainMaskList, nil
}

func (s *SlaveConnection) SendConnectToSlaves(slaveInfoLst []*rpc.SlaveInfo) error {
	req := rpc.ConnectToSlavesRequest{SlaveInfoList: slaveInfoLst}
	bytes, err := serialize.SerializeToBytes(req)
	if err != nil {
		return err
	}
	rsp, err := s.client.Call(s.target, &rpc.Request{Op: rpc.OpConnectToSlaves, Data: bytes})
	if err != nil {
		return err
	}
	connectToSlavesResponse := new(rpc.ConnectToSlavesResponse)
	err = serialize.DeserializeFromBytes(rsp.Data, connectToSlavesResponse)
	if err != nil {
		return err
	}

	if len(connectToSlavesResponse.ResultList) != len(slaveInfoLst) {
		return errors.New("len not match")
	}

	for _, result := range connectToSlavesResponse.ResultList {
		if len(result.Result) > 0 {
			return errors.New("result len >0")
		}
	}
	return nil
}

func (s *SlaveConnection) HasShard(fullShardID uint32) bool {
	for _, chainMask := range s.shardMaskList {
		if chainMask.ContainFullShardId(fullShardID) {
			return true
		}
	}
	return false
}

func (s *SlaveConnection) AddTransaction(tx *types.Transaction) error {
	var (
		req = rpc.AddTransactionRequest{Tx: tx}
	)
	bytes, err := serialize.SerializeToBytes(req)
	if err != nil {
		return err
	}

	_, err = s.client.Call(s.target, &rpc.Request{Op: rpc.OpAddTransaction, Data: bytes})
	if err != nil {
		return err
	}
	return nil

}

func (s *SlaveConnection) ExecuteTransaction(tx *types.Transaction, fromAddress *account.Address, height *uint64) ([]byte, error) {
	var (
		req = rpc.ExecuteTransactionRequest{Tx: tx, FromAddress: fromAddress, BlockHeight: height}
		rsp = new(rpc.ExecuteTransactionResponse)
		res = new(rpc.Response)
	)

	bytes, err := serialize.SerializeToBytes(req)
	if err != nil {
		return nil, err
	}
	res, err = s.client.Call(s.target, &rpc.Request{Op: rpc.OpExecuteTransaction, Data: bytes})
	if err != nil {
		return nil, err
	}

	err = serialize.DeserializeFromBytes(res.Data, rsp)
	if err != nil {
		return nil, err
	}
	return rsp.Result, nil

}

func (s *SlaveConnection) GetMinorBlockByHash(blockHash common.Hash, branch account.Branch, needExtraInfo bool) (*types.MinorBlock, *rpc.PoSWInfo, error) {
	return s.getMinorBlock(blockHash, nil, branch, needExtraInfo)
}

func (s *SlaveConnection) GetMinorBlockByHeight(height *uint64, branch account.Branch, needExtraInfo bool) (*types.MinorBlock, *rpc.PoSWInfo, error) {
	return s.getMinorBlock(common.Hash{}, height, branch, needExtraInfo)
}

func (s *SlaveConnection) GetTransactionByHash(txHash common.Hash, branch account.Branch) (*types.MinorBlock, uint32, error) {
	var (
		req   = rpc.GetTransactionRequest{Branch: branch.Value, TxHash: txHash}
		trans = rpc.GetTransactionResponse{}
	)
	bytes, err := serialize.SerializeToBytes(req)
	if err != nil {
		return nil, 0, err
	}
	res, err := s.client.Call(s.target, &rpc.Request{Op: rpc.OpGetTransaction, Data: bytes})
	if err != nil {
		return nil, 0, err
	}
	if err := serialize.Deserialize(serialize.NewByteBuffer(res.Data), &trans); err != nil {
		return nil, 0, err
	}
	return trans.MinorBlock, trans.Index, nil
}

func (s *SlaveConnection) GetTransactionReceipt(txHash common.Hash, branch account.Branch) (*types.MinorBlock, uint32, *types.Receipt, error) {
	var (
		req = rpc.GetTransactionReceiptRequest{Branch: branch.Value, TxHash: txHash}
		rsp = new(rpc.GetTransactionReceiptResponse)
	)
	bytes, err := serialize.SerializeToBytes(req)
	if err != nil {
		return nil, 0, nil, err
	}
	res, err := s.client.Call(s.target, &rpc.Request{Op: rpc.OpGetTransactionReceipt, Data: bytes})
	if err != nil {
		return nil, 0, nil, err
	}

	if err := serialize.Deserialize(serialize.NewByteBuffer(res.Data), rsp); err != nil {
		return nil, 0, nil, err
	}
	return rsp.MinorBlock, rsp.Index, rsp.Receipt, nil
}

func (s *SlaveConnection) GetTransactionsByAddress(address *account.Address, start []byte, limit uint32, transferTokenID *uint64) ([]*rpc.TransactionDetail, []byte, error) {
	var (
		req   = rpc.GetTransactionListByAddressRequest{Address: address, TransferTokenID: transferTokenID, Start: start, Limit: limit}
		trans = rpc.GetTxDetailResponse{}
		res   *rpc.Response
		bytes []byte
		err   error
	)
	bytes, err = serialize.SerializeToBytes(req)
	if err != nil {
		return nil, nil, err
	}
	res, err = s.client.Call(s.target, &rpc.Request{Op: rpc.OpGetTransactionListByAddress, Data: bytes})
	if err != nil {
		return nil, nil, err
	}
	if err = serialize.DeserializeFromBytes(res.Data, &trans); err != nil {
		return nil, nil, err
	}
	return trans.TxList, trans.Next, nil
}

func (s *SlaveConnection) GetAllTx(branch account.Branch, start []byte, limit uint32) ([]*rpc.TransactionDetail, []byte, error) {
	var (
		req     = rpc.GetAllTxRequest{Branch: branch, Start: start, Limit: limit}
		trans   = rpc.GetTxDetailResponse{}
		res     *rpc.Response
		reqData []byte
		err     error
	)
	reqData, err = serialize.SerializeToBytes(req)
	if err != nil {
		return nil, nil, err
	}
	res, err = s.client.Call(s.target, &rpc.Request{Op: rpc.OpGetAllTx, Data: reqData})
	if err != nil {
		return nil, nil, err
	}
	if err = serialize.DeserializeFromBytes(res.Data, &trans); err != nil {
		return nil, nil, err
	}
	return trans.TxList, trans.Next, nil
}

func (s *SlaveConnection) GetLogs(args *qrpc.FilterQuery) ([]*types.Log, error) {
	var (
		rsp = new(rpc.GetLogResponse)
		res = new(rpc.Response)
	)
	bytes, err := serialize.SerializeToBytes(args)
	if err != nil {
		return nil, err
	}
	res, err = s.client.Call(s.target, &rpc.Request{Op: rpc.OpGetLogs, Data: bytes})
	if err != nil {
		return nil, err
	}
	err = serialize.Deserialize(serialize.NewByteBuffer(res.Data), rsp)
	return rsp.Logs, err

}

func (s *SlaveConnection) EstimateGas(tx *types.Transaction, fromAddress *account.Address) (uint32, error) {
	var (
		req = rpc.EstimateGasRequest{
			Tx:          tx,
			FromAddress: fromAddress,
		}
		rsp = new(rpc.EstimateGasResponse)
		res = new(rpc.Response)
	)
	bytes, err := serialize.SerializeToBytes(req)
	if err != nil {
		return 0, err
	}
	res, err = s.client.Call(s.target, &rpc.Request{Op: rpc.OpEstimateGas, Data: bytes})
	if err != nil {
		return 0, err
	}
	err = serialize.Deserialize(serialize.NewByteBuffer(res.Data), rsp)
	return rsp.Result, err
}

func (s *SlaveConnection) GetStorageAt(address *account.Address, key common.Hash, height *uint64) (common.Hash, error) {
	var (
		req = rpc.GetStorageRequest{
			Address:     address,
			Key:         key,
			BlockHeight: height,
		}
		rsp = new(rpc.GetStorageResponse)
		res = new(rpc.Response)
	)
	bytes, err := serialize.SerializeToBytes(req)
	if err != nil {
		return common.Hash{}, err
	}
	res, err = s.client.Call(s.target, &rpc.Request{Op: rpc.OpGetStorageAt, Data: bytes})
	if err != nil {
		return common.Hash{}, err
	}
	err = serialize.Deserialize(serialize.NewByteBuffer(res.Data), rsp)
	return rsp.Result, err
}

func (s *SlaveConnection) GetCode(address *account.Address, height *uint64) ([]byte, error) {
	var (
		req = rpc.GetCodeRequest{
			Address:     address,
			BlockHeight: height,
		}
		rsp = new(rpc.GetCodeResponse)
		res = new(rpc.Response)
	)
	bytes, err := serialize.SerializeToBytes(req)
	if err != nil {
		return nil, err
	}
	res, err = s.client.Call(s.target, &rpc.Request{Op: rpc.OpGetCode, Data: bytes})
	if err != nil {
		return nil, err
	}
	err = serialize.Deserialize(serialize.NewByteBuffer(res.Data), rsp)
	return rsp.Result, err
}

func (s *SlaveConnection) GasPrice(branch account.Branch, tokenID uint64) (uint64, error) {
	var (
		req = rpc.GasPriceRequest{
			Branch:  branch.Value,
			TokenID: tokenID,
		}
		rsp = new(rpc.GasPriceResponse)
		res = new(rpc.Response)
	)
	bytes, err := serialize.SerializeToBytes(req)
	if err != nil {
		return 0, err
	}
	res, err = s.client.Call(s.target, &rpc.Request{Op: rpc.OpGasPrice, Data: bytes})
	if err != nil {
		return 0, err
	}
	err = serialize.Deserialize(serialize.NewByteBuffer(res.Data), rsp)
	return rsp.Result, err
}

func (s *SlaveConnection) GetWork(branch account.Branch, coinbaseAddr *account.Address) (*consensus.MiningWork, error) {
	var (
		req = rpc.GetWorkRequest{
			Branch:       branch.Value,
			CoinbaseAddr: coinbaseAddr,
		}
		rsp consensus.MiningWork
	)
	bytes, err := serialize.SerializeToBytes(&req)
	if err != nil {
		return nil, err
	}
	res, err := s.client.Call(s.target, &rpc.Request{Op: rpc.OpGetWork, Data: bytes})
	if err != nil {
		return nil, err
	}
	if err = serialize.DeserializeFromBytes(res.Data, &rsp); err != nil {
		return nil, err
	}
	return &rsp, nil
}

func (s *SlaveConnection) SubmitWork(work *rpc.SubmitWorkRequest) (success bool, err error) {
	var (
		gRes  rpc.SubmitWorkResponse
		bytes []byte
		res   *rpc.Response
	)
	bytes, err = serialize.SerializeToBytes(work)
	if err != nil {
		return
	}
	res, err = s.client.Call(s.target, &rpc.Request{Op: rpc.OpSubmitWork, Data: bytes})
	if err != nil {
		return
	}
	if err = serialize.DeserializeFromBytes(res.Data, &gRes); err != nil {
		return
	}
	return gRes.Success, nil
}

func (s *SlaveConnection) SendMiningConfigToSlaves(artificialTxConfig *rpc.ArtificialTxConfig, mining bool) error {
	var (
		req = rpc.MineRequest{
			ArtificialTxConfig: artificialTxConfig,
			Mining:             mining,
		}
	)
	bytes, err := serialize.SerializeToBytes(req)
	if err != nil {
		return err
	}
	_, err = s.client.Call(s.target, &rpc.Request{Op: rpc.OpGetMine, Data: bytes})
	if err != nil {
		return err
	}
	return nil
}

func (s *SlaveConnection) GetUnconfirmedHeaders() (*rpc.GetUnconfirmedHeadersResponse, error) {
	var (
		rsp = new(rpc.GetUnconfirmedHeadersResponse)
	)

	res, err := s.client.Call(s.target, &rpc.Request{Op: rpc.OpGetUnconfirmedHeaderList})
	if err != nil {
		return nil, err
	}
	if err = serialize.Deserialize(serialize.NewByteBuffer(res.Data), &rsp); err != nil {
		return nil, err
	}
	return rsp, nil
}

func (s *SlaveConnection) GetAccountData(address *account.Address, height *uint64) (*rpc.GetAccountDataResponse, error) {
	var (
		req = rpc.GetAccountDataRequest{
			Address:     address,
			BlockHeight: height,
		}
		rsp = new(rpc.GetAccountDataResponse)
	)
	bytes, err := serialize.SerializeToBytes(req)
	if err != nil {
		return nil, err
	}
	res, err := s.client.Call(s.target, &rpc.Request{Op: rpc.OpGetAccountData, Data: bytes})
	if err != nil {
		return nil, err
	}
	if err = serialize.Deserialize(serialize.NewByteBuffer(res.Data), rsp); err != nil {
		return nil, err
	}
	return rsp, nil
}

func (s *SlaveConnection) AddRootBlock(rootBlock *types.RootBlock, expectSwitch bool) error {
	var (
		req = rpc.AddRootBlockRequest{
			RootBlock:    rootBlock,
			ExpectSwitch: expectSwitch,
		}
		rsp = new(rpc.AddRootBlockResponse)
		res = new(rpc.Response)
	)
	bytes, err := serialize.SerializeToBytes(req)
	if err != nil {
		return err
	}
	res, err = s.client.Call(s.target, &rpc.Request{Op: rpc.OpAddRootBlock, Data: bytes})
	if err != nil {
		return err
	}
	if err = serialize.Deserialize(serialize.NewByteBuffer(res.Data), rsp); err != nil {
		return err
	}
	return nil
}

func (s *SlaveConnection) GenTx(numTxPerShard, xShardPercent uint32, tx *types.Transaction) error {
	var (
		req = rpc.GenTxRequest{
			NumTxPerShard: numTxPerShard,
			XShardPercent: xShardPercent,
			Tx:            tx,
		}
	)
	bytes, err := serialize.SerializeToBytes(req)
	if err != nil {
		return err
	}
	_, err = s.client.Call(s.target, &rpc.Request{Op: rpc.OpGenTx, Data: bytes})
	if err != nil {
		return err
	}
	return nil
}

func (s *SlaveConnection) AddTransactions(request *rpc.P2PRedirectRequest) error {
	bytes, err := serialize.SerializeToBytes(request)
	if err != nil {
		return err
	}
	_, err = s.client.Call(s.target, &rpc.Request{Op: rpc.OpAddTransactions, Data: bytes})
	if err != nil {
		return err
	}
	return nil
}

func (s *SlaveConnection) GetMinorBlocks(request *rpc.GetMinorBlockListRequest) (*p2p.GetMinorBlockListResponse, error) {
	var (
		rsp = new(p2p.GetMinorBlockListResponse)
		res = new(rpc.Response)
	)
	bytes, err := serialize.SerializeToBytes(request)
	if err != nil {
		return nil, err
	}
	res, err = s.client.Call(s.target, &rpc.Request{Op: rpc.OpGetMinorBlockList, Data: bytes})
	if err != nil {
		return nil, err
	}
	if err = serialize.DeserializeFromBytes(res.Data, rsp); err != nil {
		return nil, err
	}
	return rsp, nil
}

func (s *SlaveConnection) GetMinorBlockHeaderList(req *p2p.GetMinorBlockHeaderListWithSkipRequest) (*p2p.GetMinorBlockHeaderListResponse, error) {
	var (
		rsp = new(p2p.GetMinorBlockHeaderListResponse)
		res = new(rpc.Response)
	)
	bytes, err := serialize.SerializeToBytes(req)
	if err != nil {
		return nil, err
	}
	res, err = s.client.Call(s.target, &rpc.Request{Op: rpc.OpGetMinorBlockHeaderList, Data: bytes})
	if err != nil {
		return nil, err
	}
	if err = serialize.DeserializeFromBytes(res.Data, rsp); err != nil {
		return nil, err
	}
	return rsp, nil
}

func (s *SlaveConnection) HandleNewTip(request *rpc.HandleNewTipRequest) (bool, error) {
	bytes, err := serialize.SerializeToBytes(request)
	if err != nil {
		return false, err
	}
	_, err = s.client.Call(s.target, &rpc.Request{Op: rpc.OpHandleNewTip, Data: bytes})
	if err != nil {
		return false, err
	}

	return true, nil
}

func (s *SlaveConnection) HandleNewMinorBlock(request *p2p.NewBlockMinor) (bool, error) {
	blockData, err := serialize.SerializeToBytes(request.Block)
	if err != nil {
		return false, err
	}
	_, err = s.client.Call(s.target, &rpc.Request{Op: rpc.OpHandleNewMinorBlock, Data: blockData})
	if err != nil {
		return false, err
	}
	return true, nil
}

func (s *SlaveConnection) AddBlockListForSync(request *rpc.AddBlockListForSyncRequest) (*rpc.ShardStatus, error) {
	var (
		shardStatus = new(rpc.ShardStatus)
		res         = new(rpc.Response)
	)
	bytes, err := serialize.SerializeToBytes(request)
	if err != nil {
		return nil, err
	}
	res, err = s.client.Call(s.target, &rpc.Request{Op: rpc.OpAddMinorBlockListForSync, Data: bytes})
	if err != nil {
		return nil, err
	}
	if err = serialize.DeserializeFromBytes(res.Data, shardStatus); err != nil {
		return nil, err
	}
	return shardStatus, nil
}

func (s *SlaveConnection) SetMining(mining bool) error {
	bytes, err := serialize.SerializeToBytes(mining)
	if err != nil {
		return err
	}
	_, err = s.client.Call(s.target, &rpc.Request{Op: rpc.OpSetMining, Data: bytes})
	return err
}

func (s *SlaveConnection) CheckMinorBlocksInRoot(rootBlock *types.RootBlock) error {
	bytes, err := serialize.SerializeToBytes(rootBlock)
	if err != nil {
		return err
	}
	_, err = s.client.Call(s.target, &rpc.Request{Op: rpc.OpCheckMinorBlocksInRoot, Data: bytes})
	return err
}

// get minor block by hash or by height
func (s *SlaveConnection) getMinorBlock(hash common.Hash, height *uint64,
	branch account.Branch, needExtraInfo bool) (*types.MinorBlock, *rpc.PoSWInfo, error) {
	var (
		req              = rpc.GetMinorBlockRequest{Branch: branch.Value, MinorBlockHash: hash, Height: height, NeedExtraInfo: needExtraInfo}
		minBlockResponse = rpc.GetMinorBlockResponse{}
		res              *rpc.Response
	)
	bytes, err := serialize.SerializeToBytes(req)
	if err != nil {
		return nil, nil, err
	}
	res, err = s.client.Call(s.target, &rpc.Request{Op: rpc.OpGetMinorBlock, Data: bytes})
	if err != nil {
		return nil, nil, err
	}
	if err = serialize.Deserialize(serialize.NewByteBuffer(res.Data), &minBlockResponse); err != nil {
		return nil, nil, err
	}
	return minBlockResponse.MinorBlock, minBlockResponse.Extra, nil
}

func (s *SlaveConnection) GetRootChainStakes(address account.Address, lastMinor common.Hash) (*big.Int,
	*account.Recipient, error) {
	var (
		getRootChainStakesRequest  = rpc.GetRootChainStakesRequest{Address: address, MinorBlockHash: lastMinor}
		getRootChainStakesResponse = rpc.GetRootChainStakesResponse{}
		res                        *rpc.Response
	)
	bytes, err := serialize.SerializeToBytes(getRootChainStakesRequest)
	if err != nil {
		return nil, nil, err
	}
	res, err = s.client.Call(s.target, &rpc.Request{Op: rpc.OpGetRootChainStakes, Data: bytes})
	if err != nil {
		return nil, nil, err
	}
	if err = serialize.Deserialize(serialize.NewByteBuffer(res.Data), &getRootChainStakesResponse); err != nil {
		return nil, nil, err
	}
	return getRootChainStakesResponse.Stakes, getRootChainStakesResponse.Signer, nil
}<|MERGE_RESOLUTION|>--- conflicted
+++ resolved
@@ -56,11 +56,7 @@
 	return nil
 }
 
-<<<<<<< HEAD
-func (c *SlaveConnManager) GetOneConnById(fullShardId uint32) rpc.ISlaveConn {
-=======
 func (c *SlaveConnManager) GetOneSlaveConnById(fullShardId uint32) rpc.ISlaveConn {
->>>>>>> 96b52014
 	if conns, ok := c.branchToSlaveConns[fullShardId]; ok {
 		return conns[0]
 	}
