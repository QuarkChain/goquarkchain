--- conflicted
+++ resolved
@@ -177,7 +177,7 @@
 
 func (s *SlaveConnection) GetMinorBlockByHash(blockHash common.Hash, branch uint32) (*types.MinorBlock, error) {
 	var (
-		req              = rpc.GetMinorBlockRequest{Branch: branch.Value, MinorBlockHash: blockHash}
+		req              = rpc.GetMinorBlockRequest{Branch: branch, MinorBlockHash: blockHash}
 		minBlockResponse = rpc.GetMinorBlockResponse{}
 		res              *rpc.Response
 	)
@@ -197,7 +197,7 @@
 
 func (s *SlaveConnection) GetMinorBlockByHeight(height uint64, branch uint32) (*types.MinorBlock, error) {
 	var (
-		req              = rpc.GetMinorBlockRequest{Branch: branch.Value, Height: height}
+		req              = rpc.GetMinorBlockRequest{Branch: branch, Height: height}
 		minBlockResponse = rpc.GetMinorBlockResponse{}
 	)
 	bytes, err := serialize.SerializeToBytes(req)
@@ -216,7 +216,7 @@
 
 func (s *SlaveConnection) GetTransactionByHash(txHash common.Hash, branch uint32) (*types.MinorBlock, uint32, error) {
 	var (
-		req   = rpc.GetTransactionRequest{Branch: branch.Value, TxHash: txHash}
+		req   = rpc.GetTransactionRequest{Branch: branch, TxHash: txHash}
 		trans = rpc.GetTransactionResponse{}
 	)
 	bytes, err := serialize.SerializeToBytes(req)
@@ -235,7 +235,7 @@
 
 func (s *SlaveConnection) GetTransactionReceipt(txHash common.Hash, branch uint32) (*types.MinorBlock, uint32, *types.Receipt, error) {
 	var (
-		req = rpc.GetTransactionReceiptRequest{Branch: branch.Value, TxHash: txHash}
+		req = rpc.GetTransactionReceiptRequest{Branch: branch, TxHash: txHash}
 		rsp = new(rpc.GetTransactionReceiptResponse)
 	)
 	bytes, err := serialize.SerializeToBytes(req)
@@ -275,14 +275,10 @@
 	return trans.TxList, trans.Next, nil
 }
 
-<<<<<<< HEAD
 func (s *SlaveConnection) GetLogs(branch uint32, address []*account.Address, topics []*rpc.Topic, startBlock, endBlock uint64) ([]*types.Log, error) {
-=======
-func (s *SlaveConnection) GetLogs(branch account.Branch, address []*account.Address, topics []*rpc.Topic, startBlock, endBlock uint64) ([]*types.Log, error) {
->>>>>>> 5cc01b39
 	var (
 		req = rpc.GetLogRequest{
-			Branch:     branch.Value,
+			Branch:     branch,
 			Addresses:  address,
 			Topics:     topics,
 			StartBlock: startBlock,
@@ -303,10 +299,7 @@
 	return rsp.Logs, err
 
 }
-<<<<<<< HEAD
-
-=======
->>>>>>> 5cc01b39
+
 func (s *SlaveConnection) EstimateGas(tx *types.Transaction, fromAddress *account.Address) (uint32, error) {
 	var (
 		req = rpc.EstimateGasRequest{
@@ -327,10 +320,7 @@
 	err = serialize.Deserialize(serialize.NewByteBuffer(res.Data), rsp)
 	return rsp.Result, err
 }
-<<<<<<< HEAD
-
-=======
->>>>>>> 5cc01b39
+
 func (s *SlaveConnection) GetStorageAt(address *account.Address, key common.Hash, height *uint64) (common.Hash, error) {
 	var (
 		req = rpc.GetStorageRequest{
@@ -352,10 +342,7 @@
 	err = serialize.Deserialize(serialize.NewByteBuffer(res.Data), rsp)
 	return rsp.Result, err
 }
-<<<<<<< HEAD
-
-=======
->>>>>>> 5cc01b39
+
 func (s *SlaveConnection) GetCode(address *account.Address, height *uint64) ([]byte, error) {
 	var (
 		req = rpc.GetCodeRequest{
@@ -380,7 +367,7 @@
 func (s *SlaveConnection) GasPrice(branch uint32) (uint64, error) {
 	var (
 		req = rpc.GasPriceRequest{
-			Branch: branch.Value,
+			Branch: branch,
 		}
 		rsp = new(rpc.GasPriceResponse)
 		res = new(rpc.Response)
@@ -428,11 +415,7 @@
 		rsp = new(rpc.GetUnconfirmedHeadersResponse)
 	)
 
-<<<<<<< HEAD
 	res, err := s.client.Call(s.target, &rpc.Request{Op: rpc.OpGetUnconfirmedHeaderList, Data: nil})
-=======
-	res, err := s.client.Call(s.target, &rpc.Request{Op: rpc.OpGetUnconfirmedHeaderList})
->>>>>>> 5cc01b39
 	if err != nil {
 		return nil, err
 	}
@@ -539,10 +522,10 @@
 	return rsp, nil
 }
 
-func (s *SlaveConnection) GetMinorBlocks(request *p2p.GetMinorBlockListRequest) (*p2p.GetMinorBlockListResponse, error) {
-	var (
-		rsp = new(p2p.GetMinorBlockListResponse)
-		res = new(rpc.Response)
+func (s *SlaveConnection) GetMinorBlockList(request *rpc.GetMinorBlockListRequest) (*rpc.GetMinorBlockListResponse, error) {
+	var (
+		rsp = &rpc.GetMinorBlockListResponse{}
+		res = &rpc.Response{}
 	)
 	bytes, err := serialize.SerializeToBytes(request)
 	if err != nil {
@@ -558,7 +541,7 @@
 	return rsp, nil
 }
 
-func (s *SlaveConnection) GetMinorBlockHeaders(request *p2p.GetMinorBlockHeaderListRequest) (*p2p.GetMinorBlockHeaderListResponse, error) {
+func (s *SlaveConnection) GetMinorBlockHeaderList(request *p2p.GetMinorBlockHeaderListRequest) (*p2p.GetMinorBlockHeaderListResponse, error) {
 	var (
 		rsp = new(p2p.GetMinorBlockHeaderListResponse)
 		res = new(rpc.Response)
@@ -609,4 +592,23 @@
 		return false, err
 	}
 	return true, nil
+}
+
+func (s *SlaveConnection) AddBlockListForSync(request *rpc.HashList) (*rpc.ShardStatus, error) {
+	var (
+		shardStatus = new(rpc.ShardStatus)
+		res         = new(rpc.Response)
+	)
+	bytes, err := serialize.SerializeToBytes(request)
+	if err != nil {
+		return nil, err
+	}
+	res, err = s.client.Call(s.target, &rpc.Request{Op: rpc.OpSyncMinorBlockList, Data: bytes})
+	if err != nil {
+		return nil, err
+	}
+	if err = serialize.DeserializeFromBytes(res.Data, shardStatus); err != nil {
+		return nil, err
+	}
+	return shardStatus, nil
 }