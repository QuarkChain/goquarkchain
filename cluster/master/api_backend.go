package master

import (
	"bytes"
	"encoding/binary"
	"errors"
	"fmt"
	"github.com/QuarkChain/goquarkchain/account"
	"github.com/QuarkChain/goquarkchain/cluster/rpc"
	"github.com/QuarkChain/goquarkchain/consensus"
	"github.com/QuarkChain/goquarkchain/core"
	"github.com/QuarkChain/goquarkchain/core/types"
	"github.com/QuarkChain/goquarkchain/p2p"
	qrpc "github.com/QuarkChain/goquarkchain/rpc"
	"github.com/ethereum/go-ethereum/common"
	"github.com/ethereum/go-ethereum/common/hexutil"
	"golang.org/x/sync/errgroup"
	"math/big"
	"net"
	"reflect"
	"strings"
)

func ip2uint32(ip string) uint32 {
	var long uint32
	_ = binary.Read(bytes.NewBuffer(net.ParseIP(ip).To4()), binary.BigEndian, &long)
	return long
}

func (s *QKCMasterBackend) GetPeerList() []*Peer {
	return s.protocolManager.peers.Peers()
}

func (s *QKCMasterBackend) GetPeerInfolist() []rpc.PeerInfoForDisPlay {
	peers := s.protocolManager.peers.Peers() //TODO use real peerList
	result := make([]rpc.PeerInfoForDisPlay, 0)
	for k := range peers {
		temp := rpc.PeerInfoForDisPlay{}
		if tcp, ok := peers[k].RemoteAddr().(*net.TCPAddr); ok {
			temp.IP = ip2uint32(tcp.IP.String())
			temp.Port = uint32(tcp.Port)
			temp.ID = peers[k].ID().Bytes()
		} else {
			panic(fmt.Errorf("not tcp? real type %v", reflect.TypeOf(tcp)))
		}
		result = append(result, temp)
	}
	return result
}

func (s *QKCMasterBackend) AddTransaction(tx *types.Transaction) error {
	evmTx := tx.EvmTx
	if evmTx.GasPrice().Cmp(s.clusterConfig.Quarkchain.MinTXPoolGasPrice) < 0 {
		return errors.New(fmt.Sprintf("invalid gasprice: tx min gas price is %d", s.clusterConfig.Quarkchain.MinTXPoolGasPrice.Uint64()))
	}
	fromShardSize, err := s.clusterConfig.Quarkchain.GetShardSizeByChainId(tx.EvmTx.FromChainID())
	if err != nil {
		return err
	}
	if err := tx.EvmTx.SetFromShardSize(fromShardSize); err != nil {
		return errors.New(fmt.Sprintf("Failed to set fromShardSize, fromShardSize: %d, err: %v", fromShardSize, err))
	}
	fullShardId := evmTx.FromFullShardId()
	slaves := s.GetSlaveConnsById(fullShardId)
	if len(slaves) == 0 {
		return ErrNoBranchConn
	}
	var g errgroup.Group
	for index := range slaves {
		i := index
		g.Go(func() error {
			return slaves[i].AddTransaction(tx)
		})
	}
	err = g.Wait() //TODO?? peer broadcast
	if err != nil {
		return err
	}
	go s.protocolManager.BroadcastTransactions(fullShardId, []*types.Transaction{tx}, "")
	return nil
}

func (s *QKCMasterBackend) ExecuteTransaction(tx *types.Transaction, address *account.Address, height *uint64) ([]byte, error) {
	evmTx := tx.EvmTx
	fromShardSize, err := s.clusterConfig.Quarkchain.GetShardSizeByChainId(tx.EvmTx.FromChainID())
	if err != nil {
		return nil, err
	}
	if err := tx.EvmTx.SetFromShardSize(fromShardSize); err != nil {
		return nil, errors.New(fmt.Sprintf("Failed to set fromShardSize, fromShardSize: %d, err: %v", fromShardSize, err))
	}
	slaves := s.GetSlaveConnsById(evmTx.FromFullShardId())
	if len(slaves) == 0 {
		return nil, ErrNoBranchConn
	}
	var g errgroup.Group
	rspList := make([][]byte, len(slaves))
	for index := range slaves {
		i := index
		g.Go(func() error {
			rsp, err := slaves[i].ExecuteTransaction(tx, address, height)
			rspList[i] = rsp
			return err
		})
	}
	if err := g.Wait(); err != nil {
		return nil, err
	}

	resultBytes := rspList[0] // before already this len>0
	for _, res := range rspList {
		if res != nil && !bytes.Equal(resultBytes, res) {
			return nil, errors.New("exist more than one result")
		}
	}
	return resultBytes, nil

}

func (s *QKCMasterBackend) GetMinorBlockByHash(blockHash common.Hash, branch account.Branch, needExtraInfo bool) (*types.MinorBlock, *rpc.PoSWInfo, error) {
	slaveConn := s.GetOneSlaveConnById(branch.Value)
	if slaveConn == nil {
		return nil, nil, ErrNoBranchConn
	}
	return slaveConn.GetMinorBlockByHash(blockHash, branch, needExtraInfo)
}

func (s *QKCMasterBackend) GetMinorBlockByHeight(height *uint64, branch account.Branch, needExtraInfo bool) (*types.MinorBlock, *rpc.PoSWInfo, error) {
	slaveConn := s.GetOneSlaveConnById(branch.Value)
	if slaveConn == nil {
		return nil, nil, ErrNoBranchConn
	}
	if height == nil {
		s.lock.RLock()
		shardStats, ok := s.branchToShardStats[branch.Value]
		s.lock.RUnlock()
		if !ok {
			return nil, nil, ErrNoBranchConn
		}
		height = &shardStats.Height
	}
	return slaveConn.GetMinorBlockByHeight(height, branch, needExtraInfo)
}

func (s *QKCMasterBackend) GetTransactionByHash(txHash common.Hash, branch account.Branch) (*types.MinorBlock, uint32, error) {
	slaveConn := s.GetOneSlaveConnById(branch.Value)
	if slaveConn == nil {
		return nil, 0, ErrNoBranchConn
	}
	return slaveConn.GetTransactionByHash(txHash, branch)
}

func (s *QKCMasterBackend) GetTransactionReceipt(txHash common.Hash, branch account.Branch) (*types.MinorBlock, uint32, *types.Receipt, error) {
	slaveConn := s.GetOneSlaveConnById(branch.Value)
	if slaveConn == nil {
		return nil, 0, nil, ErrNoBranchConn
	}
	return slaveConn.GetTransactionReceipt(txHash, branch)
}

func (s *QKCMasterBackend) GetTransactionsByAddress(address *account.Address, start []byte, limit uint32, transferTokenID *uint64) ([]*rpc.TransactionDetail, []byte, error) {
	fullShardID, err := s.clusterConfig.Quarkchain.GetFullShardIdByFullShardKey(address.FullShardKey)
	if err != nil {
		return nil, nil, err
	}
	slaveConn := s.GetOneSlaveConnById(fullShardID)
	if slaveConn == nil {
		return nil, nil, ErrNoBranchConn
	}
	return slaveConn.GetTransactionsByAddress(address, start, limit, transferTokenID)
}

func (s *QKCMasterBackend) GetAllTx(branch account.Branch, start []byte, limit uint32) ([]*rpc.TransactionDetail, []byte, error) {
	slaveConn := s.GetOneSlaveConnById(branch.Value)
	if slaveConn == nil {
		return nil, nil, ErrNoBranchConn
	}
	return slaveConn.GetAllTx(branch, start, limit)
}

func (s *QKCMasterBackend) GetLogs(args *qrpc.FilterQuery) ([]*types.Log, error) {
	// not support earlist and pending
	slaveConn := s.GetOneSlaveConnById(args.FullShardId)
	if slaveConn == nil {
		return nil, ErrNoBranchConn
	}
	return slaveConn.GetLogs(args)
}

func (s *QKCMasterBackend) EstimateGas(tx *types.Transaction, fromAddress *account.Address) (uint32, error) {
	evmTx := tx.EvmTx
	fromShardSize, err := s.clusterConfig.Quarkchain.GetShardSizeByChainId(tx.EvmTx.FromChainID())
	if err != nil {
		return 0, err
	}
	if err := tx.EvmTx.SetFromShardSize(fromShardSize); err != nil {
		return 0, errors.New(fmt.Sprintf("Failed to set fromShardSize, fromShardSize: %d, err: %v", fromShardSize, err))
	}
<<<<<<< HEAD
	slaveConn := s.GetOneSlaveConnById(evmTx.FromFullShardId())
=======
	slaveConn := s.getOneSlaveConnection(account.Branch{Value: evmTx.ToFullShardId()})
>>>>>>> b4203643
	if slaveConn == nil {
		return 0, ErrNoBranchConn
	}
	if !evmTx.IsCrossShard() {
		return slaveConn.EstimateGas(tx, fromAddress)
	}
	fAddr := account.Address{Recipient: fromAddress.Recipient, FullShardKey: evmTx.ToFullShardKey()}
	res, err := slaveConn.EstimateGas(tx, &fAddr)
	if err != nil {
		return 0, err
	}
	return res + 9000, nil
}

func (s *QKCMasterBackend) GetStorageAt(address *account.Address, key common.Hash, height *uint64) (common.Hash, error) {
	fullShardID, err := s.clusterConfig.Quarkchain.GetFullShardIdByFullShardKey(address.FullShardKey)
	if err != nil {
		return common.Hash{}, err
	}
	slaveConn := s.GetOneSlaveConnById(fullShardID)
	if slaveConn == nil {
		return common.Hash{}, ErrNoBranchConn
	}
	return slaveConn.GetStorageAt(address, key, height)
}

func (s *QKCMasterBackend) GetCode(address *account.Address, height *uint64) ([]byte, error) {
	fullShardID, err := s.clusterConfig.Quarkchain.GetFullShardIdByFullShardKey(address.FullShardKey)
	if err != nil {
		return nil, err
	}
	slaveConn := s.GetOneSlaveConnById(fullShardID)
	if slaveConn == nil {
		return nil, ErrNoBranchConn
	}
	return slaveConn.GetCode(address, height)
}

func (s *QKCMasterBackend) GasPrice(branch account.Branch, tokenID uint64) (uint64, error) {
	slaveConn := s.GetOneSlaveConnById(branch.Value)
	if slaveConn == nil {
		return 0, ErrNoBranchConn
	}
	return slaveConn.GasPrice(branch, tokenID)
}

// return root chain work if branch is nil
func (s *QKCMasterBackend) GetWork(fullShardId *uint32, addr *common.Address) (*consensus.MiningWork, error) {
	coinbaseAddr := &account.Address{}
	if addr != nil {
		coinbaseAddr.Recipient = *addr
		if fullShardId != nil {
			coinbaseAddr.FullShardKey = *fullShardId
		}
	} else {
		coinbaseAddr = nil
	}
	if fullShardId == nil {
		return s.miner.GetWork(coinbaseAddr)
	}

	branch := account.Branch{Value: *fullShardId}
	slaveConn := s.GetOneSlaveConnById(branch.Value)
	if slaveConn == nil {
		return nil, ErrNoBranchConn
	}
	return slaveConn.GetWork(branch, coinbaseAddr)
}

// submit root chain work if branch is nil
func (s *QKCMasterBackend) SubmitWork(fullShardId *uint32, headerHash common.Hash, nonce uint64, mixHash common.Hash, signature *[65]byte) (bool, error) {
	if fullShardId == nil {
		return s.miner.SubmitWork(nonce, headerHash, mixHash, signature), nil
	}

	branch := account.NewBranch(*fullShardId)
	slaveConn := s.GetOneSlaveConnById(branch.Value)
	if slaveConn == nil {
		return false, ErrNoBranchConn
	}
	return slaveConn.SubmitWork(&rpc.SubmitWorkRequest{Branch: branch.Value, HeaderHash: headerHash, Nonce: nonce, MixHash: mixHash})
}

func (s *QKCMasterBackend) GetRootBlockByNumber(blockNumber *uint64, needExtraInfo bool) (*types.RootBlock, *rpc.PoSWInfo, error) {
	if blockNumber == nil {
		temp := s.rootBlockChain.CurrentBlock().NumberU64()
		blockNumber = &temp
	}
	block, ok := s.rootBlockChain.GetBlockByNumber(*blockNumber).(*types.RootBlock)
	if !ok {
		return nil, nil, errors.New("rootBlock is nil")
	}
	if needExtraInfo {
		p, err := s.getPoswInfo(block.Header())
		return block, p, err
	}
	return block, nil, nil
}

func (s *QKCMasterBackend) GetRootBlockByHash(hash common.Hash, needExtraInfo bool) (*types.RootBlock, *rpc.PoSWInfo, error) {
	block, ok := s.rootBlockChain.GetBlock(hash).(*types.RootBlock)
	if !ok {
		return nil, nil, errors.New("rootBlock is nil")
	}
	if needExtraInfo {
		p, err := s.getPoswInfo(block.Header())
		return block, p, err
	}
	return block, nil, nil
}

func (s *QKCMasterBackend) getPoswInfo(header *types.RootBlockHeader) (*rpc.PoSWInfo, error) {
	poswInfo, err := s.rootBlockChain.PoSWInfo(header) //TODO @DL to fix https://github.com/QuarkChain/goquarkchain/issues/408
	if err != nil && !strings.Contains(err.Error(), core.ErrPoswOnRootChainIsNotFound.Error()) {
		return nil, err
	}
	return poswInfo, nil
}

func (s *QKCMasterBackend) NetWorkInfo() map[string]interface{} {
	shardSizeList := make([]hexutil.Uint, 0)
	for _, v := range s.clusterConfig.Quarkchain.Chains {
		shardSizeList = append(shardSizeList, hexutil.Uint(v.ShardSize))
	}

	fileds := map[string]interface{}{
		"networkId":        hexutil.Uint(s.clusterConfig.Quarkchain.NetworkID),
		"chainSize":        hexutil.Uint(s.clusterConfig.Quarkchain.ChainSize),
		"shardSizes":       shardSizeList,
		"syncing":          s.IsSyncing(),
		"mining":           s.IsMining(),
		"shardServerCount": hexutil.Uint(len(s.clientPool)),
	}
	return fileds
}

func (s *QKCMasterBackend) GetCurrRootHeader() *types.RootBlockHeader {
	return s.rootBlockChain.CurrentHeader().(*types.RootBlockHeader)
}

func (s *QKCMasterBackend) GetDefaultCoinbaseAddress() account.Address {
	return s.clusterConfig.Quarkchain.Root.CoinbaseAddress
}

// miner api
func (s *QKCMasterBackend) CreateBlockToMine(addr *account.Address) (types.IBlock, *big.Int, uint64, error) {
	coinbaseAddr := s.clusterConfig.Quarkchain.Root.CoinbaseAddress
	if addr != nil {
		coinbaseAddr = *addr
	}
	block, err := s.createRootBlockToMine(coinbaseAddr)
	if err != nil {
		return nil, nil, 0, err
	}
	diff, optionalDivider, err := s.rootBlockChain.GetAdjustedDifficultyToMine(block.Header())
	if err != nil {
		return nil, nil, 0, err
	}
	return block, diff, optionalDivider, nil
}

func (s *QKCMasterBackend) InsertMinedBlock(block types.IBlock) error {
	rBlock := block.(*types.RootBlock)
	return s.AddRootBlock(rBlock)
}

func (s *QKCMasterBackend) AddMinorBlock(branch uint32, mBlock *types.MinorBlock) error {
	clients := s.GetSlaveConnsById(branch)
	if len(clients) == 0 {
		return errors.New(fmt.Sprintf("slave is not exist, branch: %d", branch))
	}
	var (
		g errgroup.Group
	)
	for _, cli := range clients {
		cli := cli
		g.Go(func() error {
			_, err := cli.HandleNewMinorBlock(&p2p.NewBlockMinor{Block: mBlock})
			return err
		})
	}
	return g.Wait()
}

func (s *QKCMasterBackend) GetTip() uint64 {
	return s.rootBlockChain.CurrentBlock().NumberU64()
}

func (s *QKCMasterBackend) IsSyncIng() bool {
	return s.synchronizer.IsSyncing()
}

func (s *QKCMasterBackend) GetKadRoutingTable() ([]string, error) {
	if s.srvr != nil {
		return s.srvr.GetKadRoutingTable(), nil
	}
	return nil, errors.New("p2p server is not running")
}<|MERGE_RESOLUTION|>--- conflicted
+++ resolved
@@ -196,11 +196,7 @@
 	if err := tx.EvmTx.SetFromShardSize(fromShardSize); err != nil {
 		return 0, errors.New(fmt.Sprintf("Failed to set fromShardSize, fromShardSize: %d, err: %v", fromShardSize, err))
 	}
-<<<<<<< HEAD
 	slaveConn := s.GetOneSlaveConnById(evmTx.FromFullShardId())
-=======
-	slaveConn := s.getOneSlaveConnection(account.Branch{Value: evmTx.ToFullShardId()})
->>>>>>> b4203643
 	if slaveConn == nil {
 		return 0, ErrNoBranchConn
 	}
