package master

import (
	"bytes"
	"encoding/binary"
	"errors"
	"fmt"
	"github.com/QuarkChain/goquarkchain/account"
	"github.com/QuarkChain/goquarkchain/cluster/rpc"
	"github.com/QuarkChain/goquarkchain/consensus"
	"github.com/QuarkChain/goquarkchain/core"
	"github.com/QuarkChain/goquarkchain/core/types"
	"github.com/QuarkChain/goquarkchain/p2p"
	qrpc "github.com/QuarkChain/goquarkchain/rpc"
	"github.com/QuarkChain/goquarkchain/serialize"
	"github.com/ethereum/go-ethereum/common"
	"github.com/ethereum/go-ethereum/common/hexutil"
	"golang.org/x/sync/errgroup"
	"math/big"
	"net"
	"reflect"
	"strings"
)

func ip2uint32(ip string) uint32 {
	var long uint32
	_ = binary.Read(bytes.NewBuffer(net.ParseIP(ip).To4()), binary.BigEndian, &long)
	return long
}

func (s *QKCMasterBackend) GetPeerList() []*Peer {
	return s.protocolManager.peers.Peers()
}

func (s *QKCMasterBackend) GetPeerInfolist() []rpc.PeerInfoForDisPlay {
	peers := s.protocolManager.peers.Peers() //TODO use real peerList
	result := make([]rpc.PeerInfoForDisPlay, 0)
	for k := range peers {
		temp := rpc.PeerInfoForDisPlay{}
		if tcp, ok := peers[k].RemoteAddr().(*net.TCPAddr); ok {
			temp.IP = ip2uint32(tcp.IP.String())
			temp.Port = uint32(tcp.Port)
			temp.ID = peers[k].ID().Bytes()
		} else {
			panic(fmt.Errorf("not tcp? real type %v", reflect.TypeOf(tcp)))
		}
		result = append(result, temp)
	}
	return result
}

func (s *QKCMasterBackend) AddTransaction(tx *types.Transaction) error {
	evmTx := tx.EvmTx
	if evmTx.GasPrice().Cmp(s.clusterConfig.Quarkchain.MinTXPoolGasPrice) < 0 {
		return errors.New(fmt.Sprintf("invalid gasprice: tx min gas price is %d", s.clusterConfig.Quarkchain.MinTXPoolGasPrice.Uint64()))
	}
	fromShardSize, err := s.clusterConfig.Quarkchain.GetShardSizeByChainId(tx.EvmTx.FromChainID())
	if err != nil {
		return err
	}
	if err := tx.EvmTx.SetFromShardSize(fromShardSize); err != nil {
		return errors.New(fmt.Sprintf("Failed to set fromShardSize, fromShardSize: %d, err: %v", fromShardSize, err))
	}
	fullShardId := evmTx.FromFullShardId()
	slaves := s.GetSlaveConnsById(fullShardId)
	if len(slaves) == 0 {
		return ErrNoBranchConn
	}
	var g errgroup.Group
	for index := range slaves {
		i := index
		g.Go(func() error {
			return slaves[i].AddTransaction(tx)
		})
	}
	err = g.Wait() //TODO?? peer broadcast
	if err != nil {
		return err
	}
<<<<<<< HEAD
	data, err := serialize.SerializeToBytes(&p2p.NewTransactionList{TransactionList: []*types.Transaction{tx}})
	if err != nil {
		return err
	}
	go s.protocolManager.BroadcastTransactions(&rpc.P2PRedirectRequest{Branch: fullShardId, Data: data}, "")
=======
	go s.protocolManager.BroadcastTransactions(fullShardId, []*types.Transaction{tx}, "")
>>>>>>> 96b52014
	return nil
}

func (s *QKCMasterBackend) ExecuteTransaction(tx *types.Transaction, address *account.Address, height *uint64) ([]byte, error) {
	evmTx := tx.EvmTx
	fromShardSize, err := s.clusterConfig.Quarkchain.GetShardSizeByChainId(tx.EvmTx.FromChainID())
	if err != nil {
		return nil, err
	}
	if err := tx.EvmTx.SetFromShardSize(fromShardSize); err != nil {
		return nil, errors.New(fmt.Sprintf("Failed to set fromShardSize, fromShardSize: %d, err: %v", fromShardSize, err))
	}
	slaves := s.GetSlaveConnsById(evmTx.FromFullShardId())
	if len(slaves) == 0 {
		return nil, ErrNoBranchConn
	}
	var g errgroup.Group
	rspList := make([][]byte, len(slaves))
	for index := range slaves {
		i := index
		g.Go(func() error {
			rsp, err := slaves[i].ExecuteTransaction(tx, address, height)
			rspList[i] = rsp
			return err
		})
	}
	if err := g.Wait(); err != nil {
		return nil, err
	}

	resultBytes := rspList[0] // before already this len>0
	for _, res := range rspList {
		if res != nil && !bytes.Equal(resultBytes, res) {
			return nil, errors.New("exist more than one result")
		}
	}
	return resultBytes, nil

}

func (s *QKCMasterBackend) GetMinorBlockByHash(blockHash common.Hash, branch account.Branch, needExtraInfo bool) (*types.MinorBlock, *rpc.PoSWInfo, error) {
<<<<<<< HEAD
	slaveConn := s.GetOneConnById(branch.Value)
=======
	slaveConn := s.GetOneSlaveConnById(branch.Value)
>>>>>>> 96b52014
	if slaveConn == nil {
		return nil, nil, ErrNoBranchConn
	}
	return slaveConn.GetMinorBlockByHash(blockHash, branch, needExtraInfo)
}

func (s *QKCMasterBackend) GetMinorBlockByHeight(height *uint64, branch account.Branch, needExtraInfo bool) (*types.MinorBlock, *rpc.PoSWInfo, error) {
<<<<<<< HEAD
	slaveConn := s.GetOneConnById(branch.Value)
=======
	slaveConn := s.GetOneSlaveConnById(branch.Value)
>>>>>>> 96b52014
	if slaveConn == nil {
		return nil, nil, ErrNoBranchConn
	}
	if height == nil {
		s.lock.RLock()
		shardStats, ok := s.branchToShardStats[branch.Value]
		s.lock.RUnlock()
		if !ok {
			return nil, nil, ErrNoBranchConn
		}
		height = &shardStats.Height
	}
	return slaveConn.GetMinorBlockByHeight(height, branch, needExtraInfo)
}

func (s *QKCMasterBackend) GetTransactionByHash(txHash common.Hash, branch account.Branch) (*types.MinorBlock, uint32, error) {
<<<<<<< HEAD
	slaveConn := s.GetOneConnById(branch.Value)
=======
	slaveConn := s.GetOneSlaveConnById(branch.Value)
>>>>>>> 96b52014
	if slaveConn == nil {
		return nil, 0, ErrNoBranchConn
	}
	return slaveConn.GetTransactionByHash(txHash, branch)
}

func (s *QKCMasterBackend) GetTransactionReceipt(txHash common.Hash, branch account.Branch) (*types.MinorBlock, uint32, *types.Receipt, error) {
<<<<<<< HEAD
	slaveConn := s.GetOneConnById(branch.Value)
=======
	slaveConn := s.GetOneSlaveConnById(branch.Value)
>>>>>>> 96b52014
	if slaveConn == nil {
		return nil, 0, nil, ErrNoBranchConn
	}
	return slaveConn.GetTransactionReceipt(txHash, branch)
}

func (s *QKCMasterBackend) GetTransactionsByAddress(address *account.Address, start []byte, limit uint32, transferTokenID *uint64) ([]*rpc.TransactionDetail, []byte, error) {
	fullShardID, err := s.clusterConfig.Quarkchain.GetFullShardIdByFullShardKey(address.FullShardKey)
	if err != nil {
		return nil, nil, err
	}
<<<<<<< HEAD
	slaveConn := s.GetOneConnById(fullShardID)
=======
	slaveConn := s.GetOneSlaveConnById(fullShardID)
>>>>>>> 96b52014
	if slaveConn == nil {
		return nil, nil, ErrNoBranchConn
	}
	return slaveConn.GetTransactionsByAddress(address, start, limit, transferTokenID)
}

func (s *QKCMasterBackend) GetAllTx(branch account.Branch, start []byte, limit uint32) ([]*rpc.TransactionDetail, []byte, error) {
<<<<<<< HEAD
	slaveConn := s.GetOneConnById(branch.Value)
=======
	slaveConn := s.GetOneSlaveConnById(branch.Value)
>>>>>>> 96b52014
	if slaveConn == nil {
		return nil, nil, ErrNoBranchConn
	}
	return slaveConn.GetAllTx(branch, start, limit)
}

func (s *QKCMasterBackend) GetLogs(args *qrpc.FilterQuery) ([]*types.Log, error) {
	// not support earlist and pending
<<<<<<< HEAD
	slaveConn := s.GetOneConnById(args.FullShardId)
=======
	slaveConn := s.GetOneSlaveConnById(args.FullShardId)
>>>>>>> 96b52014
	if slaveConn == nil {
		return nil, ErrNoBranchConn
	}
	return slaveConn.GetLogs(args)
}

func (s *QKCMasterBackend) EstimateGas(tx *types.Transaction, fromAddress *account.Address) (uint32, error) {
	evmTx := tx.EvmTx
	fromShardSize, err := s.clusterConfig.Quarkchain.GetShardSizeByChainId(tx.EvmTx.FromChainID())
	if err != nil {
		return 0, err
	}
	if err := tx.EvmTx.SetFromShardSize(fromShardSize); err != nil {
		return 0, errors.New(fmt.Sprintf("Failed to set fromShardSize, fromShardSize: %d, err: %v", fromShardSize, err))
	}
<<<<<<< HEAD
	slaveConn := s.GetOneConnById(evmTx.FromFullShardId())
=======
	slaveConn := s.GetOneSlaveConnById(evmTx.FromFullShardId())
>>>>>>> 96b52014
	if slaveConn == nil {
		return 0, ErrNoBranchConn
	}
	if !evmTx.IsCrossShard() {
		return slaveConn.EstimateGas(tx, fromAddress)
	}
	fAddr := account.Address{Recipient: fromAddress.Recipient, FullShardKey: evmTx.ToFullShardKey()}
	res, err := slaveConn.EstimateGas(tx, &fAddr)
	if err != nil {
		return 0, err
	}
	return res + 9000, nil
}

func (s *QKCMasterBackend) GetStorageAt(address *account.Address, key common.Hash, height *uint64) (common.Hash, error) {
	fullShardID, err := s.clusterConfig.Quarkchain.GetFullShardIdByFullShardKey(address.FullShardKey)
	if err != nil {
		return common.Hash{}, err
	}
<<<<<<< HEAD
	slaveConn := s.GetOneConnById(fullShardID)
=======
	slaveConn := s.GetOneSlaveConnById(fullShardID)
>>>>>>> 96b52014
	if slaveConn == nil {
		return common.Hash{}, ErrNoBranchConn
	}
	return slaveConn.GetStorageAt(address, key, height)
}

func (s *QKCMasterBackend) GetCode(address *account.Address, height *uint64) ([]byte, error) {
	fullShardID, err := s.clusterConfig.Quarkchain.GetFullShardIdByFullShardKey(address.FullShardKey)
	if err != nil {
		return nil, err
	}
<<<<<<< HEAD
	slaveConn := s.GetOneConnById(fullShardID)
=======
	slaveConn := s.GetOneSlaveConnById(fullShardID)
>>>>>>> 96b52014
	if slaveConn == nil {
		return nil, ErrNoBranchConn
	}
	return slaveConn.GetCode(address, height)
}

func (s *QKCMasterBackend) GasPrice(branch account.Branch, tokenID uint64) (uint64, error) {
<<<<<<< HEAD
	slaveConn := s.GetOneConnById(branch.Value)
=======
	slaveConn := s.GetOneSlaveConnById(branch.Value)
>>>>>>> 96b52014
	if slaveConn == nil {
		return 0, ErrNoBranchConn
	}
	return slaveConn.GasPrice(branch, tokenID)
}

// return root chain work if branch is nil
func (s *QKCMasterBackend) GetWork(fullShardId *uint32, addr *common.Address) (*consensus.MiningWork, error) {
	coinbaseAddr := &account.Address{}
	if addr != nil {
		coinbaseAddr.Recipient = *addr
		if fullShardId != nil {
			coinbaseAddr.FullShardKey = *fullShardId
		}
	} else {
		coinbaseAddr = nil
	}
	if fullShardId == nil {
		return s.miner.GetWork(coinbaseAddr)
	}

	branch := account.Branch{Value: *fullShardId}
<<<<<<< HEAD
	slaveConn := s.GetOneConnById(branch.Value)
=======
	slaveConn := s.GetOneSlaveConnById(branch.Value)
>>>>>>> 96b52014
	if slaveConn == nil {
		return nil, ErrNoBranchConn
	}
	return slaveConn.GetWork(branch, coinbaseAddr)
}

// submit root chain work if branch is nil
func (s *QKCMasterBackend) SubmitWork(fullShardId *uint32, headerHash common.Hash, nonce uint64, mixHash common.Hash, signature *[65]byte) (bool, error) {
	if fullShardId == nil {
		return s.miner.SubmitWork(nonce, headerHash, mixHash, signature), nil
	}

	branch := account.NewBranch(*fullShardId)
<<<<<<< HEAD
	slaveConn := s.GetOneConnById(branch.Value)
=======
	slaveConn := s.GetOneSlaveConnById(branch.Value)
>>>>>>> 96b52014
	if slaveConn == nil {
		return false, ErrNoBranchConn
	}
	return slaveConn.SubmitWork(&rpc.SubmitWorkRequest{Branch: branch.Value, HeaderHash: headerHash, Nonce: nonce, MixHash: mixHash})
}

func (s *QKCMasterBackend) GetRootBlockByNumber(blockNumber *uint64, needExtraInfo bool) (*types.RootBlock, *rpc.PoSWInfo, error) {
	if blockNumber == nil {
		temp := s.rootBlockChain.CurrentBlock().NumberU64()
		blockNumber = &temp
	}
	block, ok := s.rootBlockChain.GetBlockByNumber(*blockNumber).(*types.RootBlock)
	if !ok {
		return nil, nil, errors.New("rootBlock is nil")
	}
	if needExtraInfo {
		p, err := s.getPoswInfo(block.Header())
		return block, p, err
	}
	return block, nil, nil
}

func (s *QKCMasterBackend) GetRootBlockByHash(hash common.Hash, needExtraInfo bool) (*types.RootBlock, *rpc.PoSWInfo, error) {
	block, ok := s.rootBlockChain.GetBlock(hash).(*types.RootBlock)
	if !ok {
		return nil, nil, errors.New("rootBlock is nil")
	}
	if needExtraInfo {
		p, err := s.getPoswInfo(block.Header())
		return block, p, err
	}
	return block, nil, nil
}

func (s *QKCMasterBackend) getPoswInfo(header *types.RootBlockHeader) (*rpc.PoSWInfo, error) {
	poswInfo, err := s.rootBlockChain.PoSWInfo(header) //TODO @DL to fix https://github.com/QuarkChain/goquarkchain/issues/408
	if err != nil && !strings.Contains(err.Error(), core.ErrPoswOnRootChainIsNotFound.Error()) {
		return nil, err
	}
	return poswInfo, nil
}

func (s *QKCMasterBackend) NetWorkInfo() map[string]interface{} {
	shardSizeList := make([]hexutil.Uint, 0)
	for _, v := range s.clusterConfig.Quarkchain.Chains {
		shardSizeList = append(shardSizeList, hexutil.Uint(v.ShardSize))
	}

	fileds := map[string]interface{}{
		"networkId":        hexutil.Uint(s.clusterConfig.Quarkchain.NetworkID),
		"chainSize":        hexutil.Uint(s.clusterConfig.Quarkchain.ChainSize),
		"shardSizes":       shardSizeList,
		"syncing":          s.IsSyncing(),
		"mining":           s.IsMining(),
		"shardServerCount": hexutil.Uint(len(s.clientPool)),
	}
	return fileds
}

func (s *QKCMasterBackend) GetCurrRootHeader() *types.RootBlockHeader {
	return s.rootBlockChain.CurrentHeader().(*types.RootBlockHeader)
}

func (s *QKCMasterBackend) GetDefaultCoinbaseAddress() account.Address {
	return s.clusterConfig.Quarkchain.Root.CoinbaseAddress
}

// miner api
func (s *QKCMasterBackend) CreateBlockToMine(addr *account.Address) (types.IBlock, *big.Int, uint64, error) {
	coinbaseAddr := s.clusterConfig.Quarkchain.Root.CoinbaseAddress
	if addr != nil {
		coinbaseAddr = *addr
	}
	block, err := s.createRootBlockToMine(coinbaseAddr)
	if err != nil {
		return nil, nil, 0, err
	}
	diff, optionalDivider, err := s.rootBlockChain.GetAdjustedDifficultyToMine(block.Header())
	if err != nil {
		return nil, nil, 0, err
	}
	return block, diff, optionalDivider, nil
}

func (s *QKCMasterBackend) InsertMinedBlock(block types.IBlock) error {
	rBlock := block.(*types.RootBlock)
	return s.AddRootBlock(rBlock)
}

func (s *QKCMasterBackend) AddMinorBlock(branch uint32, mBlock *types.MinorBlock) error {
	clients := s.GetSlaveConnsById(branch)
	if len(clients) == 0 {
		return errors.New(fmt.Sprintf("slave is not exist, branch: %d", branch))
	}
	var (
		g errgroup.Group
	)
	for _, cli := range clients {
		cli := cli
		g.Go(func() error {
			_, err := cli.HandleNewMinorBlock(&p2p.NewBlockMinor{Block: mBlock})
			return err
		})
	}
	return g.Wait()
}

func (s *QKCMasterBackend) GetTip() uint64 {
	return s.rootBlockChain.CurrentBlock().NumberU64()
}

func (s *QKCMasterBackend) IsSyncIng() bool {
	return s.synchronizer.IsSyncing()
}

func (s *QKCMasterBackend) GetKadRoutingTable() ([]string, error) {
	if s.srvr != nil {
		return s.srvr.GetKadRoutingTable(), nil
	}
	return nil, errors.New("p2p server is not running")
}<|MERGE_RESOLUTION|>--- conflicted
+++ resolved
@@ -77,15 +77,11 @@
 	if err != nil {
 		return err
 	}
-<<<<<<< HEAD
 	data, err := serialize.SerializeToBytes(&p2p.NewTransactionList{TransactionList: []*types.Transaction{tx}})
 	if err != nil {
 		return err
 	}
 	go s.protocolManager.BroadcastTransactions(&rpc.P2PRedirectRequest{Branch: fullShardId, Data: data}, "")
-=======
-	go s.protocolManager.BroadcastTransactions(fullShardId, []*types.Transaction{tx}, "")
->>>>>>> 96b52014
 	return nil
 }
 
@@ -127,11 +123,7 @@
 }
 
 func (s *QKCMasterBackend) GetMinorBlockByHash(blockHash common.Hash, branch account.Branch, needExtraInfo bool) (*types.MinorBlock, *rpc.PoSWInfo, error) {
-<<<<<<< HEAD
-	slaveConn := s.GetOneConnById(branch.Value)
-=======
-	slaveConn := s.GetOneSlaveConnById(branch.Value)
->>>>>>> 96b52014
+	slaveConn := s.GetOneSlaveConnById(branch.Value)
 	if slaveConn == nil {
 		return nil, nil, ErrNoBranchConn
 	}
@@ -139,11 +131,7 @@
 }
 
 func (s *QKCMasterBackend) GetMinorBlockByHeight(height *uint64, branch account.Branch, needExtraInfo bool) (*types.MinorBlock, *rpc.PoSWInfo, error) {
-<<<<<<< HEAD
-	slaveConn := s.GetOneConnById(branch.Value)
-=======
-	slaveConn := s.GetOneSlaveConnById(branch.Value)
->>>>>>> 96b52014
+	slaveConn := s.GetOneSlaveConnById(branch.Value)
 	if slaveConn == nil {
 		return nil, nil, ErrNoBranchConn
 	}
@@ -160,11 +148,7 @@
 }
 
 func (s *QKCMasterBackend) GetTransactionByHash(txHash common.Hash, branch account.Branch) (*types.MinorBlock, uint32, error) {
-<<<<<<< HEAD
-	slaveConn := s.GetOneConnById(branch.Value)
-=======
-	slaveConn := s.GetOneSlaveConnById(branch.Value)
->>>>>>> 96b52014
+	slaveConn := s.GetOneSlaveConnById(branch.Value)
 	if slaveConn == nil {
 		return nil, 0, ErrNoBranchConn
 	}
@@ -172,11 +156,7 @@
 }
 
 func (s *QKCMasterBackend) GetTransactionReceipt(txHash common.Hash, branch account.Branch) (*types.MinorBlock, uint32, *types.Receipt, error) {
-<<<<<<< HEAD
-	slaveConn := s.GetOneConnById(branch.Value)
-=======
-	slaveConn := s.GetOneSlaveConnById(branch.Value)
->>>>>>> 96b52014
+	slaveConn := s.GetOneSlaveConnById(branch.Value)
 	if slaveConn == nil {
 		return nil, 0, nil, ErrNoBranchConn
 	}
@@ -188,11 +168,7 @@
 	if err != nil {
 		return nil, nil, err
 	}
-<<<<<<< HEAD
-	slaveConn := s.GetOneConnById(fullShardID)
-=======
 	slaveConn := s.GetOneSlaveConnById(fullShardID)
->>>>>>> 96b52014
 	if slaveConn == nil {
 		return nil, nil, ErrNoBranchConn
 	}
@@ -200,11 +176,7 @@
 }
 
 func (s *QKCMasterBackend) GetAllTx(branch account.Branch, start []byte, limit uint32) ([]*rpc.TransactionDetail, []byte, error) {
-<<<<<<< HEAD
-	slaveConn := s.GetOneConnById(branch.Value)
-=======
-	slaveConn := s.GetOneSlaveConnById(branch.Value)
->>>>>>> 96b52014
+	slaveConn := s.GetOneSlaveConnById(branch.Value)
 	if slaveConn == nil {
 		return nil, nil, ErrNoBranchConn
 	}
@@ -213,11 +185,7 @@
 
 func (s *QKCMasterBackend) GetLogs(args *qrpc.FilterQuery) ([]*types.Log, error) {
 	// not support earlist and pending
-<<<<<<< HEAD
-	slaveConn := s.GetOneConnById(args.FullShardId)
-=======
 	slaveConn := s.GetOneSlaveConnById(args.FullShardId)
->>>>>>> 96b52014
 	if slaveConn == nil {
 		return nil, ErrNoBranchConn
 	}
@@ -233,11 +201,7 @@
 	if err := tx.EvmTx.SetFromShardSize(fromShardSize); err != nil {
 		return 0, errors.New(fmt.Sprintf("Failed to set fromShardSize, fromShardSize: %d, err: %v", fromShardSize, err))
 	}
-<<<<<<< HEAD
-	slaveConn := s.GetOneConnById(evmTx.FromFullShardId())
-=======
 	slaveConn := s.GetOneSlaveConnById(evmTx.FromFullShardId())
->>>>>>> 96b52014
 	if slaveConn == nil {
 		return 0, ErrNoBranchConn
 	}
@@ -257,11 +221,7 @@
 	if err != nil {
 		return common.Hash{}, err
 	}
-<<<<<<< HEAD
-	slaveConn := s.GetOneConnById(fullShardID)
-=======
 	slaveConn := s.GetOneSlaveConnById(fullShardID)
->>>>>>> 96b52014
 	if slaveConn == nil {
 		return common.Hash{}, ErrNoBranchConn
 	}
@@ -273,11 +233,7 @@
 	if err != nil {
 		return nil, err
 	}
-<<<<<<< HEAD
-	slaveConn := s.GetOneConnById(fullShardID)
-=======
 	slaveConn := s.GetOneSlaveConnById(fullShardID)
->>>>>>> 96b52014
 	if slaveConn == nil {
 		return nil, ErrNoBranchConn
 	}
@@ -285,11 +241,7 @@
 }
 
 func (s *QKCMasterBackend) GasPrice(branch account.Branch, tokenID uint64) (uint64, error) {
-<<<<<<< HEAD
-	slaveConn := s.GetOneConnById(branch.Value)
-=======
-	slaveConn := s.GetOneSlaveConnById(branch.Value)
->>>>>>> 96b52014
+	slaveConn := s.GetOneSlaveConnById(branch.Value)
 	if slaveConn == nil {
 		return 0, ErrNoBranchConn
 	}
@@ -312,11 +264,7 @@
 	}
 
 	branch := account.Branch{Value: *fullShardId}
-<<<<<<< HEAD
-	slaveConn := s.GetOneConnById(branch.Value)
-=======
-	slaveConn := s.GetOneSlaveConnById(branch.Value)
->>>>>>> 96b52014
+	slaveConn := s.GetOneSlaveConnById(branch.Value)
 	if slaveConn == nil {
 		return nil, ErrNoBranchConn
 	}
@@ -330,11 +278,7 @@
 	}
 
 	branch := account.NewBranch(*fullShardId)
-<<<<<<< HEAD
-	slaveConn := s.GetOneConnById(branch.Value)
-=======
-	slaveConn := s.GetOneSlaveConnById(branch.Value)
->>>>>>> 96b52014
+	slaveConn := s.GetOneSlaveConnById(branch.Value)
 	if slaveConn == nil {
 		return false, ErrNoBranchConn
 	}
