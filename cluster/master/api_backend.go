--- conflicted
+++ resolved
@@ -13,13 +13,9 @@
 	"github.com/ethereum/go-ethereum/common"
 	"github.com/ethereum/go-ethereum/common/hexutil"
 	ethRpc "github.com/ethereum/go-ethereum/rpc"
-<<<<<<< HEAD
-	"net"
-=======
 	"golang.org/x/sync/errgroup"
 	"net"
 	"reflect"
->>>>>>> 3db0041d
 )
 
 func ip2Long(ip string) uint32 {
@@ -29,22 +25,6 @@
 }
 
 func (s *QKCMasterBackend) GetPeers() []rpc.PeerInfoForDisPlay {
-<<<<<<< HEAD
-	fake := make([]p2p.Peer, 0)
-	res := make([]rpc.PeerInfoForDisPlay, 0)
-	for k := range fake {
-		temp := rpc.PeerInfoForDisPlay{}
-		if tcp, ok := fake[k].RemoteAddr().(*net.TCPAddr); ok {
-			temp.IP = ip2Long(tcp.IP.String())
-			temp.Port = uint32(tcp.Port)
-			temp.ID = fake[k].ID().Bytes()
-		} else {
-			panic("not tcp")
-		}
-		res = append(res, temp)
-	}
-	return res
-=======
 	fakePeers := make([]p2p.Peer, 0) //TODO use real peerList
 	result := make([]rpc.PeerInfoForDisPlay, 0)
 	for k := range fakePeers {
@@ -59,7 +39,6 @@
 		result = append(result, temp)
 	}
 	return result
->>>>>>> 3db0041d
 
 }
 
@@ -70,17 +49,7 @@
 	}
 	return s.AddRootBlock(block)
 }
-<<<<<<< HEAD
-func (s *QKCMasterBackend) AddRawMinorBlock(branch account.Branch, blockData []byte) error {
-	slaveConn, err := s.getSlaveConnection(branch)
-	if err != nil {
-		return err
-	}
-	return slaveConn.AddMinorBlock(blockData)
-}
-=======
-
->>>>>>> 3db0041d
+
 func (s *QKCMasterBackend) AddTransaction(tx *types.Transaction) error {
 	evmTx := tx.EvmTx
 	//TODO :SetQKCConfig
@@ -139,20 +108,6 @@
 	}
 	return slaveConn.GetMinorBlockByHash(blockHash, branch)
 }
-<<<<<<< HEAD
-func (s *QKCMasterBackend) GetMinorBlockByHeight(height *uint64, branch account.Branch) (*types.MinorBlock, error) {
-	slaveConn, err := s.getSlaveConnection(branch)
-	if err != nil {
-		return nil, err
-	}
-	if height == nil {
-		shardStats, ok := s.branchToShardStats[branch.Value]
-		if !ok {
-			return nil, errors.New("no such branch")
-		}
-		height = &shardStats.Height
-	}
-=======
 
 func (s *QKCMasterBackend) GetMinorBlockByHeight(height *uint64, branch account.Branch) (*types.MinorBlock, error) {
 	slaveConn := s.getOneSlaveConnection(branch)
@@ -168,7 +123,6 @@
 		}
 		height = &shardStats.Height
 	}
->>>>>>> 3db0041d
 	return slaveConn.GetMinorBlockByHeight(*height, branch)
 }
 func (s *QKCMasterBackend) GetTransactionByHash(txHash common.Hash, branch account.Branch) (*types.MinorBlock, uint32, error) {
@@ -194,39 +148,19 @@
 	}
 	return slaveConn.GetTransactionsByAddress(address, start, limit)
 }
-<<<<<<< HEAD
-func (s *QKCMasterBackend) GetLogs(branch account.Branch, address []account.Address, topics []*rpc.Topic, startBlock, endBlock ethRpc.BlockNumber) ([]*types.Log, error) {
-=======
 func (s *QKCMasterBackend) GetLogs(branch account.Branch, address []account.Address, topics []*rpc.Topic, startBlockNumber, endBlockNumber ethRpc.BlockNumber) ([]*types.Log, error) {
->>>>>>> 3db0041d
 	// not support earlist and pending
 	slaveConn := s.getOneSlaveConnection(branch)
 	if slaveConn == nil {
 		return nil, ErrNoBranchConn
 	}
 
-<<<<<<< HEAD
-	var (
-		startBlockNumber uint64
-		endBlockNumber   uint64
-	)
-	if startBlock == ethRpc.LatestBlockNumber {
-		startBlockNumber = s.branchToShardStats[branch.Value].Height
-	} else {
-		startBlockNumber = uint64(startBlock.Int64())
-	}
-	if endBlock == ethRpc.LatestBlockNumber {
-		endBlockNumber = s.branchToShardStats[branch.Value].Height
-	} else {
-		endBlockNumber = uint64(endBlock.Int64())
-=======
 	s.lock.RLock()
 	if startBlockNumber == ethRpc.LatestBlockNumber {
 		startBlockNumber = ethRpc.BlockNumber(s.branchToShardStats[branch.Value].Height)
 	}
 	if endBlockNumber == ethRpc.LatestBlockNumber {
 		endBlockNumber = ethRpc.BlockNumber(s.branchToShardStats[branch.Value].Height)
->>>>>>> 3db0041d
 	}
 	s.lock.RUnlock() // lock branchToShardStats
 	return slaveConn.GetLogs(branch, address, topics, uint64(startBlockNumber), uint64(endBlockNumber))
@@ -241,20 +175,12 @@
 	}
 	return slaveConn.EstimateGas(tx, fromAddress)
 }
-<<<<<<< HEAD
-func (s *QKCMasterBackend) GetStorageAt(address account.Address, key common.Hash, height *uint64) (common.Hash, error) {
-	fullShardID := s.clusterConfig.Quarkchain.GetFullShardIdByFullShardKey(address.FullShardKey)
-	slaveConn, err := s.getSlaveConnection(account.Branch{Value: fullShardID})
-	if err != nil {
-		return common.Hash{}, err
-=======
 
 func (s *QKCMasterBackend) GetStorageAt(address account.Address, key common.Hash, height *uint64) (common.Hash, error) {
 	fullShardID := s.clusterConfig.Quarkchain.GetFullShardIdByFullShardKey(address.FullShardKey)
 	slaveConn := s.getOneSlaveConnection(account.Branch{Value: fullShardID})
 	if slaveConn == nil {
 		return common.Hash{}, ErrNoBranchConn
->>>>>>> 3db0041d
 	}
 	return slaveConn.GetStorageAt(address, key, height)
 }
@@ -276,17 +202,11 @@
 	return slaveConn.GasPrice(branch)
 }
 func (s *QKCMasterBackend) GetWork(branch *account.Branch) consensus.MiningWork {
-<<<<<<< HEAD
-	panic("not ")
-}
-func (s *QKCMasterBackend) SubmitWork(branch *account.Branch, headerHash common.Hash, nonce uint64, mixHash common.Hash) bool {
-=======
 	// TODO @liuhuan
 	panic("not ")
 }
 func (s *QKCMasterBackend) SubmitWork(branch *account.Branch, headerHash common.Hash, nonce uint64, mixHash common.Hash) bool {
 	// TODO @liuhuan
->>>>>>> 3db0041d
 	return false
 }
 
@@ -295,19 +215,11 @@
 		temp := s.rootBlockChain.CurrentBlock().NumberU64()
 		blockNumber = &temp
 	}
-<<<<<<< HEAD
-	block := s.rootBlockChain.GetBlockByNumber(*blockNumber)
-	if block == nil {
-		return nil, errors.New("rootBlock is nil")
-	}
-	return block.(*types.RootBlock), nil
-=======
 	block, ok := s.rootBlockChain.GetBlockByNumber(*blockNumber).(*types.RootBlock)
 	if !ok {
 		return nil, errors.New("rootBlock is nil")
 	}
 	return block, nil
->>>>>>> 3db0041d
 }
 
 func (s *QKCMasterBackend) GetRootBlockByHash(hash common.Hash) (*types.RootBlock, error) {
