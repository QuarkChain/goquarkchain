package master

import (
	"bytes"
	"encoding/binary"
	"errors"
	"fmt"
	"github.com/QuarkChain/goquarkchain/account"
	"github.com/QuarkChain/goquarkchain/cluster/rpc"
	"github.com/QuarkChain/goquarkchain/consensus"
	"github.com/QuarkChain/goquarkchain/core/types"
	"github.com/QuarkChain/goquarkchain/p2p"
	"github.com/ethereum/go-ethereum/common"
	"github.com/ethereum/go-ethereum/common/hexutil"
	ethRpc "github.com/ethereum/go-ethereum/rpc"
	"golang.org/x/sync/errgroup"
	"net"
	"reflect"
)

<<<<<<< HEAD
func ip2Long(ip string) uint32 {
=======
func ip2uint32(ip string) uint32 {
>>>>>>> 977855c5
	var long uint32
	binary.Read(bytes.NewBuffer(net.ParseIP(ip).To4()), binary.BigEndian, &long)
	return long
}

func (s *QKCMasterBackend) GetPeers() []rpc.PeerInfoForDisPlay {
	fakePeers := make([]p2p.Peer, 0) //TODO use real peerList
	result := make([]rpc.PeerInfoForDisPlay, 0)
	for k := range fakePeers {
		temp := rpc.PeerInfoForDisPlay{}
		if tcp, ok := fakePeers[k].RemoteAddr().(*net.TCPAddr); ok {
<<<<<<< HEAD
			temp.IP = ip2Long(tcp.IP.String())
=======
			temp.IP = ip2uint32(tcp.IP.String())
>>>>>>> 977855c5
			temp.Port = uint32(tcp.Port)
			temp.ID = fakePeers[k].ID().Bytes()
		} else {
			panic(fmt.Errorf("not tcp? real type %v", reflect.TypeOf(tcp)))
		}
		result = append(result, temp)
	}
	return result

}

<<<<<<< HEAD
func (s *QKCMasterBackend) AddRootBlockFromMine(block *types.RootBlock) error {
	currTip := s.rootBlockChain.CurrentBlock()
	if block.Header().ParentHash != currTip.Hash() {
		return errors.New("parent hash not match")
	}
	return s.AddRootBlock(block)
}

=======
>>>>>>> 977855c5
func (s *QKCMasterBackend) AddTransaction(tx *types.Transaction) error {
	evmTx := tx.EvmTx
	//TODO :SetQKCConfig
	branch := account.Branch{Value: evmTx.FromFullShardId()}
<<<<<<< HEAD
	slaves, ok := s.branchToSlaves[branch.Value]
	if !ok || len(slaves) <= 0 {
=======
	slaves := s.getAllSlaveConnection(branch.Value)
	if len(slaves) == 0 {
>>>>>>> 977855c5
		return ErrNoBranchConn
	}
	var g errgroup.Group
	for index := range slaves {
		i := index
		g.Go(func() error {
			return slaves[i].AddTransaction(tx)
		})
	}
	return g.Wait() //TODO?? peer broadcast
}

func (s *QKCMasterBackend) ExecuteTransaction(tx *types.Transaction, address account.Address, height *uint64) ([]byte, error) {
	evmTx := tx.EvmTx
	//TODO setQuarkChain
	branch := account.Branch{Value: evmTx.FromFullShardId()}
<<<<<<< HEAD

	slaves, ok := s.branchToSlaves[branch.Value]
	if !ok || len(slaves) <= 0 {
=======
	slaves := s.getAllSlaveConnection(branch.Value)
	if len(slaves) == 0 {
>>>>>>> 977855c5
		return nil, ErrNoBranchConn
	}
	var g errgroup.Group
	rspList := make([][]byte, len(slaves))
	for index := range slaves {
		i := index
		g.Go(func() error {
			rsp, err := slaves[i].ExecuteTransaction(tx, address, height)
			rspList[i] = rsp
			return err
		})
	}
	if err := g.Wait(); err != nil {
		return nil, err
	}

	resultBytes := rspList[0] // before already this len>0
	for _, res := range rspList {
		if res != nil && !bytes.Equal(resultBytes, res) {
			return nil, errors.New("exist more than one result")
		}
	}
	return resultBytes, nil

}

func (s *QKCMasterBackend) GetMinorBlockByHash(blockHash common.Hash, branch account.Branch) (*types.MinorBlock, error) {
	slaveConn := s.getOneSlaveConnection(branch)
	if slaveConn == nil {
		return nil, ErrNoBranchConn
	}
	return slaveConn.GetMinorBlockByHash(blockHash, branch)
}

func (s *QKCMasterBackend) GetMinorBlockByHeight(height *uint64, branch account.Branch) (*types.MinorBlock, error) {
	slaveConn := s.getOneSlaveConnection(branch)
	if slaveConn == nil {
		return nil, ErrNoBranchConn
	}
	if height == nil {
		s.lock.RLock()
		shardStats, ok := s.branchToShardStats[branch.Value]
		s.lock.RUnlock()
		if !ok {
			return nil, ErrNoBranchConn
		}
		height = &shardStats.Height
	}
	return slaveConn.GetMinorBlockByHeight(*height, branch)
}
func (s *QKCMasterBackend) GetTransactionByHash(txHash common.Hash, branch account.Branch) (*types.MinorBlock, uint32, error) {
	slaveConn := s.getOneSlaveConnection(branch)
	if slaveConn == nil {
		return nil, 0, ErrNoBranchConn
	}
	return slaveConn.GetTransactionByHash(txHash, branch)
}
func (s *QKCMasterBackend) GetTransactionReceipt(txHash common.Hash, branch account.Branch) (*types.MinorBlock, uint32, *types.Receipt, error) {
	slaveConn := s.getOneSlaveConnection(branch)
	if slaveConn == nil {
		return nil, 0, nil, ErrNoBranchConn
	}
	return slaveConn.GetTransactionReceipt(txHash, branch)
}

func (s *QKCMasterBackend) GetTransactionsByAddress(address account.Address, start []byte, limit uint32) ([]*rpc.TransactionDetail, []byte, error) {
	fullShardID := s.clusterConfig.Quarkchain.GetFullShardIdByFullShardKey(address.FullShardKey)
	slaveConn := s.getOneSlaveConnection(account.Branch{Value: fullShardID})
	if slaveConn == nil {
		return nil, nil, ErrNoBranchConn
	}
	return slaveConn.GetTransactionsByAddress(address, start, limit)
}
func (s *QKCMasterBackend) GetLogs(branch account.Branch, address []account.Address, topics []*rpc.Topic, startBlockNumber, endBlockNumber ethRpc.BlockNumber) ([]*types.Log, error) {
	// not support earlist and pending
	slaveConn := s.getOneSlaveConnection(branch)
	if slaveConn == nil {
		return nil, ErrNoBranchConn
	}

	s.lock.RLock()
	if startBlockNumber == ethRpc.LatestBlockNumber {
		startBlockNumber = ethRpc.BlockNumber(s.branchToShardStats[branch.Value].Height)
	}
	if endBlockNumber == ethRpc.LatestBlockNumber {
		endBlockNumber = ethRpc.BlockNumber(s.branchToShardStats[branch.Value].Height)
	}
	s.lock.RUnlock() // lock branchToShardStats
	return slaveConn.GetLogs(branch, address, topics, uint64(startBlockNumber), uint64(endBlockNumber))
}

func (s *QKCMasterBackend) EstimateGas(tx *types.Transaction, fromAddress account.Address) (uint32, error) {
	evmTx := tx.EvmTx
	//TODO set config
	slaveConn := s.getOneSlaveConnection(account.Branch{Value: evmTx.FromFullShardId()})
	if slaveConn == nil {
		return 0, ErrNoBranchConn
	}
	return slaveConn.EstimateGas(tx, fromAddress)
}

func (s *QKCMasterBackend) GetStorageAt(address account.Address, key common.Hash, height *uint64) (common.Hash, error) {
	fullShardID := s.clusterConfig.Quarkchain.GetFullShardIdByFullShardKey(address.FullShardKey)
	slaveConn := s.getOneSlaveConnection(account.Branch{Value: fullShardID})
	if slaveConn == nil {
		return common.Hash{}, ErrNoBranchConn
	}
	return slaveConn.GetStorageAt(address, key, height)
}

func (s *QKCMasterBackend) GetCode(address account.Address, height *uint64) ([]byte, error) {
	fullShardID := s.clusterConfig.Quarkchain.GetFullShardIdByFullShardKey(address.FullShardKey)
	slaveConn := s.getOneSlaveConnection(account.Branch{Value: fullShardID})
	if slaveConn == nil {
		return nil, ErrNoBranchConn
	}
	return slaveConn.GetCode(address, height)
}

func (s *QKCMasterBackend) GasPrice(branch account.Branch) (uint64, error) {
	slaveConn := s.getOneSlaveConnection(branch)
	if slaveConn == nil {
		return 0, ErrNoBranchConn
	}
	return slaveConn.GasPrice(branch)
}
func (s *QKCMasterBackend) GetWork(branch *account.Branch) consensus.MiningWork {
	// TODO @liuhuan
	panic("not ")
}
func (s *QKCMasterBackend) SubmitWork(branch *account.Branch, headerHash common.Hash, nonce uint64, mixHash common.Hash) bool {
	// TODO @liuhuan
	return false
}

func (s *QKCMasterBackend) GetRootBlockByNumber(blockNumber *uint64) (*types.RootBlock, error) {
	if blockNumber == nil {
		temp := s.rootBlockChain.CurrentBlock().NumberU64()
		blockNumber = &temp
	}
	block, ok := s.rootBlockChain.GetBlockByNumber(*blockNumber).(*types.RootBlock)
	if !ok {
		return nil, errors.New("rootBlock is nil")
	}
	return block, nil
}

func (s *QKCMasterBackend) GetRootBlockByHash(hash common.Hash) (*types.RootBlock, error) {
	block, ok := s.rootBlockChain.GetBlock(hash).(*types.RootBlock)
	if !ok {
		return nil, errors.New("rootBlock is nil")
	}
	return block, nil
}
func (s *QKCMasterBackend) NetWorkInfo() map[string]interface{} {
	shardSizeList := make([]hexutil.Uint, 0)
	for _, v := range s.clusterConfig.Quarkchain.Chains {
		shardSizeList = append(shardSizeList, hexutil.Uint(v.ShardSize))
	}

	fileds := map[string]interface{}{
		"networkId":        hexutil.Uint(s.clusterConfig.Quarkchain.NetworkID),
		"chainSize":        hexutil.Uint(s.clusterConfig.Quarkchain.ChainSize),
		"shardSizes":       shardSizeList,
		"syncing":          s.isSyning(),
		"mining":           s.isMining(),
		"shardServerCount": hexutil.Uint(len(s.clientPool)),
	}
	return fileds
}<|MERGE_RESOLUTION|>--- conflicted
+++ resolved
@@ -18,11 +18,7 @@
 	"reflect"
 )
 
-<<<<<<< HEAD
-func ip2Long(ip string) uint32 {
-=======
 func ip2uint32(ip string) uint32 {
->>>>>>> 977855c5
 	var long uint32
 	binary.Read(bytes.NewBuffer(net.ParseIP(ip).To4()), binary.BigEndian, &long)
 	return long
@@ -34,11 +30,7 @@
 	for k := range fakePeers {
 		temp := rpc.PeerInfoForDisPlay{}
 		if tcp, ok := fakePeers[k].RemoteAddr().(*net.TCPAddr); ok {
-<<<<<<< HEAD
-			temp.IP = ip2Long(tcp.IP.String())
-=======
 			temp.IP = ip2uint32(tcp.IP.String())
->>>>>>> 977855c5
 			temp.Port = uint32(tcp.Port)
 			temp.ID = fakePeers[k].ID().Bytes()
 		} else {
@@ -50,28 +42,12 @@
 
 }
 
-<<<<<<< HEAD
-func (s *QKCMasterBackend) AddRootBlockFromMine(block *types.RootBlock) error {
-	currTip := s.rootBlockChain.CurrentBlock()
-	if block.Header().ParentHash != currTip.Hash() {
-		return errors.New("parent hash not match")
-	}
-	return s.AddRootBlock(block)
-}
-
-=======
->>>>>>> 977855c5
 func (s *QKCMasterBackend) AddTransaction(tx *types.Transaction) error {
 	evmTx := tx.EvmTx
 	//TODO :SetQKCConfig
 	branch := account.Branch{Value: evmTx.FromFullShardId()}
-<<<<<<< HEAD
-	slaves, ok := s.branchToSlaves[branch.Value]
-	if !ok || len(slaves) <= 0 {
-=======
 	slaves := s.getAllSlaveConnection(branch.Value)
 	if len(slaves) == 0 {
->>>>>>> 977855c5
 		return ErrNoBranchConn
 	}
 	var g errgroup.Group
@@ -88,14 +64,8 @@
 	evmTx := tx.EvmTx
 	//TODO setQuarkChain
 	branch := account.Branch{Value: evmTx.FromFullShardId()}
-<<<<<<< HEAD
-
-	slaves, ok := s.branchToSlaves[branch.Value]
-	if !ok || len(slaves) <= 0 {
-=======
 	slaves := s.getAllSlaveConnection(branch.Value)
 	if len(slaves) == 0 {
->>>>>>> 977855c5
 		return nil, ErrNoBranchConn
 	}
 	var g errgroup.Group
