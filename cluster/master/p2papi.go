package master

import (
	"github.com/QuarkChain/goquarkchain/core/types"
	"github.com/QuarkChain/goquarkchain/p2p"
	"github.com/ethereum/go-ethereum/common"
	"github.com/pkg/errors"
)

type PrivateP2PAPI struct {
	peers *peerSet
}

// NewPrivateP2PAPI creates a new peer shard p2p protocol API.
func NewPrivateP2PAPI(peers *peerSet) *PrivateP2PAPI {
	return &PrivateP2PAPI{peers}
}

//BroadcastMinorBlock will be called when a minor block first time added to a chain
func (api *PrivateP2PAPI) BroadcastMinorBlock(branch uint32, block *types.MinorBlock) error {
	if block == nil {
		return errors.New("input block is nil")
	}
	if block.Branch().Value != branch {
		return errors.New("branch mismatch")
	}
	for _, peer := range api.peers.Peers() {
		peer.AsyncSendNewMinorBlock(branch, block)
	}
	return nil
}

// BroadcastTransactions only be called when run performance test which the txs
// are created by shard itself, so broadcast to all the peer
func (api *PrivateP2PAPI) BroadcastTransactions(branch uint32, txs []*types.Transaction) {
	for _, peer := range api.peers.Peers() {
		peer.AsyncSendTransactions(branch, txs)
	}
}

func (api *PrivateP2PAPI) BroadcastNewTip(branch uint32, rootBlockHeader *types.RootBlockHeader, minorBlockHeaderList []*types.MinorBlockHeader) error {
	if rootBlockHeader == nil {
		return errors.New("input block is nil")
	}
	if len(minorBlockHeaderList) != 1 {
		return errors.New("minor block count in minorBlockHeaderList should be 1")
	}
	if minorBlockHeaderList[0].Branch.Value != branch {
		return errors.New("branch mismatch")
	}
<<<<<<< HEAD
	for _, peer := range api.peers.peers {
		if minorTip := peer.MinorHead(branch); minorTip != nil && minorTip.RootBlockHeader != nil {
			if minorTip.RootBlockHeader.Number > rootBlockHeader.Number {
				continue
			}
			if minorTip.RootBlockHeader.Number == rootBlockHeader.Number &&
				minorTip.MinorBlockHeaderList[0].Number > minorBlockHeaderList[0].Number {
				continue
			}
			if minorTip.MinorBlockHeaderList[0].Hash() == minorBlockHeaderList[0].Hash() {
				continue
			}
		}
=======
	for _, peer := range api.peers.Peers() {
>>>>>>> 25eccc80
		peer.AsyncSendNewTip(branch, &p2p.Tip{RootBlockHeader: rootBlockHeader, MinorBlockHeaderList: minorBlockHeaderList})
	}
	return nil
}

func (api *PrivateP2PAPI) GetMinorBlockList(hashList []common.Hash, branch uint32, peerId string) ([]*types.MinorBlock, error) {
	peer := api.peers.Peer(peerId)
	if peer == nil {
		return nil, errNotRegistered
	}
	blocks, err := peer.GetMinorBlockList(hashList, branch)
	return blocks, err
}

func (api *PrivateP2PAPI) GetMinorBlockHeaders(hash common.Hash, amount uint32, branch uint32, reverse bool, peerId string) ([]*types.MinorBlockHeader, error) {
	peer := api.peers.Peer(peerId)
	if peer == nil {
		return nil, errNotRegistered
	}
	headers, err := peer.GetMinorBlockHeaderList(hash, amount, branch, reverse)
	return headers, err
}<|MERGE_RESOLUTION|>--- conflicted
+++ resolved
@@ -48,8 +48,7 @@
 	if minorBlockHeaderList[0].Branch.Value != branch {
 		return errors.New("branch mismatch")
 	}
-<<<<<<< HEAD
-	for _, peer := range api.peers.peers {
+	for _, peer := range api.peers.Peers() {
 		if minorTip := peer.MinorHead(branch); minorTip != nil && minorTip.RootBlockHeader != nil {
 			if minorTip.RootBlockHeader.Number > rootBlockHeader.Number {
 				continue
@@ -62,9 +61,6 @@
 				continue
 			}
 		}
-=======
-	for _, peer := range api.peers.Peers() {
->>>>>>> 25eccc80
 		peer.AsyncSendNewTip(branch, &p2p.Tip{RootBlockHeader: rootBlockHeader, MinorBlockHeaderList: minorBlockHeaderList})
 	}
 	return nil
