--- conflicted
+++ resolved
@@ -25,7 +25,7 @@
 	QKCProtocolVersion  = 1
 	QKCProtocolLength   = 16
 	chainHeadChanSize   = 10
-	forceSyncCycle      = 10 * time.Second
+	forceSyncCycle      = 1000 * time.Second
 	minDesiredPeerCount = 5
 )
 
@@ -185,7 +185,7 @@
 		return err
 	}
 
-	log.Info(pm.log, " receive QKC Msgop", qkcMsg.Op.String(), "remote addr", peer.RemoteAddr().String())
+	log.Info(pm.log, " receive QKC Msgop", qkcMsg.Op.String())
 	switch {
 	case qkcMsg.Op == p2p.Hello:
 		return errors.New("Unexpected Hello msg")
@@ -199,17 +199,11 @@
 			return fmt.Errorf("invalid NewTip Request: RootBlockHeader is nil. %d for rpc request %d",
 				qkcMsg.RpcID, qkcMsg.MetaData.Branch)
 		}
-<<<<<<< HEAD
-		if qkcMsg.MetaData.Branch == 0 {
-			return pm.HandleNewTip(&tip, peer)
-		}
-=======
 		// handle root tip when branch == 0
 		if qkcMsg.MetaData.Branch == 0 {
 			return pm.HandleNewTip(&tip, peer)
 		}
 		// handle minor tip when branch != 0 and the minor block only contain 1 heard which is the tip block
->>>>>>> d14c9af4
 		if len(tip.MinorBlockHeaderList) != 1 {
 			return fmt.Errorf("invalid NewTip Request: len of MinorBlockHeaderList is %d. %d for rpc request %d",
 				len(tip.MinorBlockHeaderList), qkcMsg.RpcID, qkcMsg.MetaData.Branch)
@@ -218,21 +212,14 @@
 		if len(clients) == 0 {
 			return fmt.Errorf("invalid branch %d for rpc request %d", qkcMsg.RpcID, qkcMsg.MetaData.Branch)
 		}
-<<<<<<< HEAD
-=======
 		// todo make the client call in Parallelized
->>>>>>> d14c9af4
 		for _, client := range clients {
 			result, err := client.HandleNewTip(&tip)
 			if err != nil {
 				return fmt.Errorf("branch %d handle NewTipMsg message failed with error: %v", qkcMsg.MetaData.Branch, err.Error())
 			}
 			if !result {
-<<<<<<< HEAD
-				return fmt.Errorf("HandleNewTip (rpcId %d) for branch %d  with height %d return false",
-=======
 				return fmt.Errorf("HandleNewTip (rpcId %d) for branch %d with height %d return false",
->>>>>>> d14c9af4
 					qkcMsg.RpcID, qkcMsg.MetaData.Branch, tip.MinorBlockHeaderList[0].NumberU64())
 			}
 		}
@@ -249,10 +236,7 @@
 		for _, tx := range trans.TransactionList {
 			branchTxMap[tx.EvmTx.FromFullShardId()] = append(branchTxMap[tx.EvmTx.FromFullShardId()], tx)
 		}
-<<<<<<< HEAD
-=======
 		// todo make them run in Parallelized
->>>>>>> d14c9af4
 		for branch, list := range branchTxMap {
 			if err := pm.HandleNewTransactionListRequest(peer.id, qkcMsg.RpcID, branch, &p2p.NewTransactionList{TransactionList: list}); err != nil {
 				return err
@@ -264,28 +248,15 @@
 		if err := serialize.DeserializeFromBytes(qkcMsg.Data, &newBlockMinor); err != nil {
 			return err
 		}
-<<<<<<< HEAD
-		if err:=pm.rootBlockChain.AddMinorBlockChain(newBlockMinor.Block);err!=nil{
-			panic(err)
-		}
-=======
->>>>>>> d14c9af4
 		clients := pm.getShardConnFunc(qkcMsg.MetaData.Branch)
 		if len(clients) == 0 {
 			return fmt.Errorf("invalid branch %d for rpc request %d", qkcMsg.RpcID, qkcMsg.MetaData.Branch)
 		}
-<<<<<<< HEAD
-		for _, client := range clients {
-			result, err := client.AddMinorBlock(&newBlockMinor)
-			if err != nil {
-				return fmt.Errorf("branch %d handle NewTipMsg message failed with error: %v", qkcMsg.MetaData.Branch, err.Error())
-=======
 		//todo make them run in Parallelized
 		for _, client := range clients {
 			result, err := client.AddMinorBlock(&newBlockMinor)
 			if err != nil {
 				return fmt.Errorf("branch %d handle NewBlockMinorMsg message failed with error: %v", qkcMsg.MetaData.Branch, err.Error())
->>>>>>> d14c9af4
 			}
 			if !result {
 				return fmt.Errorf("AddMinorBlock (rpcId %d) for branch %d return false",
@@ -398,11 +369,7 @@
 
 func (pm *ProtocolManager) HandleNewTip(tip *p2p.Tip, peer *peer) error {
 	if len(tip.MinorBlockHeaderList) != 0 {
-<<<<<<< HEAD
-		return errors.New("minor block header list must be empty")
-=======
 		return errors.New("minor block header list must not be empty")
->>>>>>> d14c9af4
 	}
 	head := peer.Head()
 	if tip.RootBlockHeader.NumberU64() < head.NumberU64() {
@@ -476,51 +443,31 @@
 		return fmt.Errorf("invalid branch %d for rpc request %d", rpcId, branch)
 	}
 	var hashList []common.Hash
-<<<<<<< HEAD
-	needBroadcast := true
-	for _, client := range clients {
-		result, err := client.AddTransactions(request)
-		if err != nil {
-			log.Error("branch %d handle AddTransactions message failed with error: %v", rpcId, err.Error())
-=======
 	sameResponse := true
 	// todo make the client call in Parallelized
 	for _, client := range clients {
 		result, err := client.AddTransactions(request)
 		if err != nil {
 			return fmt.Errorf("branch %d HandleNewTransactionListRequest failed with error: %v", rpcId, err.Error())
->>>>>>> d14c9af4
 		}
 		if hashList == nil {
 			hashList = result.Hashes
 		} else if len(hashList) != len(result.Hashes) {
-<<<<<<< HEAD
-			needBroadcast = false
-		} else {
-			for i := 0; i < len(hashList); i++ {
-				if hashList[i] != result.Hashes[i] {
-					needBroadcast = false
-=======
 			sameResponse = false
 		} else {
 			for i := 0; i < len(hashList); i++ {
 				if hashList[i] != result.Hashes[i] {
 					sameResponse = false
->>>>>>> d14c9af4
 					break
 				}
 			}
 		}
 	}
 
-<<<<<<< HEAD
-	if needBroadcast && len(hashList) > 0 {
-=======
 	if !sameResponse {
 		panic("same shard in different slave is inconsistent")
 	}
 	if len(hashList) > 0 {
->>>>>>> d14c9af4
 		tx2broadcast := make([]*types.Transaction, 0, len(request.TransactionList))
 		for _, tx := range request.TransactionList {
 			for _, hash := range hashList {
@@ -549,11 +496,7 @@
 	}
 	result, err := clients[0].GetMinorBlockHeaders(request)
 	if err != nil {
-<<<<<<< HEAD
-		return nil, fmt.Errorf("branch %d handle NewTipMsg message failed with error: %v", branch, err.Error())
-=======
 		return nil, fmt.Errorf("branch %d HandleGetMinorBlockHeaderListRequest failed with error: %v", branch, err.Error())
->>>>>>> d14c9af4
 	}
 
 	return result, nil
@@ -570,11 +513,7 @@
 	}
 	result, err := clients[0].GetMinorBlocks(request)
 	if err != nil {
-<<<<<<< HEAD
-		return nil, fmt.Errorf("branch %d handle NewTipMsg message failed with error: %v", branch, err.Error())
-=======
 		return nil, fmt.Errorf("branch %d HandleGetMinorBlockListRequest failed with error: %v", branch, err.Error())
->>>>>>> d14c9af4
 	}
 
 	return result, nil
