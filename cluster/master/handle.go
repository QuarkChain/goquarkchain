--- conflicted
+++ resolved
@@ -587,17 +587,12 @@
 		Data:   data,
 		PeerID: peerId,
 	}
-<<<<<<< HEAD
 	var clients []rpc.ISlaveConn
 	if branch == 0 {
 		clients = pm.slaveConns.GetSlaveConns()
 	} else {
 		clients = pm.slaveConns.GetSlaveConnsById(branch)
 	}
-
-=======
-	clients := pm.slaveConns.GetSlaveConnsById(branch)
->>>>>>> 96b52014
 	if len(clients) == 0 {
 		return fmt.Errorf("invalid branch %d for rpc request %d", rpcId, branch)
 	}
@@ -649,11 +644,7 @@
 		return nil, fmt.Errorf("bad number of minor blocks requested. rpcId: %d; branch: %d; limit: %d; expected limit: %d",
 			rpcId, branch, len(request.MinorBlockHashList), qkcsync.MinorBlockBatchSize)
 	}
-<<<<<<< HEAD
-	conn := pm.slaveConns.GetOneConnById(branch)
-=======
 	conn := pm.slaveConns.GetOneSlaveConnById(branch)
->>>>>>> 96b52014
 	if conn == nil {
 		return nil, fmt.Errorf("invalid branch %d for rpc request %d", rpcId, branch)
 	}
@@ -686,11 +677,7 @@
 	if request.Type != qkcom.SkipHash && request.Type != qkcom.SkipHeight {
 		return nil, errors.New("Bad type value")
 	}
-<<<<<<< HEAD
-	conn := pm.slaveConns.GetOneConnById(request.Branch.Value)
-=======
 	conn := pm.slaveConns.GetOneSlaveConnById(request.Branch.Value)
->>>>>>> 96b52014
 	if conn == nil {
 		return nil, fmt.Errorf("invalid branch %d for rpc request %d", rpcId, request.Branch.Value)
 	}
