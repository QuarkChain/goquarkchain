--- conflicted
+++ resolved
@@ -560,14 +560,10 @@
 }
 
 func (pm *ProtocolManager) BroadcastTip(header *types.RootBlockHeader) {
-<<<<<<< HEAD
-	for _, peer := range pm.peers.peers {
+	for _, peer := range pm.peers.Peers() {
 		if peer.RootHead() != nil && header.Number <= peer.RootHead().Number {
 			continue
 		}
-=======
-	for _, peer := range pm.peers.Peers() {
->>>>>>> 25eccc80
 		peer.AsyncSendNewTip(0, &p2p.Tip{RootBlockHeader: header, MinorBlockHeaderList: nil})
 	}
 	log.Trace("Announced block", "hash", header.Hash(), "recipients", pm.peers.Len())
