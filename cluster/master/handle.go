package master

import (
	"fmt"
	"io/ioutil"
	"reflect"
	"sync"
	"time"

	"github.com/QuarkChain/goquarkchain/cluster/config"
	"github.com/QuarkChain/goquarkchain/cluster/rpc"
	qkcsync "github.com/QuarkChain/goquarkchain/cluster/sync"
	qkcom "github.com/QuarkChain/goquarkchain/common"
	"github.com/QuarkChain/goquarkchain/core"
	"github.com/QuarkChain/goquarkchain/core/types"
	"github.com/QuarkChain/goquarkchain/p2p"
	"github.com/QuarkChain/goquarkchain/serialize"
	"github.com/ethereum/go-ethereum/common"
	"github.com/ethereum/go-ethereum/crypto"
	"github.com/ethereum/go-ethereum/event"
	"github.com/ethereum/go-ethereum/log"
	"github.com/pkg/errors"
	"golang.org/x/sync/errgroup"
)

// QKCProtocol details
const (
	QKCProtocolName     = "quarkchain"
	QKCProtocolVersion  = 1
	QKCProtocolLength   = 16
	chainHeadChanSize   = 10
	forceSyncCycle      = 1000 * time.Second
	minDesiredPeerCount = 0
)

// ProtocolManager QKC manager
type ProtocolManager struct {
	networkID      uint32
	rootBlockChain *core.RootBlockChain
	clusterConfig  *config.ClusterConfig

	subProtocols []p2p.Protocol
	slaveConns   rpc.ConnManager
	synchronizer qkcsync.Synchronizer

	chainHeadChan     chan core.RootChainHeadEvent
	chainHeadEventSub event.Subscription
	statsChan         chan *rpc.ShardStatus
	started           bool
	// TODO can be removed ?
	stats       *qkcsync.BlockSychronizerStats
	maxPeers    int
	peers       *peerSet // Set of active peers from which rootDownloader can proceed
	newPeerCh   chan *Peer
	quitSync    chan struct{}
	noMorePeers chan struct{}

	log string
	wg  sync.WaitGroup
}

// NewQKCManager  new qkc manager
func NewProtocolManager(env config.ClusterConfig, rootBlockChain *core.RootBlockChain, statsChan chan *rpc.ShardStatus, synchronizer qkcsync.Synchronizer, slaveConns rpc.ConnManager) (*ProtocolManager, error) {
	manager := &ProtocolManager{
		networkID:      env.Quarkchain.NetworkID,
		rootBlockChain: rootBlockChain,
		clusterConfig:  &env,
		peers:          newPeerSet(),
		newPeerCh:      make(chan *Peer),
		quitSync:       make(chan struct{}),
		noMorePeers:    make(chan struct{}),
		statsChan:      statsChan,
		synchronizer:   synchronizer,
		slaveConns:     slaveConns,
		stats:          &qkcsync.BlockSychronizerStats{},
		started:        false,
	}
	protocol := p2p.Protocol{
		Name:    QKCProtocolName,
		Version: QKCProtocolVersion,
		Length:  QKCProtocolLength,
		Run: func(p *p2p.Peer, rw p2p.MsgReadWriter) error {
			peer := newPeer(int(QKCProtocolVersion), p, rw)
			select {
			case manager.newPeerCh <- peer:
				manager.wg.Add(1)
				defer manager.wg.Done()
				return manager.handle(peer)
			case <-manager.quitSync:
				return p2p.DiscQuitting
			}
		},
	}
	manager.subProtocols = []p2p.Protocol{protocol}
	return manager, nil
}

func (pm *ProtocolManager) removePeer(id string) {
	// Short circuit if the peer was already removed
	peer := pm.peers.Peer(id)
	if peer == nil {
		return
	}
	log.Debug("Removing peer", "peer", id)

	if err := pm.peers.Unregister(id); err != nil {
		log.Error("Peer removal failed", "peer", id, "err", err)
	}
	// Hard disconnect at the networking layer
	if peer != nil {
		peer.Peer.Disconnect(p2p.DiscUselessPeer)
	}
}

// Start manager start
func (pm *ProtocolManager) Start(maxPeers int) {
	pm.started = true
	pm.maxPeers = maxPeers

	pm.chainHeadChan = make(chan core.RootChainHeadEvent, chainHeadChanSize)
	pm.chainHeadEventSub = pm.rootBlockChain.SubscribeChainHeadEvent(pm.chainHeadChan)
	go pm.tipBroadcastLoop()
	go pm.syncer()
}

func (pm *ProtocolManager) Stop() {
	log.Info("Stopping Master protocol")
	if !pm.started {
		return
	}

	pm.chainHeadEventSub.Unsubscribe()

	// Quit the sync loop.
	// After this send has completed, no new peers will be accepted.
	pm.noMorePeers <- struct{}{}

	close(pm.quitSync)

	// Disconnect existing sessions.
	// This also closes the gate for any new registrations on the peer set.
	// sessions which are already established but not added to pm.peers yet
	// will exit when they try to register.
	pm.peers.Close()

	// Wait for all peer handler goroutines and the loops to come down.
	pm.wg.Wait()

	log.Info("cluster protocol stopped")
}

func (pm *ProtocolManager) handle(peer *Peer) error {
	if pm.peers.Len() >= pm.maxPeers {
		return p2p.DiscTooManyPeers
	}

	peer.Log().Info("peer connected", "name", peer.Name())

	privateKey, _ := p2p.GetPrivateKeyFromConfig(pm.clusterConfig.P2P.PrivKey)
	id := crypto.FromECDSAPub(&privateKey.PublicKey)
	if err := peer.Handshake(pm.clusterConfig.Quarkchain.P2PProtocolVersion,
		pm.networkID,
		common.BytesToHash(id),
		uint16(pm.clusterConfig.P2PPort),
		pm.rootBlockChain.CurrentBlock().Header(),
		pm.rootBlockChain.Genesis().Hash(),
	); err != nil {
		return err
	}

	// Register the peer locally
	if err := pm.peers.Register(peer); err != nil {
		peer.Log().Error("peer registration failed", "err", err)
		return err
	}
	defer pm.removePeer(peer.id)
	log.Info(pm.log, "peer add succ id ", peer.PeerID())

	err := pm.synchronizer.AddTask(qkcsync.NewRootChainTask(peer, peer.RootHead(), pm.stats, pm.statsChan, pm.slaveConns))
	if err != nil {
		return err
	}

	// currently we do not broadcast old transaction when connect
	// so the first few block may not have transaction verification failed
	// or transaction drop issue which is temp issue
	// we can add pm.syncTransactions(p) later

	for {
		if peer.handleMsgErr != nil {
			return peer.handleMsgErr
		}
		if err := pm.handleMsg(peer); err != nil {
			peer.Log().Error("message handling failed", "err", err)
			return err
		}

	}
}

func (pm *ProtocolManager) handleMsg(peer *Peer) error {
	msg, err := peer.rw.ReadMsg()
	if err != nil {
		return err
	}
	payload, err := ioutil.ReadAll(msg.Payload)
	qkcMsg, err := p2p.DecodeQKCMsg(payload)
	if err != nil {
		return err
	}

	log.Debug(pm.log, " receive QKC Msgop", qkcMsg.Op.String())
	switch {
	case qkcMsg.Op == p2p.Hello:
		return errors.New("Unexpected Hello msg")

	case qkcMsg.Op == p2p.NewTipMsg:
		var tip p2p.Tip
		if err := serialize.DeserializeFromBytes(qkcMsg.Data, &tip); err != nil {
			return err
		}
		if tip.RootBlockHeader == nil {
			return fmt.Errorf("invalid NewTip Request: RootBlockHeader is nil. %d for rpc request %d",
				qkcMsg.RpcID, qkcMsg.MetaData.Branch)
		}
		// handle root tip when branch == 0
		if qkcMsg.MetaData.Branch == 0 {
			return pm.HandleNewRootTip(&tip, peer)
		}
		return pm.HandleNewMinorTip(qkcMsg.MetaData.Branch, &tip, peer)

	case qkcMsg.Op == p2p.NewTransactionListMsg:
		go func() {
			err = pm.HandleNewTransactionListRequest(peer.id, qkcMsg.RpcID, qkcMsg.MetaData.Branch, qkcMsg.Data)
			if err != nil {
				peer.handleMsgErr = err
			}
		}()

	case qkcMsg.Op == p2p.NewBlockMinorMsg:
		go func() {
			err = pm.HandleNewMinorBlock(peer.id, qkcMsg.MetaData.Branch, qkcMsg.Data)
			if err != nil {
				peer.handleMsgErr = err
			}
		}()

	case qkcMsg.Op == p2p.GetRootBlockHeaderListRequestMsg:
		var blockHeaderReq p2p.GetRootBlockHeaderListRequest
		if err := serialize.DeserializeFromBytes(qkcMsg.Data, &blockHeaderReq); err != nil {
			return err
		}

		resp, err := pm.HandleGetRootBlockHeaderListRequest(&blockHeaderReq)
		if err != nil {
			return err
		}

		return peer.SendResponse(p2p.GetRootBlockHeaderListResponseMsg, p2p.Metadata{Branch: 0}, qkcMsg.RpcID, resp)

	case qkcMsg.Op == p2p.GetRootBlockHeaderListResponseMsg:
		var blockHeaderResp p2p.GetRootBlockHeaderListResponse
		if err := serialize.DeserializeFromBytes(qkcMsg.Data, &blockHeaderResp); err != nil {
			return err
		}
		if c := peer.getChan(qkcMsg.RpcID); c != nil {
			c <- &blockHeaderResp
		} else {
			log.Warn(fmt.Sprintf("chan for rpc %d is missing", qkcMsg.RpcID))
		}

	case qkcMsg.Op == p2p.GetRootBlockListRequestMsg:
		var rootBlockReq p2p.GetRootBlockListRequest
		if err := serialize.DeserializeFromBytes(qkcMsg.Data, &rootBlockReq); err != nil {
			return err
		}

		resp, err := pm.HandleGetRootBlockListRequest(&rootBlockReq)
		if err != nil {
			return err
		}

		return peer.SendResponse(p2p.GetRootBlockListResponseMsg, p2p.Metadata{Branch: 0}, qkcMsg.RpcID, resp)

	case qkcMsg.Op == p2p.GetRootBlockListResponseMsg:
		var blockResp p2p.GetRootBlockListResponse
		if err := serialize.DeserializeFromBytes(qkcMsg.Data, &blockResp); err != nil {
			return err
		}
		if c := peer.getChan(qkcMsg.RpcID); c != nil {
			c <- blockResp.RootBlockList
		} else {
			log.Warn(fmt.Sprintf("chan for rpc %d is missing", qkcMsg.RpcID))
		}

	case qkcMsg.Op == p2p.GetRootBlockHeaderListWithSkipRequestMsg:
		var rBHeadersSkip p2p.GetRootBlockHeaderListWithSkipRequest
		if err := serialize.DeserializeFromBytes(qkcMsg.Data, &rBHeadersSkip); err != nil {
			return err
		}
		resp, err := pm.HandleGetRootBlockHeaderListWithSkipRequest(peer.id, qkcMsg.RpcID, &rBHeadersSkip)
		if err != nil {
			return err
		}
		return peer.SendResponse(p2p.GetRootBlockHeaderListWithSkipResponseMsg, p2p.Metadata{Branch: qkcMsg.MetaData.Branch}, qkcMsg.RpcID, resp)

	case qkcMsg.Op == p2p.GetRootBlockHeaderListWithSkipResponseMsg:
		var minorBlockResp p2p.GetRootBlockHeaderListResponse
		if err := serialize.DeserializeFromBytes(qkcMsg.Data, &minorBlockResp); err != nil {
			return err
		}
		if c := peer.getChan(qkcMsg.RpcID); c != nil {
			c <- &minorBlockResp
		} else {
			log.Warn(fmt.Sprintf("chan for rpc %d is missing", qkcMsg.RpcID))
		}

	case qkcMsg.Op == p2p.GetMinorBlockHeaderListRequestMsg:
		go func() {
			resp, err := pm.HandleGetMinorBlockHeaderListRequest(qkcMsg.MetaData.Branch, qkcMsg.Data)
			if err != nil {
				peer.handleMsgErr = err
			}

			err = peer.SendResponseWithData(p2p.GetMinorBlockHeaderListResponseMsg, p2p.Metadata{Branch: qkcMsg.MetaData.Branch}, qkcMsg.RpcID, resp)
			if err != nil {
				peer.handleMsgErr = err
			}
		}()

	case qkcMsg.Op == p2p.GetMinorBlockHeaderListResponseMsg:
		if c := peer.getChan(qkcMsg.RpcID); c != nil {
			c <- qkcMsg.Data
		} else {
			log.Warn(fmt.Sprintf("chan for rpc %d is missing", qkcMsg.RpcID))
		}

	case qkcMsg.Op == p2p.GetMinorBlockListRequestMsg:
		go func() {
			resp, err := pm.HandleGetMinorBlockListRequest(peer.id, qkcMsg.MetaData.Branch, qkcMsg.Data)
			if err != nil {
				peer.handleMsgErr = err
			}
			err = peer.SendResponseWithData(p2p.GetMinorBlockListResponseMsg, p2p.Metadata{Branch: qkcMsg.MetaData.Branch}, qkcMsg.RpcID, resp)
			if err != nil {
				peer.handleMsgErr = err
			}
		}()

	case qkcMsg.Op == p2p.GetMinorBlockListResponseMsg:
		if c := peer.getChan(qkcMsg.RpcID); c != nil {
			c <- qkcMsg.Data
		} else {
			log.Warn(fmt.Sprintf("chan for rpc %d is missing", qkcMsg.RpcID))
		}

	case qkcMsg.Op == p2p.NewRootBlockMsg:
		panic("not implemented")

	case qkcMsg.Op == p2p.GetMinorBlockHeaderListWithSkipRequestMsg:
		go func() {
			resp, err := pm.HandleGetMinorBlockHeaderListWithSkipRequest(peer.id, qkcMsg.MetaData.Branch, qkcMsg.Data)
			if err != nil {
				peer.handleMsgErr = err
			}
			err = peer.SendResponseWithData(p2p.GetMinorBlockHeaderListWithSkipResponseMsg, p2p.Metadata{Branch: qkcMsg.MetaData.Branch}, qkcMsg.RpcID, resp)
			if err != nil {
				peer.handleMsgErr = err
			}
		}()

	case qkcMsg.Op == p2p.GetMinorBlockHeaderListWithSkipResponseMsg:
		if c := peer.getChan(qkcMsg.RpcID); c != nil {
			c <- qkcMsg.Data
		} else {
			log.Warn(fmt.Sprintf("chan for rpc %d is missing", qkcMsg.RpcID))
		}

	default:
		return fmt.Errorf("unknown msg code %d", qkcMsg.Op)
	}
	return nil
}

func (pm *ProtocolManager) HandleNewRootTip(tip *p2p.Tip, peer *Peer) error {
	if len(tip.MinorBlockHeaderList) != 0 {
		return errors.New("minor block header list must not be empty")
	}
	head := peer.RootHead()
	if head != nil && tip.RootBlockHeader.NumberU64() < head.NumberU64() {
		return fmt.Errorf("root block height is decreasing %d < %d", tip.RootBlockHeader.NumberU64(), head.NumberU64())
	}
	if head != nil && tip.RootBlockHeader.NumberU64() == head.NumberU64() && tip.RootBlockHeader.Hash() != head.Hash() {
		return fmt.Errorf("root block header changed with same height %d", tip.RootBlockHeader.NumberU64())
	}
	peer.SetRootHead(tip.RootBlockHeader)
	if tip.RootBlockHeader.NumberU64() > pm.rootBlockChain.CurrentBlock().NumberU64() {
		err := pm.synchronizer.AddTask(qkcsync.NewRootChainTask(peer, tip.RootBlockHeader, pm.stats, pm.statsChan, pm.slaveConns))
		if err != nil {
			log.Error("Failed to add root chain task,", "hash", tip.RootBlockHeader.Hash(), "height", tip.RootBlockHeader.NumberU64())
		}
	}
	return nil
}

func (pm *ProtocolManager) HandleNewMinorBlock(peerId string, branch uint32, data []byte) error {
	clients := pm.slaveConns.GetSlaveConnsById(branch)
	if len(clients) == 0 {
		return fmt.Errorf("invalid branch %d for peer request %s", branch, peerId)
	}

	var (
		g   errgroup.Group
		req = rpc.P2PRedirectRequest{
			PeerID: peerId,
			Branch: branch,
			Data:   data,
		}
	)
	for _, client := range clients {
		conn := client
		g.Go(func() error {
			return conn.HandleNewMinorBlock(&req)
		})
	}
	return g.Wait()
}

func (pm *ProtocolManager) HandleNewMinorTip(branch uint32, tip *p2p.Tip, peer *Peer) error {
	// handle minor tip when branch != 0 and the minor block only contain 1 heard which is the tip block
	if len(tip.MinorBlockHeaderList) != 1 {
		return fmt.Errorf("invalid NewTip Request: len of MinorBlockHeaderList is %d for branch %d from peer %v",
			len(tip.MinorBlockHeaderList), branch, peer.id)
	}
	if branch != tip.MinorBlockHeaderList[0].Branch.Value {
		return fmt.Errorf("invalid NewTip Request: mismatch branch value from peer %v. in request meta: %d, in minor header: %d",
			peer.id, branch, tip.MinorBlockHeaderList[0].Branch.Value)
	}

	if minorTip := peer.MinorHead(branch); minorTip != nil && minorTip.RootBlockHeader != nil {
		if minorTip.RootBlockHeader.ToTalDifficulty.Cmp(tip.RootBlockHeader.ToTalDifficulty) > 0 {
			return fmt.Errorf("peerID %v best observed root header height is decreasing %d < %d branch %d  hash %v hash %v", peer.id,
				tip.RootBlockHeader.Number, minorTip.RootBlockHeader.Number, branch, tip.RootBlockHeader.Hash().String(), minorTip.RootBlockHeader.Hash().String())
		}
		if minorTip.RootBlockHeader.ToTalDifficulty.Cmp(tip.RootBlockHeader.ToTalDifficulty) == 0 &&
			minorTip.RootBlockHeader.Hash() != tip.RootBlockHeader.Hash() {
			return fmt.Errorf("best observed root header changed with same height %d", minorTip.RootBlockHeader.Number)
		}
		if minorTip.RootBlockHeader.ToTalDifficulty.Cmp(tip.RootBlockHeader.ToTalDifficulty) == 0 &&
			minorTip.MinorBlockHeaderList[0].Number > tip.MinorBlockHeaderList[0].Number {
			return fmt.Errorf("best observed minor header is decreasing %d < %d",
				tip.MinorBlockHeaderList[0].Number, minorTip.MinorBlockHeaderList[0].Number)
		}
	}
	peer.SetMinorHead(branch, tip)
	clients := pm.slaveConns.GetSlaveConnsById(branch)
	if len(clients) == 0 {
		return fmt.Errorf("invalid branch %d for rpc request from peer %v", branch, peer.id)
	}
	var (
		g   errgroup.Group
		req = &rpc.HandleNewTipRequest{
			RootBlockHeader:      tip.RootBlockHeader,
			MinorBlockHeaderList: tip.MinorBlockHeaderList,
			PeerID:               peer.id,
		}
	)
	for _, client := range clients {
		conn := client
		g.Go(func() error {
			return conn.HandleNewTip(req)
		})
	}
	return g.Wait()
}

func (pm *ProtocolManager) HandleGetRootBlockHeaderListRequest(req *p2p.GetRootBlockHeaderListRequest) (*p2p.GetRootBlockHeaderListResponse, error) {
	if !pm.rootBlockChain.HasBlock(req.BlockHash) {
		return nil, fmt.Errorf("hash %v do not exist", req.BlockHash.Hex())
	}
	if req.Limit == 0 || req.Limit > 2*qkcsync.RootBlockHeaderListLimit {
		return nil, fmt.Errorf("limit in request is larger than expected, limit: %d, want: %d", req.Limit, 2*qkcsync.RootBlockHeaderListLimit)
	}
	if req.Direction != qkcom.DirectionToGenesis {
		return nil, errors.New("Bad direction")
	}
	blockHeaderResp := p2p.GetRootBlockHeaderListResponse{
		RootTip:         pm.rootBlockChain.CurrentHeader().(*types.RootBlockHeader),
		BlockHeaderList: make([]*types.RootBlockHeader, 0, req.Limit),
	}

	hash := req.BlockHash
	for i := uint32(0); i < req.Limit; i++ {
		header := pm.rootBlockChain.GetHeader(hash)
		if header == nil || reflect.ValueOf(header).IsNil() {
			panic(fmt.Sprintf("hash %v is missing from DB which is not expected", hash))
		}
		hash = header.GetParentHash()
		blockHeaderResp.BlockHeaderList = append(blockHeaderResp.BlockHeaderList, header.(*types.RootBlockHeader))
		if header.NumberU64() == 0 {
			break
		}
	}
	return &blockHeaderResp, nil
}

func (pm *ProtocolManager) HandleGetRootBlockListRequest(request *p2p.GetRootBlockListRequest) (*p2p.GetRootBlockListResponse, error) {
	size := len(request.RootBlockHashList)
	if size > 2*qkcsync.RootBlockBatchSize {
		return nil, fmt.Errorf("len of RootBlockHashList is larger than expected, limit: %d, want: %d", size, qkcsync.RootBlockBatchSize)
	}
	response := p2p.GetRootBlockListResponse{
		RootBlockList: make([]*types.RootBlock, 0, size),
	}

	for _, hash := range request.RootBlockHashList {
		block := pm.rootBlockChain.GetBlock(hash)
		if block != nil {
			response.RootBlockList = append(response.RootBlockList, block.(*types.RootBlock))
		}
	}
	return &response, nil
}

func (pm *ProtocolManager) HandleGetRootBlockHeaderListWithSkipRequest(peerId string, rpcId uint64,
	request *p2p.GetRootBlockHeaderListWithSkipRequest) (*p2p.GetRootBlockHeaderListResponse, error) {
	if request.Limit <= 0 || request.Limit > 2*qkcsync.RootBlockHeaderListLimit {
		return nil, errors.New("Bad limit")
	}
	if request.Direction != qkcom.DirectionToGenesis && request.Direction != qkcom.DirectionToTip {
		return nil, errors.New("Bad direction")
	}
	if request.Type != qkcom.SkipHash && request.Type != qkcom.SkipHeight {
		return nil, errors.New("Bad type value")
	}

	var (
		height     uint32
		hash       common.Hash
		rBHeader   *types.RootBlockHeader
		headerlist = make([]*types.RootBlockHeader, 0, request.Limit)
	)

	rTip := pm.rootBlockChain.CurrentHeader().(*types.RootBlockHeader)
	if request.Type == 1 {
		height = *request.GetHeight()
	} else {
		hash = request.GetHash()
		iHeader := pm.rootBlockChain.GetHeader(hash)
		if qkcom.IsNil(iHeader) {
			return &p2p.GetRootBlockHeaderListResponse{RootTip: rTip}, nil
		}
		rBHeader = iHeader.(*types.RootBlockHeader)

		// Check if it is canonical chain
		iHeader = pm.rootBlockChain.GetHeaderByNumber(rBHeader.NumberU64())
		if qkcom.IsNil(iHeader) || rBHeader.Hash() != iHeader.Hash() {
			return &p2p.GetRootBlockHeaderListResponse{RootTip: rTip}, nil
		}
		height = rBHeader.Number
	}

	for len(headerlist) < int(request.Limit) && height >= 0 && height <= rTip.Number {
		iHeader := pm.rootBlockChain.GetHeaderByNumber(uint64(height))
		if qkcom.IsNil(iHeader) {
			break
		}
		headerlist = append(headerlist, iHeader.(*types.RootBlockHeader))
		if request.Direction == qkcom.DirectionToGenesis {
			height -= request.Skip + 1
		} else {
			height += request.Skip + 1
		}
	}

	return &p2p.GetRootBlockHeaderListResponse{RootTip: rTip, BlockHeaderList: headerlist}, nil
}

func (pm *ProtocolManager) HandleNewTransactionListRequest(peerId string, rpcId uint64, branch uint32, data []byte) error {
	req := &rpc.P2PRedirectRequest{
		Branch: branch,
		Data:   data,
		PeerID: peerId,
	}
	var clients []rpc.ISlaveConn
	if branch == 0 {
		clients = pm.slaveConns.GetSlaveConns()
	} else {
		clients = pm.slaveConns.GetSlaveConnsById(branch)
	}
	if len(clients) == 0 {
		return fmt.Errorf("invalid branch %d for rpc request %d", rpcId, branch)
	}
<<<<<<< HEAD
	go func() {
		var hashList []common.Hash
		sameResponse := true
		// todo make the client call in Parallelized
		for _, client := range clients {
			result, err := client.AddTransactions(req)
			if err != nil {
				log.Error("addTransaction err", "branch", branch, "HandleNewTransactionListRequest failed with error: ", err.Error())
				//TODO need err
			}
			if hashList == nil {
				if result != nil {
					hashList = result.Hashes
				}
			} else if len(hashList) != len(result.Hashes) {
				sameResponse = false
			} else {
				for i := 0; i < len(hashList); i++ {
					if hashList[i] != result.Hashes[i] {
						sameResponse = false
						break
					}
				}
			}
		}
=======
>>>>>>> 3f91fb58

	for _, client := range clients {
		conn := client
		go func() {
			err := conn.AddTransactions(req)
			if err != nil {
				log.Error("addTransaction err", "peerID", peerId, "branch", branch, "HandleNewTransactionListRequest failed with error: ", err.Error())
			}
		}()
	}

	return nil
}

func (pm *ProtocolManager) HandleGetMinorBlockHeaderListRequest(branch uint32, data []byte) ([]byte, error) {
	conn := pm.slaveConns.GetOneSlaveConnById(branch)
	if conn == nil {
		return nil, fmt.Errorf("invalid branch %d", branch)
	}
	result, err := conn.GetMinorBlockHeaderList(&rpc.P2PRedirectRequest{Branch: branch, Data: data})
	if err != nil {
		return nil, fmt.Errorf("branch %d HandleGetMinorBlockHeaderListRequest failed with error: %v", branch, err.Error())
	}

	return result, nil
}

func (pm *ProtocolManager) HandleGetMinorBlockListRequest(peerId string, branch uint32, data []byte) ([]byte, error) {
	conn := pm.slaveConns.GetOneSlaveConnById(branch)
	if conn == nil {
		return nil, fmt.Errorf("invalid peerID %s for branch %d", peerId, branch)
	}
	result, err := conn.GetMinorBlocks(&rpc.P2PRedirectRequest{Branch: branch, PeerID: peerId, Data: data})
	if err != nil {
		return nil, fmt.Errorf("branch %d HandleGetMinorBlockListRequest failed with error: %v", branch, err.Error())
	}

	return result, nil
}

func (pm *ProtocolManager) BroadcastTip(header *types.RootBlockHeader) {
	for _, peer := range pm.peers.Peers() {
		if peer.RootHead() != nil && header.Number <= peer.RootHead().Number {
			continue
		}
		peer.AsyncSendNewTip(0, &p2p.Tip{RootBlockHeader: header, MinorBlockHeaderList: nil})
	}
	log.Trace("Announced block", "hash", header.Hash(), "recipients", pm.peers.Len())
}

func (pm *ProtocolManager) HandleGetMinorBlockHeaderListWithSkipRequest(peerId string, branch uint32,
	data []byte) (resp []byte, err error) {
	conn := pm.slaveConns.GetOneSlaveConnById(branch)
	if conn == nil {
		return nil, fmt.Errorf("invalid peerID %s for branch request %d", peerId, branch)
	}

	return conn.GetMinorBlockHeaderListWithSkip(&rpc.P2PRedirectRequest{PeerID: peerId, Branch: branch, Data: data})
}

func (pm *ProtocolManager) tipBroadcastLoop() {
	for {
		select {
		case event := <-pm.chainHeadChan:
			pm.BroadcastTip(event.Block.Header())

		// Err() channel will be closed when unsubscribing.
		case <-pm.chainHeadEventSub.Err():
			return
		}
	}
}

func (pm *ProtocolManager) BroadcastTransactions(txs *rpc.P2PRedirectRequest, sourcePeerId string) {
	for _, peer := range pm.peers.Peers() {
		if peer.id != sourcePeerId {
			peer.AsyncSendTransactions(txs)
		}
	}
	log.Trace("Announced transaction", "recipients", pm.peers.Len()-1)
}

// syncer is responsible for periodically synchronising with the network, both
// downloading hashes and blocks as well as handling the announcement handler.
func (pm *ProtocolManager) syncer() {

	// Wait for different events to fire synchronisation operations
	forceSync := time.NewTicker(forceSyncCycle)
	defer forceSync.Stop()

	for {
		select {
		case <-pm.newPeerCh:
			// no need to add task,
			// will add task after handshake
			// only used to control p2p service not start before cluster init
		case <-forceSync.C:
			go pm.synchronise(pm.peers.BestPeer())

		case <-pm.noMorePeers:
			return
		}
	}
}

// synchronise tries to sync up our local block chain with a remote peer.
func (pm *ProtocolManager) synchronise(peer *Peer) {
	// Short circuit if no peers are available
	if peer == nil {
		return
	}
	if peer.RootHead() != nil {
		err := pm.synchronizer.AddTask(qkcsync.NewRootChainTask(peer, peer.RootHead(), pm.stats, pm.statsChan, pm.slaveConns))
		if err != nil {
			log.Error("AddTask to synchronizer.", "error", err.Error())
		}
	}
}<|MERGE_RESOLUTION|>--- conflicted
+++ resolved
@@ -591,34 +591,6 @@
 	if len(clients) == 0 {
 		return fmt.Errorf("invalid branch %d for rpc request %d", rpcId, branch)
 	}
-<<<<<<< HEAD
-	go func() {
-		var hashList []common.Hash
-		sameResponse := true
-		// todo make the client call in Parallelized
-		for _, client := range clients {
-			result, err := client.AddTransactions(req)
-			if err != nil {
-				log.Error("addTransaction err", "branch", branch, "HandleNewTransactionListRequest failed with error: ", err.Error())
-				//TODO need err
-			}
-			if hashList == nil {
-				if result != nil {
-					hashList = result.Hashes
-				}
-			} else if len(hashList) != len(result.Hashes) {
-				sameResponse = false
-			} else {
-				for i := 0; i < len(hashList); i++ {
-					if hashList[i] != result.Hashes[i] {
-						sameResponse = false
-						break
-					}
-				}
-			}
-		}
-=======
->>>>>>> 3f91fb58
 
 	for _, client := range clients {
 		conn := client
