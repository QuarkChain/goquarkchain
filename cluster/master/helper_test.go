--- conflicted
+++ resolved
@@ -311,11 +311,7 @@
 	return &fakeConnManager{conns: conns}
 }
 
-<<<<<<< HEAD
-func (f *fakeConnManager) GetOneConnById(fullShardId uint32) rpc.ISlaveConn {
-=======
 func (f *fakeConnManager) GetOneSlaveConnById(fullShardId uint32) rpc.ISlaveConn {
->>>>>>> 96b52014
 	return f.conns[0]
 }
 
