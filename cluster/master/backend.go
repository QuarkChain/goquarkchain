--- conflicted
+++ resolved
@@ -534,7 +534,10 @@
 }
 
 func (s *QKCMasterBackend) CheckAccountPermission(addr account.Address) error {
-	fullShardID := s.clusterConfig.Quarkchain.GetFullShardIdByFullShardKey(addr.FullShardKey)
+	fullShardID, err := s.clusterConfig.Quarkchain.GetFullShardIdByFullShardKey(addr.FullShardKey)
+	if err != nil {
+		return err
+	}
 	slave, ok := s.branchToSlaves[fullShardID]
 	if !ok {
 		return fmt.Errorf("no such fullShardID:%v fullShardKey:%v", fullShardID, addr.FullShardKey)
@@ -547,13 +550,11 @@
 
 // AddRootBlock add root block to all slaves
 func (s *QKCMasterBackend) AddRootBlock(rootBlock *types.RootBlock) error {
-<<<<<<< HEAD
 	if err := s.CheckAccountPermission(rootBlock.Header().Coinbase); err != nil {
 		return err
 	}
-=======
 	head := s.rootBlockChain.CurrentBlock().NumberU64()
->>>>>>> b4120dfa
+
 	s.rootBlockChain.WriteCommittingHash(rootBlock.Hash())
 	_, err := s.rootBlockChain.InsertChain([]types.IBlock{rootBlock})
 	if err != nil {
