package master

import (
	"errors"
	"fmt"
	"github.com/QuarkChain/goquarkchain/account"
	"github.com/QuarkChain/goquarkchain/cluster/config"
	"github.com/QuarkChain/goquarkchain/cluster/rpc"
	"github.com/QuarkChain/goquarkchain/cluster/service"
<<<<<<< HEAD
=======
	Synchronizer "github.com/QuarkChain/goquarkchain/cluster/sync"
>>>>>>> 37d3b395
	"github.com/QuarkChain/goquarkchain/consensus"
	"github.com/QuarkChain/goquarkchain/consensus/doublesha256"
	"github.com/QuarkChain/goquarkchain/consensus/qkchash"
	"github.com/QuarkChain/goquarkchain/core"
	"github.com/QuarkChain/goquarkchain/core/types"
	"github.com/QuarkChain/goquarkchain/internal/qkcapi"
	"github.com/QuarkChain/goquarkchain/p2p"
	"github.com/ethereum/go-ethereum/ethdb"
	"github.com/ethereum/go-ethereum/event"
	"github.com/ethereum/go-ethereum/log"
	ethRPC "github.com/ethereum/go-ethereum/rpc"
	"golang.org/x/sync/errgroup"
	"math/big"
	"os"
	"reflect"
	"sort"
	"sync"
	"syscall"
	"time"
)

<<<<<<< HEAD
var (
	beatTime        = int64(4)
	ErrNoBranchConn = errors.New("no such branch's connection")
)

=======
const heartbeatInterval = time.Duration(4 * time.Second)

var (
	ErrNoBranchConn = errors.New("no such branch's connection")
)

>>>>>>> 37d3b395
// QKCMasterBackend masterServer include connections
type QKCMasterBackend struct {
	lock               sync.RWMutex
	engine             consensus.Engine
	eventMux           *event.TypeMux
	chainDb            ethdb.Database
	shutdown           chan os.Signal
	clusterConfig      *config.ClusterConfig
<<<<<<< HEAD
	clientPool         map[string]*SlaveConnection
	branchToSlaves     map[uint32][]*SlaveConnection
	branchToShardStats map[uint32]*core.ShardStatus
	artificialTxConfig *rpc.ArtificialTxConfig
	rootBlockChain     *core.RootBlockChain
=======
	clientPool         map[string]rpc.ISlaveConn
	branchToSlaves     map[uint32][]rpc.ISlaveConn
	branchToShardStats map[uint32]*rpc.ShardStatus
	shardStatsChan     chan *rpc.ShardStatus
	artificialTxConfig *rpc.ArtificialTxConfig
	rootBlockChain     *core.RootBlockChain
	protocolManager    *ProtocolManager
	synchronizer       Synchronizer.Synchronizer
>>>>>>> 37d3b395
	logInfo            string
}

// New new master with config
func New(ctx *service.ServiceContext, cfg *config.ClusterConfig) (*QKCMasterBackend, error) {
	var (
		mstr = &QKCMasterBackend{
			clusterConfig:      cfg,
			eventMux:           ctx.EventMux,
<<<<<<< HEAD
			clientPool:         make(map[string]*SlaveConnection),
			branchToSlaves:     make(map[uint32][]*SlaveConnection, 0),
			branchToShardStats: make(map[uint32]*core.ShardStatus),
=======
			clientPool:         make(map[string]rpc.ISlaveConn),
			branchToSlaves:     make(map[uint32][]rpc.ISlaveConn, 0),
			branchToShardStats: make(map[uint32]*rpc.ShardStatus),
			shardStatsChan:     make(chan *rpc.ShardStatus, len(cfg.Quarkchain.GetGenesisShardIds())),
>>>>>>> 37d3b395
			artificialTxConfig: &rpc.ArtificialTxConfig{
				TargetRootBlockTime:  cfg.Quarkchain.Root.ConsensusConfig.TargetBlockTime,
				TargetMinorBlockTime: cfg.Quarkchain.GetShardConfigByFullShardID(cfg.Quarkchain.GetGenesisShardIds()[0]).ConsensusConfig.TargetBlockTime,
			},
			logInfo:  "masterServer",
			shutdown: ctx.Shutdown,
		}
		err error
	)
	if mstr.chainDb, err = createDB(ctx, cfg.DbPathRoot); err != nil {
		return nil, err
	}

	if mstr.engine, err = createConsensusEngine(ctx, cfg.Quarkchain.Root); err != nil {
		return nil, err
	}

	genesis := core.NewGenesis(cfg.Quarkchain)
	genesis.MustCommitRootBlock(mstr.chainDb)
	if mstr.rootBlockChain, err = core.NewRootBlockChain(mstr.chainDb, nil, cfg.Quarkchain, mstr.engine, nil); err != nil {
		return nil, err
	}

	for _, cfg := range cfg.SlaveList {
		target := fmt.Sprintf("%s:%d", cfg.IP, cfg.Port)
		client := NewSlaveConn(target, cfg.ChainMaskList, cfg.ID)
		mstr.clientPool[target] = client
	}
	log.Info("qkc api backend", "slave client pool", len(mstr.clientPool))

<<<<<<< HEAD
=======
	mstr.synchronizer = Synchronizer.NewSynchronizer(mstr.rootBlockChain)
	if mstr.protocolManager, err = NewProtocolManager(*cfg, mstr.rootBlockChain, mstr.shardStatsChan, mstr.synchronizer, mstr.getShardConnForP2P); err != nil {
		return nil, err
	}

>>>>>>> 37d3b395
	return mstr, nil
}

func createDB(ctx *service.ServiceContext, name string) (ethdb.Database, error) {
	db, err := ctx.OpenDatabase(name, 128, 1024) // TODO @liuhuan to delete "128 1024"?
	if err != nil {
		return nil, err
	}
	return db, nil
<<<<<<< HEAD
}

func createConsensusEngine(ctx *service.ServiceContext, cfg *config.RootConfig) (consensus.Engine, error) {
	diffCalculator := consensus.EthDifficultyCalculator{
		MinimumDifficulty: big.NewInt(int64(cfg.Genesis.Difficulty)),
		AdjustmentCutoff:  cfg.DifficultyAdjustmentCutoffTime,
		AdjustmentFactor:  cfg.DifficultyAdjustmentFactor,
	}
	cfg.ConsensusType = "ModeFake" //TODO delete it
	switch cfg.ConsensusType {
	case "ModeFake":
		return &consensus.FakeEngine{}, nil
	case "POW_ETHASH", "POW_SIMULATE":
		return qkchash.New(cfg.ConsensusConfig.RemoteMine, &diffCalculator, cfg.ConsensusConfig.RemoteMine), nil
	case "POW_DOUBLESHA256":
		return doublesha256.New(&diffCalculator, cfg.ConsensusConfig.RemoteMine), nil
	}
	return nil, fmt.Errorf("Failed to create consensus engine consensus type %s", cfg.ConsensusType)
}

func (s *QKCMasterBackend) GetClusterConfig() *config.ClusterConfig {
	return s.clusterConfig
}

func (s *QKCMasterBackend) isLocalBlock(block *types.RootBlock) bool {
	return false
}

// Protocols p2p protocols, p2p Server will start in node.Start
func (s *QKCMasterBackend) Protocols() []p2p.Protocol { return nil }

=======
}

func createConsensusEngine(ctx *service.ServiceContext, cfg *config.RootConfig) (consensus.Engine, error) {
	diffCalculator := consensus.EthDifficultyCalculator{
		MinimumDifficulty: big.NewInt(int64(cfg.Genesis.Difficulty)),
		AdjustmentCutoff:  cfg.DifficultyAdjustmentCutoffTime,
		AdjustmentFactor:  cfg.DifficultyAdjustmentFactor,
	}
	switch cfg.ConsensusType {
	case config.PoWFake:
		return &consensus.FakeEngine{}, nil
	case config.PoWEthash, config.PoWSimulate:
		panic(errors.New("not support PoWEthash PoWSimulate"))
	case config.PoWQkchash:
		return qkchash.New(cfg.ConsensusConfig.RemoteMine, &diffCalculator, cfg.ConsensusConfig.RemoteMine), nil
	case config.PoWDoubleSha256:
		return doublesha256.New(&diffCalculator, cfg.ConsensusConfig.RemoteMine), nil
	}
	return nil, fmt.Errorf("Failed to create consensus engine consensus type %s", cfg.ConsensusType)
}

func (s *QKCMasterBackend) GetClusterConfig() *config.ClusterConfig {
	return s.clusterConfig
}

// Protocols p2p protocols, p2p Server will start in node.Start
func (s *QKCMasterBackend) Protocols() []p2p.Protocol {
	return s.protocolManager.subProtocols
}

>>>>>>> 37d3b395
// APIs return all apis for master Server
func (s *QKCMasterBackend) APIs() []ethRPC.API {
	apis := qkcapi.GetAPIs(s)
	return append(apis, []ethRPC.API{
		{
			Namespace: "rpc." + reflect.TypeOf(QKCMasterServerSideOp{}).Name(),
			Version:   "3.0",
			Service:   NewServerSideOp(s),
			Public:    false,
		},
	}...)
}

// Stop stop node -> stop qkcMaster
func (s *QKCMasterBackend) Stop() error {
<<<<<<< HEAD
=======
	s.rootBlockChain.Stop()
	s.engine.Close()
	s.protocolManager.Stop()
>>>>>>> 37d3b395
	if s.engine != nil {
		s.engine.Close()
	}
	s.eventMux.Stop()
<<<<<<< HEAD
=======
	s.chainDb.Close()
>>>>>>> 37d3b395
	return nil
}

// Start start node -> start qkcMaster
func (s *QKCMasterBackend) Start(srvr *p2p.Server) error {
	if err := s.InitCluster(); err != nil {
		return err
	}
<<<<<<< HEAD
	// start heart beat pre 3 seconds.
	s.HeartBeat()
=======
	maxPeers := srvr.MaxPeers
	s.protocolManager.Start(maxPeers)
	// start heart beat pre 3 seconds.
	s.updateShardStatsLoop()
	s.Heartbeat()
	return nil
}

// StartMining start mining
func (s *QKCMasterBackend) StartMining(threads int) error {
	// TODO @liuhuan
	return nil
}

// StopMining stop mining
func (s *QKCMasterBackend) StopMining(threads int) error {
	// TODO @liuhuan
	return nil
}

// InitCluster init cluster :
// 1:ConnectToSlaves
// 2:logSummary
// 3:check if has all shards
// 4.setup slave to slave
// 5:init shards
func (s *QKCMasterBackend) InitCluster() error {
	if err := s.ConnectToSlaves(); err != nil {
		return err
	}
	s.logSummary()
	if err := s.hasAllShards(); err != nil {
		return err
	}
	if err := s.initShards(); err != nil {
		return err
	}
	return nil
}

func (s *QKCMasterBackend) ConnectToSlaves() error {
	fullShardIds := s.clusterConfig.Quarkchain.GetGenesisShardIds()
	for _, slaveConn := range s.clientPool {
		id, chainMaskList, err := slaveConn.SendPing(nil, false)
		if err != nil {
			return err
		}
		if err := checkPing(slaveConn, id, chainMaskList); err != nil {
			return err
		}
		for _, fullShardID := range fullShardIds {
			if slaveConn.HasShard(fullShardID) {
				s.branchToSlaves[fullShardID] = append(s.branchToSlaves[fullShardID], slaveConn)
			}
		}
	}
>>>>>>> 37d3b395
	return nil
}
func (s *QKCMasterBackend) logSummary() {
	for branch, slaves := range s.branchToSlaves {
		for _, slave := range slaves {
			log.Info(s.logInfo, "branch:", branch, "is run by slave", slave.GetSlaveID())
		}
	}
}

func (s *QKCMasterBackend) hasAllShards() error {
	if len(s.branchToSlaves) == len(s.clusterConfig.Quarkchain.GetGenesisShardIds()) {
		for _, v := range s.branchToSlaves {
			if len(v) == 0 {
				return errors.New("branch's slave<=0")
			}
		}
		return nil
	}
	return errors.New("len not match")
}

func (s *QKCMasterBackend) getSlaveInfoListFromClusterConfig() []*rpc.SlaveInfo {
	slaveInfos := make([]*rpc.SlaveInfo, 0)
	for _, slave := range s.clusterConfig.SlaveList {
		slaveInfos = append(slaveInfos, &rpc.SlaveInfo{
			Id:            []byte(slave.ID),
			Host:          []byte(slave.IP),
			Port:          slave.Port,
			ChainMaskList: slave.ChainMaskList,
		})
	}
	return slaveInfos
}
func (s *QKCMasterBackend) initShards() error {
	var g errgroup.Group
	for index := range s.clientPool {
		i := index
		g.Go(func() error {
			currRootBlock := s.rootBlockChain.CurrentBlock()
			_, _, err := s.clientPool[i].SendPing(currRootBlock, true)
			return err
		})
	}
	return g.Wait()
}

func (s *QKCMasterBackend) updateShardStatsLoop() {
	go func() {
		for true {
			select {
			case stats := <-s.shardStatsChan:
				s.UpdateShardStatus(stats)
			}
		}
	}()
}

func (s *QKCMasterBackend) Heartbeat() {
	go func(normal bool) {
		for normal {
			timeGap := time.Now()
			for endpoint := range s.clientPool {
				normal = s.clientPool[endpoint].HeartBeat()
				if !normal {
					s.shutdown <- syscall.SIGTERM
					break
				}
			}
			duration := time.Now().Sub(timeGap)
			log.Trace(s.logInfo, "heart beat duration", duration.String())
			time.Sleep(heartbeatInterval)
		}
	}(true)
	//TODO :add send master info
}

func checkPing(slaveConn rpc.ISlaveConn, id []byte, chainMaskList []*types.ChainMask) error {
	if slaveConn.GetSlaveID() != string(id) {
		return errors.New("slaveID is not match")
	}
	if len(chainMaskList) != len(slaveConn.GetShardMaskList()) {
		return errors.New("chainMaskList is not match")
	}
	lenChainMaskList := len(chainMaskList)

	for index := 0; index < lenChainMaskList; index++ {
		if chainMaskList[index].GetMask() != slaveConn.GetShardMaskList()[index].GetMask() {
			return errors.New("chainMaskList index is not match")
		}
	}
	return nil
}

func (s *QKCMasterBackend) getOneSlaveConnection(branch account.Branch) rpc.ISlaveConn {
	slaves := s.branchToSlaves[branch.Value]
	if len(slaves) < 1 {
		return nil
	}
	return slaves[0]
}

func (s *QKCMasterBackend) getAllSlaveConnection(fullShardID uint32) []rpc.ISlaveConn {
	slaves := s.branchToSlaves[fullShardID]
	if len(slaves) < 1 {
		return nil
	}
	return slaves
}

func (s *QKCMasterBackend) getShardConnForP2P(fullShardID uint32) []rpc.ShardConnForP2P {
	slaves := s.branchToSlaves[fullShardID]
	if len(slaves) < 1 {
		return nil
	}
	slavesInterface := make([]rpc.ShardConnForP2P, 0)
	for _, v := range slaves {
		slavesInterface = append(slavesInterface, v)
	}
	return slavesInterface
}

func (s *QKCMasterBackend) createRootBlockToMine(address account.Address) (*types.RootBlock, error) {
	var g errgroup.Group
	rspList := make(chan *rpc.GetUnconfirmedHeadersResponse, len(s.clientPool))

	for target := range s.clientPool {
		target := target
		g.Go(func() error {
			rsp, err := s.clientPool[target].GetUnconfirmedHeaders()
			rspList <- rsp
			return err
		})
	}
	if err := g.Wait(); err != nil {
		return nil, err
	}

	fullShardIDToHeaderList := make(map[uint32][]*types.MinorBlockHeader, 0)
	for index := 0; index < len(s.clientPool); index++ {
		resp := <-rspList
		for _, headersInfo := range resp.HeadersInfoList {
			if _, ok := fullShardIDToHeaderList[headersInfo.Branch]; ok { // to avoid overlap
				continue // skip it if has added
			}
			height := uint64(0)
			for _, header := range headersInfo.HeaderList {
				if height != 0 && height+1 != header.Number {
					return nil, errors.New("headers must ordered by height")
				}
				height = header.Number

				if !s.rootBlockChain.IsMinorBlockValidated(header.Hash()) {
					break
				}
				fullShardIDToHeaderList[headersInfo.Branch] = append(fullShardIDToHeaderList[headersInfo.Branch], header)
			}
		}
	}

	headerList := make([]*types.MinorBlockHeader, 0)
	currTipHeight := s.rootBlockChain.CurrentBlock().Number()
	fullShardIdToCheck := s.clusterConfig.Quarkchain.GetInitializedShardIdsBeforeRootHeight(currTipHeight + 1)
	sort.Slice(fullShardIdToCheck, func(i, j int) bool { return fullShardIdToCheck[i] < fullShardIdToCheck[j] })
	for _, fullShardID := range fullShardIdToCheck {
		headers := fullShardIDToHeaderList[fullShardID]
		headerList = append(headerList, headers...)
	}
	newblock, err := s.rootBlockChain.CreateBlockToMine(headerList, &address, nil)
	if err != nil {
		return nil, err
	}
	if err := s.rootBlockChain.Validator().ValidateBlock(newblock); err != nil {
		//TODO :only for exposure problem ,need to delete later
		panic(err)
	}
	return newblock, nil
}

// GetAccountData get account Data for jsonRpc
func (s *QKCMasterBackend) GetAccountData(address *account.Address, height *uint64) (map[uint32]*rpc.AccountBranchData, error) {
	var g errgroup.Group
	rspList := make(chan *rpc.GetAccountDataResponse, len(s.clientPool))
	for target := range s.clientPool {
		target := target
		g.Go(func() error {
			rsp, err := s.clientPool[target].GetAccountData(address, height)
			rspList <- rsp
			return err
		})
	}
	if err := g.Wait(); err != nil {
		return nil, err
	}

	branchToAccountBranchData := make(map[uint32]*rpc.AccountBranchData)
	for index := 0; index < len(s.clientPool); index++ {
		rsp := <-rspList
		for _, accountBranchData := range rsp.AccountBranchDataList {
			branchToAccountBranchData[accountBranchData.Branch] = accountBranchData
		}
	}
	if len(branchToAccountBranchData) != len(s.clusterConfig.Quarkchain.GetGenesisShardIds()) {
		return nil, errors.New("len is not match")
	}
	return branchToAccountBranchData, nil
}

// GetPrimaryAccountData get primary account data for jsonRpc
func (s *QKCMasterBackend) GetPrimaryAccountData(address *account.Address, blockHeight *uint64) (*rpc.AccountBranchData, error) {
	fullShardID := s.clusterConfig.Quarkchain.GetFullShardIdByFullShardKey(address.FullShardKey)
	slaveConn := s.getOneSlaveConnection(account.Branch{Value: fullShardID})
	if slaveConn == nil {
		return nil, ErrNoBranchConn
	}
	rsp, err := slaveConn.GetAccountData(address, blockHeight)
	if err != nil {
		return nil, err
	}
	for _, accountBranchData := range rsp.AccountBranchDataList {
		if accountBranchData.Branch == fullShardID {
			return accountBranchData, nil
		}
	}
	return nil, errors.New("no such data")
}

// SendMiningConfigToSlaves send mining config to slaves,used in jsonRpc
func (s *QKCMasterBackend) SendMiningConfigToSlaves(mining bool) error {
	var g errgroup.Group
	for index := range s.clientPool {
		i := index
		g.Go(func() error {
			return s.clientPool[i].SendMiningConfigToSlaves(s.artificialTxConfig, mining)
		})
	}
	return g.Wait()
}

<<<<<<< HEAD
// StartMining start mining
func (s *QKCMasterBackend) StartMining(threads int) error {
	// TODO @liuhuan
	return nil
}

// StopMining stop mining
func (s *QKCMasterBackend) StopMining(threads int) error {
	// TODO @liuhuan
	return nil
}

// InitCluster init cluster :
// 1:ConnectToSlaves
// 2:logSummary
// 3:check if has all shards
// 4.setup slave to slave
// 5:init shards
func (s *QKCMasterBackend) InitCluster() error {
	if err := s.ConnectToSlaves(); err != nil {
		return err
	}
	s.logSummary()
	if err := s.hasAllShards(); err != nil {
		return err
	}
	if err := s.initShards(); err != nil {
		return err
	}
	return nil
}

func (s *QKCMasterBackend) ConnectToSlaves() error {
	fullShardIds := s.clusterConfig.Quarkchain.GetGenesisShardIds()
	for _, slaveConn := range s.clientPool {
		id, chainMaskList, err := slaveConn.SendPing(nil, false)
		if err != nil {
			return err
		}
		if err := checkPing(slaveConn, id, chainMaskList); err != nil {
			//return err //TODO not return err
		}
		for _, fullShardID := range fullShardIds {
			if slaveConn.hasShard(fullShardID) {
				s.saveFullShardID(fullShardID, slaveConn)
			}
		}
	}
	return nil
}
func (s *QKCMasterBackend) logSummary() {
	for branch, slaves := range s.branchToSlaves {
		for _, slave := range slaves {
			log.Info(s.logInfo, "branch:", branch, "is run by slave", slave.slaveID)
		}
	}
}

func (s *QKCMasterBackend) hasAllShards() error {
	if len(s.branchToSlaves) == len(s.clusterConfig.Quarkchain.GetGenesisShardIds()) {
		for _, v := range s.branchToSlaves {
			if len(v) <= 0 {
				return errors.New("branch's slave<=0")
			}
		}
		return nil
	}
	return errors.New("len not match")
}
func (s *QKCMasterBackend) setUpSlaveToSlaveConnections() error {
	for _, slave := range s.clientPool {
		err := slave.SendConnectToSlaves(s.getSlaveInfoListFromClusterConfig())
		if err != nil {
			return err
		}
	}
	return nil
}

func (s *QKCMasterBackend) getSlaveInfoListFromClusterConfig() []*rpc.SlaveInfo {
	slaveInfos := make([]*rpc.SlaveInfo, 0)
	for _, slave := range s.clusterConfig.SlaveList {
		slaveInfos = append(slaveInfos, &rpc.SlaveInfo{
			Id:            []byte(slave.ID),
			Host:          []byte(slave.IP),
			Port:          slave.Port,
			ChainMaskList: slave.ChainMaskList,
		})
	}
	return slaveInfos
}
func (s *QKCMasterBackend) initShards() error {
	var g errgroup.Group
	for index := range s.clientPool {
		i := index
		g.Go(func() error {
			currRootBlock := s.rootBlockChain.CurrentBlock()
			_, _, err := s.clientPool[i].SendPing(currRootBlock, true)
			return err
		})
	}
	return g.Wait()
}

func (s *QKCMasterBackend) HeartBeat() {
	var timeGap int64
	go func(normal bool) {
		for normal {
			timeGap = time.Now().Unix()
			for endpoint := range s.clientPool {
				normal = s.clientPool[endpoint].HeartBeat()
				if !normal {
					s.shutdown <- syscall.SIGTERM
					break
				}
			}
			timeGap = time.Now().Unix() - timeGap
			if timeGap >= beatTime {
				continue
			}
			time.Sleep(time.Duration(beatTime-timeGap) * time.Second)
		}
	}(true)
	//TODO :add send master info
}

func (s *QKCMasterBackend) saveFullShardID(fullShardID uint32, slaveConn *SlaveConnection) {
	if _, ok := s.branchToSlaves[fullShardID]; !ok {
		s.branchToSlaves[fullShardID] = make([]*SlaveConnection, 0)
	}
	s.branchToSlaves[fullShardID] = append(s.branchToSlaves[fullShardID], slaveConn)
}

func checkPing(slaveConn *SlaveConnection, id []byte, chainMaskList []*types.ChainMask) error {
	if slaveConn.slaveID != string(id) {
		return errors.New("slaveID is not match")
	}
	if len(chainMaskList) != len(slaveConn.shardMaskList) {
		return errors.New("chainMaskList is not match")
	}
	lenChainMaskList := len(chainMaskList)

	for index := 0; index < lenChainMaskList; index++ {
		if chainMaskList[index].GetMask() != slaveConn.shardMaskList[index].GetMask() {
			return errors.New("chainMaskList index is not match")
		}
	}
	return nil
}

func (s *QKCMasterBackend) getOneSlaveConnection(branch account.Branch) *SlaveConnection {
	slaves, ok := s.branchToSlaves[branch.Value]
	if !ok || len(slaves) <= 0 {
		return nil
	}
	if len(slaves) < 1 {
		return nil
	}
	return slaves[0]
}

func (s *QKCMasterBackend) getAllSlaveConnection(fullShardID uint32) []*SlaveConnection {
	slaves, ok := s.branchToSlaves[fullShardID]
	if !ok || len(slaves) <= 0 {
		return nil
	}
	if len(slaves) < 1 {
		return nil
	}
	return slaves
}

func (s *QKCMasterBackend) createRootBlockToMine(address account.Address) (*types.RootBlock, error) {
	var g errgroup.Group
	rspList := make([]*rpc.GetUnconfirmedHeadersResponse, len(s.clientPool))
	indexCount := -1
	for target := range s.clientPool {
		i := target
		g.Go(func() error {
			rsp, err := s.clientPool[i].GetUnconfirmedHeaders()
			indexCount++
			rspList[indexCount] = rsp
			return err
		})
	}
	if err := g.Wait(); err != nil {
		return nil, err
	}

	fullShardIDToHeaderList := make(map[uint32][]*types.MinorBlockHeader, 0)
	for _, resp := range rspList {
		for _, headersInfo := range resp.HeadersInfoList {
			if _, ok := fullShardIDToHeaderList[headersInfo.Branch]; !ok { // to avoid overlap
				fullShardIDToHeaderList[headersInfo.Branch] = make([]*types.MinorBlockHeader, 0)
			} else {
				continue // skip it if has added
			}
			height := uint64(0)
			for _, header := range headersInfo.HeaderList {
				if height != 0 && height+1 != header.Number {
					return nil, errors.New("headers must ordered by height")
				}
				height = header.Number

				if !s.rootBlockChain.IsMinorBlockValidated(header.Hash()) {
					break
				}
				fullShardIDToHeaderList[headersInfo.Branch] = append(fullShardIDToHeaderList[headersInfo.Branch], header)
			}
		}
	}

	headerList := make([]*types.MinorBlockHeader, 0)
	currTipHeight := s.rootBlockChain.CurrentBlock().Number()
	fullShardIdToCheck := s.clusterConfig.Quarkchain.GetInitializedShardIdsBeforeRootHeight(currTipHeight + 1)
	sort.Slice(fullShardIdToCheck, func(i, j int) bool { return fullShardIdToCheck[i] < fullShardIdToCheck[j] })
	for _, fullShardID := range fullShardIdToCheck {
		headers := fullShardIDToHeaderList[fullShardID]
		headerList = append(headerList, headers...)
	}
	newblock, err := s.rootBlockChain.CreateBlockToMine(headerList, &address, nil)
	if err != nil {
		return nil, err
	}
	return newblock, s.rootBlockChain.Validator().ValidateBlock(newblock)
}

func (s *QKCMasterBackend) getMinorBlockToMine(branch account.Branch, address account.Address) (*types.MinorBlock, error) {
	slaveConn := s.getOneSlaveConnection(branch)
	if slaveConn == nil {
		return nil, ErrNoBranchConn
	}
	return slaveConn.GetMinorBlockToMine(branch, address, s.artificialTxConfig)

}

// GetAccountData get account Data for jsonRpc
func (s *QKCMasterBackend) GetAccountData(address account.Address) (map[account.Branch]*rpc.AccountBranchData, error) {
	var g errgroup.Group
	rspList := make([]*rpc.GetAccountDataResponse, len(s.clientPool))
	indexCount := -1
	for target := range s.clientPool {
		i := target
		g.Go(func() error {
			rsp, err := s.clientPool[i].GetAccountData(address, nil)
			indexCount++
			rspList[indexCount] = rsp
			return err
		})
	}
	if err := g.Wait(); err != nil {
		return nil, err
	}

	branchToAccountBranchData := make(map[account.Branch]*rpc.AccountBranchData)
	for _, rsp := range rspList {
		for _, accountBranchData := range rsp.AccountBranchDataList {
			branchToAccountBranchData[account.Branch{Value: accountBranchData.Branch}] = accountBranchData
		}
	}
	if len(branchToAccountBranchData) != len(s.clusterConfig.Quarkchain.GetGenesisShardIds()) {
		return nil, errors.New("len is not match")
	}
	return branchToAccountBranchData, nil
}

// GetPrimaryAccountData get primary account data for jsonRpc
func (s *QKCMasterBackend) GetPrimaryAccountData(address account.Address, blockHeight *uint64) (*rpc.AccountBranchData, error) {
	fullShardID := s.clusterConfig.Quarkchain.GetFullShardIdByFullShardKey(address.FullShardKey)
	slaveConn := s.getOneSlaveConnection(account.Branch{Value: fullShardID})
	if slaveConn == nil {
		return nil, ErrNoBranchConn
	}
	rsp, err := slaveConn.GetAccountData(address, blockHeight)
	if err != nil {
		return nil, err
	}
	for _, accountBranchData := range rsp.AccountBranchDataList {
		if accountBranchData.Branch == fullShardID {
			return accountBranchData, nil
		}
	}
	return nil, errors.New("no such data")
}

// SendMiningConfigToSlaves send mining config to slaves,used in jsonRpc
func (s *QKCMasterBackend) SendMiningConfigToSlaves(mining bool) error {
	var g errgroup.Group
	for index := range s.clientPool {
		i := index
		g.Go(func() error {
			return s.clientPool[i].SendMiningConfigToSlaves(s.artificialTxConfig, mining)
		})
	}
	return g.Wait()
}

// AddRootBlock add root block to all slaves
func (s *QKCMasterBackend) AddRootBlock(rootBlock *types.RootBlock) error {
	s.rootBlockChain.WriteCommittingHash(rootBlock.Hash())
	_, err := s.rootBlockChain.InsertChain([]types.IBlock{rootBlock})
	if err != nil {
		return err
	}
	var g errgroup.Group
	for index := range s.clientPool {
		i := index
		g.Go(func() error {
			return s.clientPool[i].AddRootBlock(rootBlock, false)
		})
	}
	if err := g.Wait(); err != nil {
		return err
	}
	s.rootBlockChain.ClearCommittingHash()
	return nil
}

=======
// AddRootBlock add root block to all slaves
func (s *QKCMasterBackend) AddRootBlock(rootBlock *types.RootBlock) error {
	s.rootBlockChain.WriteCommittingHash(rootBlock.Hash())
	_, err := s.rootBlockChain.InsertChain([]types.IBlock{rootBlock})
	if err != nil {
		return err
	}
	var g errgroup.Group
	for index := range s.clientPool {
		i := index
		g.Go(func() error {
			return s.clientPool[i].AddRootBlock(rootBlock, false)
		})
	}
	if err := g.Wait(); err != nil {
		return err
	}
	s.rootBlockChain.ClearCommittingHash()
	return nil
}

>>>>>>> 37d3b395
// SetTargetBlockTime set target Time from jsonRpc
func (s *QKCMasterBackend) SetTargetBlockTime(rootBlockTime *uint32, minorBlockTime *uint32) error {
	if rootBlockTime == nil {
		temp := s.artificialTxConfig.TargetMinorBlockTime
		rootBlockTime = &temp
	}

	if minorBlockTime == nil {
		temp := s.artificialTxConfig.TargetMinorBlockTime
		minorBlockTime = &temp
	}
	s.artificialTxConfig = &rpc.ArtificialTxConfig{
		TargetRootBlockTime:  *rootBlockTime,
		TargetMinorBlockTime: *minorBlockTime,
	}
	return s.StartMining(1)
}

// SetMining setmiming status
func (s *QKCMasterBackend) SetMining(mining bool) error {
	//TODO need liuhuan to finish
	if mining {
		return s.StartMining(1)
	}
	return s.StopMining(1)
}

// CreateTransactions Create transactions and add to the network for load testing
func (s *QKCMasterBackend) CreateTransactions(numTxPerShard, xShardPercent uint32, tx *types.Transaction) error {
	var g errgroup.Group
	for index := range s.clientPool {
		i := index
		g.Go(func() error {
			return s.clientPool[i].GenTx(numTxPerShard, xShardPercent, tx)
		})
	}
	return g.Wait()
}

// UpdateShardStatus update shard status for branchg
<<<<<<< HEAD
func (s *QKCMasterBackend) UpdateShardStatus(status *core.ShardStatus) {
=======
func (s *QKCMasterBackend) UpdateShardStatus(status *rpc.ShardStatus) {
>>>>>>> 37d3b395
	s.lock.Lock()
	s.branchToShardStats[status.Branch.Value] = status
	s.lock.Unlock()
}

// UpdateTxCountHistory update Tx count queue
func (s *QKCMasterBackend) UpdateTxCountHistory(txCount, xShardTxCount uint32, createTime uint64) {
	// TODO @scf next pr to implement
	panic("not implement")
}

func (s *QKCMasterBackend) GetBlockCount() map[string]interface{} {
	// TODO @scf next pr to implement
	panic("not implement")
}

func (s *QKCMasterBackend) GetStats() map[string]interface{} {
	// TODO @scf next pr to implement
	panic("not implement")
}

func (s *QKCMasterBackend) isSyning() bool {
	// TODO @liuhuan
	return false
}

func (s *QKCMasterBackend) isMining() bool {
	// TODO @liuhuan
	return false
}

func (s *QKCMasterBackend) CurrentBlock() *types.RootBlock {
	return s.rootBlockChain.CurrentBlock()
}<|MERGE_RESOLUTION|>--- conflicted
+++ resolved
@@ -7,10 +7,7 @@
 	"github.com/QuarkChain/goquarkchain/cluster/config"
 	"github.com/QuarkChain/goquarkchain/cluster/rpc"
 	"github.com/QuarkChain/goquarkchain/cluster/service"
-<<<<<<< HEAD
-=======
 	Synchronizer "github.com/QuarkChain/goquarkchain/cluster/sync"
->>>>>>> 37d3b395
 	"github.com/QuarkChain/goquarkchain/consensus"
 	"github.com/QuarkChain/goquarkchain/consensus/doublesha256"
 	"github.com/QuarkChain/goquarkchain/consensus/qkchash"
@@ -32,20 +29,12 @@
 	"time"
 )
 
-<<<<<<< HEAD
-var (
-	beatTime        = int64(4)
-	ErrNoBranchConn = errors.New("no such branch's connection")
-)
-
-=======
 const heartbeatInterval = time.Duration(4 * time.Second)
 
 var (
 	ErrNoBranchConn = errors.New("no such branch's connection")
 )
 
->>>>>>> 37d3b395
 // QKCMasterBackend masterServer include connections
 type QKCMasterBackend struct {
 	lock               sync.RWMutex
@@ -54,13 +43,6 @@
 	chainDb            ethdb.Database
 	shutdown           chan os.Signal
 	clusterConfig      *config.ClusterConfig
-<<<<<<< HEAD
-	clientPool         map[string]*SlaveConnection
-	branchToSlaves     map[uint32][]*SlaveConnection
-	branchToShardStats map[uint32]*core.ShardStatus
-	artificialTxConfig *rpc.ArtificialTxConfig
-	rootBlockChain     *core.RootBlockChain
-=======
 	clientPool         map[string]rpc.ISlaveConn
 	branchToSlaves     map[uint32][]rpc.ISlaveConn
 	branchToShardStats map[uint32]*rpc.ShardStatus
@@ -69,7 +51,6 @@
 	rootBlockChain     *core.RootBlockChain
 	protocolManager    *ProtocolManager
 	synchronizer       Synchronizer.Synchronizer
->>>>>>> 37d3b395
 	logInfo            string
 }
 
@@ -79,16 +60,10 @@
 		mstr = &QKCMasterBackend{
 			clusterConfig:      cfg,
 			eventMux:           ctx.EventMux,
-<<<<<<< HEAD
-			clientPool:         make(map[string]*SlaveConnection),
-			branchToSlaves:     make(map[uint32][]*SlaveConnection, 0),
-			branchToShardStats: make(map[uint32]*core.ShardStatus),
-=======
 			clientPool:         make(map[string]rpc.ISlaveConn),
 			branchToSlaves:     make(map[uint32][]rpc.ISlaveConn, 0),
 			branchToShardStats: make(map[uint32]*rpc.ShardStatus),
 			shardStatsChan:     make(chan *rpc.ShardStatus, len(cfg.Quarkchain.GetGenesisShardIds())),
->>>>>>> 37d3b395
 			artificialTxConfig: &rpc.ArtificialTxConfig{
 				TargetRootBlockTime:  cfg.Quarkchain.Root.ConsensusConfig.TargetBlockTime,
 				TargetMinorBlockTime: cfg.Quarkchain.GetShardConfigByFullShardID(cfg.Quarkchain.GetGenesisShardIds()[0]).ConsensusConfig.TargetBlockTime,
@@ -119,14 +94,11 @@
 	}
 	log.Info("qkc api backend", "slave client pool", len(mstr.clientPool))
 
-<<<<<<< HEAD
-=======
 	mstr.synchronizer = Synchronizer.NewSynchronizer(mstr.rootBlockChain)
 	if mstr.protocolManager, err = NewProtocolManager(*cfg, mstr.rootBlockChain, mstr.shardStatsChan, mstr.synchronizer, mstr.getShardConnForP2P); err != nil {
 		return nil, err
 	}
 
->>>>>>> 37d3b395
 	return mstr, nil
 }
 
@@ -136,39 +108,6 @@
 		return nil, err
 	}
 	return db, nil
-<<<<<<< HEAD
-}
-
-func createConsensusEngine(ctx *service.ServiceContext, cfg *config.RootConfig) (consensus.Engine, error) {
-	diffCalculator := consensus.EthDifficultyCalculator{
-		MinimumDifficulty: big.NewInt(int64(cfg.Genesis.Difficulty)),
-		AdjustmentCutoff:  cfg.DifficultyAdjustmentCutoffTime,
-		AdjustmentFactor:  cfg.DifficultyAdjustmentFactor,
-	}
-	cfg.ConsensusType = "ModeFake" //TODO delete it
-	switch cfg.ConsensusType {
-	case "ModeFake":
-		return &consensus.FakeEngine{}, nil
-	case "POW_ETHASH", "POW_SIMULATE":
-		return qkchash.New(cfg.ConsensusConfig.RemoteMine, &diffCalculator, cfg.ConsensusConfig.RemoteMine), nil
-	case "POW_DOUBLESHA256":
-		return doublesha256.New(&diffCalculator, cfg.ConsensusConfig.RemoteMine), nil
-	}
-	return nil, fmt.Errorf("Failed to create consensus engine consensus type %s", cfg.ConsensusType)
-}
-
-func (s *QKCMasterBackend) GetClusterConfig() *config.ClusterConfig {
-	return s.clusterConfig
-}
-
-func (s *QKCMasterBackend) isLocalBlock(block *types.RootBlock) bool {
-	return false
-}
-
-// Protocols p2p protocols, p2p Server will start in node.Start
-func (s *QKCMasterBackend) Protocols() []p2p.Protocol { return nil }
-
-=======
 }
 
 func createConsensusEngine(ctx *service.ServiceContext, cfg *config.RootConfig) (consensus.Engine, error) {
@@ -199,13 +138,12 @@
 	return s.protocolManager.subProtocols
 }
 
->>>>>>> 37d3b395
 // APIs return all apis for master Server
 func (s *QKCMasterBackend) APIs() []ethRPC.API {
 	apis := qkcapi.GetAPIs(s)
 	return append(apis, []ethRPC.API{
 		{
-			Namespace: "rpc." + reflect.TypeOf(QKCMasterServerSideOp{}).Name(),
+			Namespace: "rpc." + reflect.TypeOf(MasterServerSideOp{}).Name(),
 			Version:   "3.0",
 			Service:   NewServerSideOp(s),
 			Public:    false,
@@ -215,20 +153,14 @@
 
 // Stop stop node -> stop qkcMaster
 func (s *QKCMasterBackend) Stop() error {
-<<<<<<< HEAD
-=======
 	s.rootBlockChain.Stop()
 	s.engine.Close()
 	s.protocolManager.Stop()
->>>>>>> 37d3b395
 	if s.engine != nil {
 		s.engine.Close()
 	}
 	s.eventMux.Stop()
-<<<<<<< HEAD
-=======
 	s.chainDb.Close()
->>>>>>> 37d3b395
 	return nil
 }
 
@@ -237,10 +169,6 @@
 	if err := s.InitCluster(); err != nil {
 		return err
 	}
-<<<<<<< HEAD
-	// start heart beat pre 3 seconds.
-	s.HeartBeat()
-=======
 	maxPeers := srvr.MaxPeers
 	s.protocolManager.Start(maxPeers)
 	// start heart beat pre 3 seconds.
@@ -297,7 +225,6 @@
 			}
 		}
 	}
->>>>>>> 37d3b395
 	return nil
 }
 func (s *QKCMasterBackend) logSummary() {
@@ -537,304 +464,6 @@
 	return g.Wait()
 }
 
-<<<<<<< HEAD
-// StartMining start mining
-func (s *QKCMasterBackend) StartMining(threads int) error {
-	// TODO @liuhuan
-	return nil
-}
-
-// StopMining stop mining
-func (s *QKCMasterBackend) StopMining(threads int) error {
-	// TODO @liuhuan
-	return nil
-}
-
-// InitCluster init cluster :
-// 1:ConnectToSlaves
-// 2:logSummary
-// 3:check if has all shards
-// 4.setup slave to slave
-// 5:init shards
-func (s *QKCMasterBackend) InitCluster() error {
-	if err := s.ConnectToSlaves(); err != nil {
-		return err
-	}
-	s.logSummary()
-	if err := s.hasAllShards(); err != nil {
-		return err
-	}
-	if err := s.initShards(); err != nil {
-		return err
-	}
-	return nil
-}
-
-func (s *QKCMasterBackend) ConnectToSlaves() error {
-	fullShardIds := s.clusterConfig.Quarkchain.GetGenesisShardIds()
-	for _, slaveConn := range s.clientPool {
-		id, chainMaskList, err := slaveConn.SendPing(nil, false)
-		if err != nil {
-			return err
-		}
-		if err := checkPing(slaveConn, id, chainMaskList); err != nil {
-			//return err //TODO not return err
-		}
-		for _, fullShardID := range fullShardIds {
-			if slaveConn.hasShard(fullShardID) {
-				s.saveFullShardID(fullShardID, slaveConn)
-			}
-		}
-	}
-	return nil
-}
-func (s *QKCMasterBackend) logSummary() {
-	for branch, slaves := range s.branchToSlaves {
-		for _, slave := range slaves {
-			log.Info(s.logInfo, "branch:", branch, "is run by slave", slave.slaveID)
-		}
-	}
-}
-
-func (s *QKCMasterBackend) hasAllShards() error {
-	if len(s.branchToSlaves) == len(s.clusterConfig.Quarkchain.GetGenesisShardIds()) {
-		for _, v := range s.branchToSlaves {
-			if len(v) <= 0 {
-				return errors.New("branch's slave<=0")
-			}
-		}
-		return nil
-	}
-	return errors.New("len not match")
-}
-func (s *QKCMasterBackend) setUpSlaveToSlaveConnections() error {
-	for _, slave := range s.clientPool {
-		err := slave.SendConnectToSlaves(s.getSlaveInfoListFromClusterConfig())
-		if err != nil {
-			return err
-		}
-	}
-	return nil
-}
-
-func (s *QKCMasterBackend) getSlaveInfoListFromClusterConfig() []*rpc.SlaveInfo {
-	slaveInfos := make([]*rpc.SlaveInfo, 0)
-	for _, slave := range s.clusterConfig.SlaveList {
-		slaveInfos = append(slaveInfos, &rpc.SlaveInfo{
-			Id:            []byte(slave.ID),
-			Host:          []byte(slave.IP),
-			Port:          slave.Port,
-			ChainMaskList: slave.ChainMaskList,
-		})
-	}
-	return slaveInfos
-}
-func (s *QKCMasterBackend) initShards() error {
-	var g errgroup.Group
-	for index := range s.clientPool {
-		i := index
-		g.Go(func() error {
-			currRootBlock := s.rootBlockChain.CurrentBlock()
-			_, _, err := s.clientPool[i].SendPing(currRootBlock, true)
-			return err
-		})
-	}
-	return g.Wait()
-}
-
-func (s *QKCMasterBackend) HeartBeat() {
-	var timeGap int64
-	go func(normal bool) {
-		for normal {
-			timeGap = time.Now().Unix()
-			for endpoint := range s.clientPool {
-				normal = s.clientPool[endpoint].HeartBeat()
-				if !normal {
-					s.shutdown <- syscall.SIGTERM
-					break
-				}
-			}
-			timeGap = time.Now().Unix() - timeGap
-			if timeGap >= beatTime {
-				continue
-			}
-			time.Sleep(time.Duration(beatTime-timeGap) * time.Second)
-		}
-	}(true)
-	//TODO :add send master info
-}
-
-func (s *QKCMasterBackend) saveFullShardID(fullShardID uint32, slaveConn *SlaveConnection) {
-	if _, ok := s.branchToSlaves[fullShardID]; !ok {
-		s.branchToSlaves[fullShardID] = make([]*SlaveConnection, 0)
-	}
-	s.branchToSlaves[fullShardID] = append(s.branchToSlaves[fullShardID], slaveConn)
-}
-
-func checkPing(slaveConn *SlaveConnection, id []byte, chainMaskList []*types.ChainMask) error {
-	if slaveConn.slaveID != string(id) {
-		return errors.New("slaveID is not match")
-	}
-	if len(chainMaskList) != len(slaveConn.shardMaskList) {
-		return errors.New("chainMaskList is not match")
-	}
-	lenChainMaskList := len(chainMaskList)
-
-	for index := 0; index < lenChainMaskList; index++ {
-		if chainMaskList[index].GetMask() != slaveConn.shardMaskList[index].GetMask() {
-			return errors.New("chainMaskList index is not match")
-		}
-	}
-	return nil
-}
-
-func (s *QKCMasterBackend) getOneSlaveConnection(branch account.Branch) *SlaveConnection {
-	slaves, ok := s.branchToSlaves[branch.Value]
-	if !ok || len(slaves) <= 0 {
-		return nil
-	}
-	if len(slaves) < 1 {
-		return nil
-	}
-	return slaves[0]
-}
-
-func (s *QKCMasterBackend) getAllSlaveConnection(fullShardID uint32) []*SlaveConnection {
-	slaves, ok := s.branchToSlaves[fullShardID]
-	if !ok || len(slaves) <= 0 {
-		return nil
-	}
-	if len(slaves) < 1 {
-		return nil
-	}
-	return slaves
-}
-
-func (s *QKCMasterBackend) createRootBlockToMine(address account.Address) (*types.RootBlock, error) {
-	var g errgroup.Group
-	rspList := make([]*rpc.GetUnconfirmedHeadersResponse, len(s.clientPool))
-	indexCount := -1
-	for target := range s.clientPool {
-		i := target
-		g.Go(func() error {
-			rsp, err := s.clientPool[i].GetUnconfirmedHeaders()
-			indexCount++
-			rspList[indexCount] = rsp
-			return err
-		})
-	}
-	if err := g.Wait(); err != nil {
-		return nil, err
-	}
-
-	fullShardIDToHeaderList := make(map[uint32][]*types.MinorBlockHeader, 0)
-	for _, resp := range rspList {
-		for _, headersInfo := range resp.HeadersInfoList {
-			if _, ok := fullShardIDToHeaderList[headersInfo.Branch]; !ok { // to avoid overlap
-				fullShardIDToHeaderList[headersInfo.Branch] = make([]*types.MinorBlockHeader, 0)
-			} else {
-				continue // skip it if has added
-			}
-			height := uint64(0)
-			for _, header := range headersInfo.HeaderList {
-				if height != 0 && height+1 != header.Number {
-					return nil, errors.New("headers must ordered by height")
-				}
-				height = header.Number
-
-				if !s.rootBlockChain.IsMinorBlockValidated(header.Hash()) {
-					break
-				}
-				fullShardIDToHeaderList[headersInfo.Branch] = append(fullShardIDToHeaderList[headersInfo.Branch], header)
-			}
-		}
-	}
-
-	headerList := make([]*types.MinorBlockHeader, 0)
-	currTipHeight := s.rootBlockChain.CurrentBlock().Number()
-	fullShardIdToCheck := s.clusterConfig.Quarkchain.GetInitializedShardIdsBeforeRootHeight(currTipHeight + 1)
-	sort.Slice(fullShardIdToCheck, func(i, j int) bool { return fullShardIdToCheck[i] < fullShardIdToCheck[j] })
-	for _, fullShardID := range fullShardIdToCheck {
-		headers := fullShardIDToHeaderList[fullShardID]
-		headerList = append(headerList, headers...)
-	}
-	newblock, err := s.rootBlockChain.CreateBlockToMine(headerList, &address, nil)
-	if err != nil {
-		return nil, err
-	}
-	return newblock, s.rootBlockChain.Validator().ValidateBlock(newblock)
-}
-
-func (s *QKCMasterBackend) getMinorBlockToMine(branch account.Branch, address account.Address) (*types.MinorBlock, error) {
-	slaveConn := s.getOneSlaveConnection(branch)
-	if slaveConn == nil {
-		return nil, ErrNoBranchConn
-	}
-	return slaveConn.GetMinorBlockToMine(branch, address, s.artificialTxConfig)
-
-}
-
-// GetAccountData get account Data for jsonRpc
-func (s *QKCMasterBackend) GetAccountData(address account.Address) (map[account.Branch]*rpc.AccountBranchData, error) {
-	var g errgroup.Group
-	rspList := make([]*rpc.GetAccountDataResponse, len(s.clientPool))
-	indexCount := -1
-	for target := range s.clientPool {
-		i := target
-		g.Go(func() error {
-			rsp, err := s.clientPool[i].GetAccountData(address, nil)
-			indexCount++
-			rspList[indexCount] = rsp
-			return err
-		})
-	}
-	if err := g.Wait(); err != nil {
-		return nil, err
-	}
-
-	branchToAccountBranchData := make(map[account.Branch]*rpc.AccountBranchData)
-	for _, rsp := range rspList {
-		for _, accountBranchData := range rsp.AccountBranchDataList {
-			branchToAccountBranchData[account.Branch{Value: accountBranchData.Branch}] = accountBranchData
-		}
-	}
-	if len(branchToAccountBranchData) != len(s.clusterConfig.Quarkchain.GetGenesisShardIds()) {
-		return nil, errors.New("len is not match")
-	}
-	return branchToAccountBranchData, nil
-}
-
-// GetPrimaryAccountData get primary account data for jsonRpc
-func (s *QKCMasterBackend) GetPrimaryAccountData(address account.Address, blockHeight *uint64) (*rpc.AccountBranchData, error) {
-	fullShardID := s.clusterConfig.Quarkchain.GetFullShardIdByFullShardKey(address.FullShardKey)
-	slaveConn := s.getOneSlaveConnection(account.Branch{Value: fullShardID})
-	if slaveConn == nil {
-		return nil, ErrNoBranchConn
-	}
-	rsp, err := slaveConn.GetAccountData(address, blockHeight)
-	if err != nil {
-		return nil, err
-	}
-	for _, accountBranchData := range rsp.AccountBranchDataList {
-		if accountBranchData.Branch == fullShardID {
-			return accountBranchData, nil
-		}
-	}
-	return nil, errors.New("no such data")
-}
-
-// SendMiningConfigToSlaves send mining config to slaves,used in jsonRpc
-func (s *QKCMasterBackend) SendMiningConfigToSlaves(mining bool) error {
-	var g errgroup.Group
-	for index := range s.clientPool {
-		i := index
-		g.Go(func() error {
-			return s.clientPool[i].SendMiningConfigToSlaves(s.artificialTxConfig, mining)
-		})
-	}
-	return g.Wait()
-}
-
 // AddRootBlock add root block to all slaves
 func (s *QKCMasterBackend) AddRootBlock(rootBlock *types.RootBlock) error {
 	s.rootBlockChain.WriteCommittingHash(rootBlock.Hash())
@@ -856,29 +485,6 @@
 	return nil
 }
 
-=======
-// AddRootBlock add root block to all slaves
-func (s *QKCMasterBackend) AddRootBlock(rootBlock *types.RootBlock) error {
-	s.rootBlockChain.WriteCommittingHash(rootBlock.Hash())
-	_, err := s.rootBlockChain.InsertChain([]types.IBlock{rootBlock})
-	if err != nil {
-		return err
-	}
-	var g errgroup.Group
-	for index := range s.clientPool {
-		i := index
-		g.Go(func() error {
-			return s.clientPool[i].AddRootBlock(rootBlock, false)
-		})
-	}
-	if err := g.Wait(); err != nil {
-		return err
-	}
-	s.rootBlockChain.ClearCommittingHash()
-	return nil
-}
-
->>>>>>> 37d3b395
 // SetTargetBlockTime set target Time from jsonRpc
 func (s *QKCMasterBackend) SetTargetBlockTime(rootBlockTime *uint32, minorBlockTime *uint32) error {
 	if rootBlockTime == nil {
@@ -919,11 +525,7 @@
 }
 
 // UpdateShardStatus update shard status for branchg
-<<<<<<< HEAD
-func (s *QKCMasterBackend) UpdateShardStatus(status *core.ShardStatus) {
-=======
 func (s *QKCMasterBackend) UpdateShardStatus(status *rpc.ShardStatus) {
->>>>>>> 37d3b395
 	s.lock.Lock()
 	s.branchToShardStats[status.Branch.Value] = status
 	s.lock.Unlock()
