package master

import (
	"errors"
	"fmt"
	"github.com/QuarkChain/goquarkchain/account"
	"github.com/QuarkChain/goquarkchain/cluster/config"
	"github.com/QuarkChain/goquarkchain/cluster/rpc"
	"github.com/QuarkChain/goquarkchain/cluster/service"
	Synchronizer "github.com/QuarkChain/goquarkchain/cluster/sync"
	"github.com/QuarkChain/goquarkchain/consensus"
	"github.com/QuarkChain/goquarkchain/consensus/doublesha256"
	"github.com/QuarkChain/goquarkchain/consensus/qkchash"
	"github.com/QuarkChain/goquarkchain/core"
	"github.com/QuarkChain/goquarkchain/core/types"
	"github.com/QuarkChain/goquarkchain/internal/qkcapi"
	"github.com/QuarkChain/goquarkchain/p2p"
	"github.com/ethereum/go-ethereum/ethdb"
	"github.com/ethereum/go-ethereum/event"
	"github.com/ethereum/go-ethereum/log"
	ethRPC "github.com/ethereum/go-ethereum/rpc"
	"golang.org/x/sync/errgroup"
	"math/big"
	"os"
	"reflect"
	"sort"
	"sync"
	"syscall"
	"time"
)

const (
	heartbeatInterval     = time.Duration(4 * time.Second)
	rootChainChanSize     = 256
	rootChainSideChanSize = 256
)

var (
	ErrNoBranchConn = errors.New("no such branch's connection")
)

// QKCMasterBackend masterServer include connections
type QKCMasterBackend struct {
	lock               sync.RWMutex
	engine             consensus.Engine
	eventMux           *event.TypeMux
	chainDb            ethdb.Database
	shutdown           chan os.Signal
	clusterConfig      *config.ClusterConfig
	clientPool         map[string]*SlaveConnection
	branchToSlaves     map[uint32][]*SlaveConnection
	branchToShardStats map[uint32]*rpc.ShardStatus
	shardStatsChan     chan *rpc.ShardStatus
<<<<<<< HEAD

	rootChainChan         chan core.RootChainEvent
	rootChainSideChan     chan core.RootChainSideEvent
	rootChainEventSub     event.Subscription
	rootChainSideEventSub event.Subscription

=======
>>>>>>> cc82542b
	artificialTxConfig *rpc.ArtificialTxConfig
	rootBlockChain     *core.RootBlockChain
	protocolManager    *ProtocolManager
	synchronizer       Synchronizer.Synchronizer
	logInfo            string
}

// New new master with config
func New(ctx *service.ServiceContext, cfg *config.ClusterConfig) (*QKCMasterBackend, error) {
	var (
		mstr = &QKCMasterBackend{
			clusterConfig:      cfg,
			eventMux:           ctx.EventMux,
			clientPool:         make(map[string]*SlaveConnection),
			branchToSlaves:     make(map[uint32][]*SlaveConnection, 0),
			branchToShardStats: make(map[uint32]*rpc.ShardStatus),
			shardStatsChan:     make(chan *rpc.ShardStatus, len(cfg.Quarkchain.GetGenesisShardIds())),
			artificialTxConfig: &rpc.ArtificialTxConfig{
				TargetRootBlockTime:  cfg.Quarkchain.Root.ConsensusConfig.TargetBlockTime,
				TargetMinorBlockTime: cfg.Quarkchain.GetShardConfigByFullShardID(cfg.Quarkchain.GetGenesisShardIds()[0]).ConsensusConfig.TargetBlockTime,
			},
			logInfo:  "masterServer",
			shutdown: ctx.Shutdown,
		}
		err error
	)
	if mstr.chainDb, err = createDB(ctx, cfg.DbPathRoot); err != nil {
		return nil, err
	}

	if mstr.engine, err = createConsensusEngine(ctx, cfg.Quarkchain.Root); err != nil {
		return nil, err
	}

	genesis := core.NewGenesis(cfg.Quarkchain)
	genesis.MustCommitRootBlock(mstr.chainDb)
	if mstr.rootBlockChain, err = core.NewRootBlockChain(mstr.chainDb, nil, cfg.Quarkchain, mstr.engine, nil); err != nil {
		return nil, err
	}

	for _, cfg := range cfg.SlaveList {
		target := fmt.Sprintf("%s:%d", cfg.IP, cfg.Port)
		client := NewSlaveConn(target, cfg.ChainMaskList, cfg.ID)
		mstr.clientPool[target] = client
	}
	log.Info("qkc api backend", "slave client pool", len(mstr.clientPool))

	mstr.synchronizer = Synchronizer.NewSynchronizer(mstr.rootBlockChain)
	if mstr.protocolManager, err = NewProtocolManager(*cfg, mstr.rootBlockChain, mstr.shardStatsChan, mstr.synchronizer, mstr.getShardConnForP2P); err != nil {
		return nil, err
	}

	return mstr, nil
}

func createDB(ctx *service.ServiceContext, name string) (ethdb.Database, error) {
	db, err := ctx.OpenDatabase(name, 128, 1024) // TODO @liuhuan to delete "128 1024"?
	if err != nil {
		return nil, err
	}
	return db, nil
}

func createConsensusEngine(ctx *service.ServiceContext, cfg *config.RootConfig) (consensus.Engine, error) {
	diffCalculator := consensus.EthDifficultyCalculator{
		MinimumDifficulty: big.NewInt(int64(cfg.Genesis.Difficulty)),
		AdjustmentCutoff:  cfg.DifficultyAdjustmentCutoffTime,
		AdjustmentFactor:  cfg.DifficultyAdjustmentFactor,
	}
	switch cfg.ConsensusType {
	case config.PoWFake:
		return &consensus.FakeEngine{}, nil
	case config.PoWEthash, config.PoWSimulate:
		panic(errors.New("not support PoWEthash PoWSimulate"))
	case config.PoWQkchash:
		return qkchash.New(cfg.ConsensusConfig.RemoteMine, &diffCalculator, cfg.ConsensusConfig.RemoteMine), nil
	case config.PoWDoubleSha256:
		return doublesha256.New(&diffCalculator, cfg.ConsensusConfig.RemoteMine), nil
	}
	return nil, fmt.Errorf("Failed to create consensus engine consensus type %s", cfg.ConsensusType)
}

func (s *QKCMasterBackend) GetClusterConfig() *config.ClusterConfig {
	return s.clusterConfig
}

// Protocols p2p protocols, p2p Server will start in node.Start
func (s *QKCMasterBackend) Protocols() []p2p.Protocol {
	return s.protocolManager.subProtocols
}

// APIs return all apis for master Server
func (s *QKCMasterBackend) APIs() []ethRPC.API {
	apis := qkcapi.GetAPIs(s)
	return append(apis, []ethRPC.API{
		{
			Namespace: "rpc." + reflect.TypeOf(MasterServerSideOp{}).Name(),
			Version:   "3.0",
			Service:   NewServerSideOp(s),
			Public:    false,
		},
	}...)
}

// Stop stop node -> stop qkcMaster
func (s *QKCMasterBackend) Stop() error {
	s.rootBlockChain.Stop()
	s.engine.Close()
	s.protocolManager.Stop()
<<<<<<< HEAD
	s.rootChainEventSub.Unsubscribe()
	s.rootChainSideEventSub.Unsubscribe()
=======
>>>>>>> cc82542b
	if s.engine != nil {
		s.engine.Close()
	}
	s.eventMux.Stop()
	s.chainDb.Close()
	return nil
}

// Start start node -> start qkcMaster
func (s *QKCMasterBackend) Start(srvr *p2p.Server) error {
	if err := s.InitCluster(); err != nil {
		return err
	}
<<<<<<< HEAD
	s.rootChainChan = make(chan core.RootChainEvent, rootChainChanSize)
	s.rootChainEventSub = s.rootBlockChain.SubscribeChainEvent(s.rootChainChan)
	s.rootChainSideChan = make(chan core.RootChainSideEvent, rootChainSideChanSize)
	s.rootChainSideEventSub = s.rootBlockChain.SubscribeChainSideEvent(s.rootChainSideChan)

=======
>>>>>>> cc82542b
	maxPeers := srvr.MaxPeers
	s.protocolManager.Start(maxPeers)
	// start heart beat pre 3 seconds.
	s.updateShardStatsLoop()
	s.Heartbeat()
	return nil
}

// StartMining start mining
func (s *QKCMasterBackend) StartMining(threads int) error {
	// TODO @liuhuan
	return nil
}

// StopMining stop mining
func (s *QKCMasterBackend) StopMining(threads int) error {
	// TODO @liuhuan
	return nil
}

// InitCluster init cluster :
// 1:ConnectToSlaves
// 2:logSummary
// 3:check if has all shards
// 4.setup slave to slave
// 5:init shards
func (s *QKCMasterBackend) InitCluster() error {
	if err := s.ConnectToSlaves(); err != nil {
		return err
	}
	s.logSummary()
	if err := s.hasAllShards(); err != nil {
		return err
	}
	if err := s.initShards(); err != nil {
		return err
	}
	return nil
}

func (s *QKCMasterBackend) ConnectToSlaves() error {
	fullShardIds := s.clusterConfig.Quarkchain.GetGenesisShardIds()
	for _, slaveConn := range s.clientPool {
		id, chainMaskList, err := slaveConn.SendPing(nil, false)
		if err != nil {
			return err
		}
		if err := checkPing(slaveConn, id, chainMaskList); err != nil {
			return err
		}
		for _, fullShardID := range fullShardIds {
			if slaveConn.hasShard(fullShardID) {
				s.branchToSlaves[fullShardID] = append(s.branchToSlaves[fullShardID], slaveConn)
			}
		}
	}
	return nil
}
func (s *QKCMasterBackend) logSummary() {
	for branch, slaves := range s.branchToSlaves {
		for _, slave := range slaves {
			log.Info(s.logInfo, "branch:", branch, "is run by slave", slave.slaveID)
		}
	}
}

func (s *QKCMasterBackend) hasAllShards() error {
	if len(s.branchToSlaves) == len(s.clusterConfig.Quarkchain.GetGenesisShardIds()) {
		for _, v := range s.branchToSlaves {
			if len(v) == 0 {
				return errors.New("branch's slave<=0")
			}
		}
		return nil
	}
	return errors.New("len not match")
}

func (s *QKCMasterBackend) getSlaveInfoListFromClusterConfig() []*rpc.SlaveInfo {
	slaveInfos := make([]*rpc.SlaveInfo, 0)
	for _, slave := range s.clusterConfig.SlaveList {
		slaveInfos = append(slaveInfos, &rpc.SlaveInfo{
			Id:            []byte(slave.ID),
			Host:          []byte(slave.IP),
			Port:          slave.Port,
			ChainMaskList: slave.ChainMaskList,
		})
	}
	return slaveInfos
}
func (s *QKCMasterBackend) initShards() error {
	var g errgroup.Group
	for index := range s.clientPool {
		i := index
		g.Go(func() error {
			currRootBlock := s.rootBlockChain.CurrentBlock()
			_, _, err := s.clientPool[i].SendPing(currRootBlock, true)
			return err
		})
	}
	return g.Wait()
}

func (s *QKCMasterBackend) updateShardStatsLoop() {
	go func() {
		for true {
			select {
			case stats := <-s.shardStatsChan:
				s.UpdateShardStatus(stats)
			}
		}
	}()
}

<<<<<<< HEAD
func (s *QKCMasterBackend) broadcastRpcLoop() {
	go func() {
		for true {
			select {
			case event := <-s.rootChainChan:
				s.broadcastRootBlockToSlaves(event.Block)
				// Err() channel will be closed when unsubscribing.
			case <-s.rootChainEventSub.Err():
				return
			case event := <-s.rootChainSideChan:
				s.broadcastRootBlockToSlaves(event.Block)
				// Err() channel will be closed when unsubscribing.
			case <-s.rootChainSideEventSub.Err():
				return
			}
		}
	}()
}

func (s *QKCMasterBackend) broadcastRootBlockToSlaves(block *types.RootBlock) error {
	var g errgroup.Group
	for _, client := range s.clientPool {
		g.Go(func() error {
			err := client.AddRootBlock(block, false)
			if err != nil {
				log.Error("broadcastRootBlockToSlaves failed", "slave", client.slaveID,
					"block", block.Hash(), "height", block.NumberU64())
			}
			return err
		})
	}
	return g.Wait()
}

=======
>>>>>>> cc82542b
func (s *QKCMasterBackend) Heartbeat() {
	go func(normal bool) {
		for normal {
			timeGap := time.Now()
			for endpoint := range s.clientPool {
				normal = s.clientPool[endpoint].HeartBeat()
				if !normal {
					s.shutdown <- syscall.SIGTERM
					break
				}
			}
			duration := time.Now().Sub(timeGap)
			log.Trace(s.logInfo, "heart beat duration", duration.String())
			time.Sleep(heartbeatInterval)
		}
	}(true)
	//TODO :add send master info
}

func checkPing(slaveConn *SlaveConnection, id []byte, chainMaskList []*types.ChainMask) error {
	if slaveConn.slaveID != string(id) {
		return errors.New("slaveID is not match")
	}
	if len(chainMaskList) != len(slaveConn.shardMaskList) {
		return errors.New("chainMaskList is not match")
	}
	lenChainMaskList := len(chainMaskList)

	for index := 0; index < lenChainMaskList; index++ {
		if chainMaskList[index].GetMask() != slaveConn.shardMaskList[index].GetMask() {
			return errors.New("chainMaskList index is not match")
		}
	}
	return nil
}

func (s *QKCMasterBackend) getOneSlaveConnection(branch account.Branch) *SlaveConnection {
	slaves := s.branchToSlaves[branch.Value]
	if len(slaves) < 1 {
		return nil
	}
	return slaves[0]
}

func (s *QKCMasterBackend) getAllSlaveConnection(fullShardID uint32) []*SlaveConnection {
	slaves := s.branchToSlaves[fullShardID]
	if len(slaves) < 1 {
		return nil
	}
	return slaves
}

func (s *QKCMasterBackend) getShardConnForP2P(fullShardID uint32) []rpc.ShardConnForP2P {
	slaves := s.branchToSlaves[fullShardID]
	if len(slaves) < 1 {
		return nil
	}
	slavesInterface := make([]rpc.ShardConnForP2P, 0)
	for _, v := range slaves {
		slavesInterface = append(slavesInterface, v)
	}
	return slavesInterface
}

func (s *QKCMasterBackend) createRootBlockToMine(address account.Address) (*types.RootBlock, error) {
	var g errgroup.Group
	rspList := make(chan *rpc.GetUnconfirmedHeadersResponse, len(s.clientPool))

	for target := range s.clientPool {
		target := target
		g.Go(func() error {
			rsp, err := s.clientPool[target].GetUnconfirmedHeaders()
			rspList <- rsp
			return err
		})
	}
	if err := g.Wait(); err != nil {
		return nil, err
	}

	fullShardIDToHeaderList := make(map[uint32][]*types.MinorBlockHeader, 0)
	for index := 0; index < len(s.clientPool); index++ {
		resp := <-rspList
		for _, headersInfo := range resp.HeadersInfoList {
			if _, ok := fullShardIDToHeaderList[headersInfo.Branch]; ok { // to avoid overlap
				continue // skip it if has added
			}
			height := uint64(0)
			for _, header := range headersInfo.HeaderList {
				if height != 0 && height+1 != header.Number {
					return nil, errors.New("headers must ordered by height")
				}
				height = header.Number

				if !s.rootBlockChain.IsMinorBlockValidated(header.Hash()) {
					break
				}
				fullShardIDToHeaderList[headersInfo.Branch] = append(fullShardIDToHeaderList[headersInfo.Branch], header)
			}
		}
	}

	headerList := make([]*types.MinorBlockHeader, 0)
	currTipHeight := s.rootBlockChain.CurrentBlock().Number()
	fullShardIdToCheck := s.clusterConfig.Quarkchain.GetInitializedShardIdsBeforeRootHeight(currTipHeight + 1)
	sort.Slice(fullShardIdToCheck, func(i, j int) bool { return fullShardIdToCheck[i] < fullShardIdToCheck[j] })
	for _, fullShardID := range fullShardIdToCheck {
		headers := fullShardIDToHeaderList[fullShardID]
		headerList = append(headerList, headers...)
	}
	newblock, err := s.rootBlockChain.CreateBlockToMine(headerList, &address, nil)
	if err != nil {
		return nil, err
	}
	if err := s.rootBlockChain.Validator().ValidateBlock(newblock); err != nil {
		//TODO :only for exposure problem ,need to delete later
		panic(err)
	}
	return newblock, nil
}

// GetAccountData get account Data for jsonRpc
func (s *QKCMasterBackend) GetAccountData(address *account.Address, height *uint64) (map[uint32]*rpc.AccountBranchData, error) {
	var g errgroup.Group
	rspList := make(chan *rpc.GetAccountDataResponse, len(s.clientPool))
	for target := range s.clientPool {
		target := target
		g.Go(func() error {
			rsp, err := s.clientPool[target].GetAccountData(address, height)
			rspList <- rsp
			return err
		})
	}
	if err := g.Wait(); err != nil {
		return nil, err
	}

	branchToAccountBranchData := make(map[uint32]*rpc.AccountBranchData)
	for index := 0; index < len(s.clientPool); index++ {
		rsp := <-rspList
		for _, accountBranchData := range rsp.AccountBranchDataList {
			branchToAccountBranchData[accountBranchData.Branch] = accountBranchData
		}
	}
	if len(branchToAccountBranchData) != len(s.clusterConfig.Quarkchain.GetGenesisShardIds()) {
		return nil, errors.New("len is not match")
	}
	return branchToAccountBranchData, nil
}

// GetPrimaryAccountData get primary account data for jsonRpc
func (s *QKCMasterBackend) GetPrimaryAccountData(address *account.Address, blockHeight *uint64) (*rpc.AccountBranchData, error) {
	fullShardID := s.clusterConfig.Quarkchain.GetFullShardIdByFullShardKey(address.FullShardKey)
	slaveConn := s.getOneSlaveConnection(account.Branch{Value: fullShardID})
	if slaveConn == nil {
		return nil, ErrNoBranchConn
	}
	rsp, err := slaveConn.GetAccountData(address, blockHeight)
	if err != nil {
		return nil, err
	}
	for _, accountBranchData := range rsp.AccountBranchDataList {
		if accountBranchData.Branch == fullShardID {
			return accountBranchData, nil
		}
	}
	return nil, errors.New("no such data")
}

// SendMiningConfigToSlaves send mining config to slaves,used in jsonRpc
func (s *QKCMasterBackend) SendMiningConfigToSlaves(mining bool) error {
	var g errgroup.Group
	for index := range s.clientPool {
		i := index
		g.Go(func() error {
			return s.clientPool[i].SendMiningConfigToSlaves(s.artificialTxConfig, mining)
		})
	}
	return g.Wait()
}

// AddRootBlock add root block to all slaves
func (s *QKCMasterBackend) AddRootBlock(rootBlock *types.RootBlock) error {
	s.rootBlockChain.WriteCommittingHash(rootBlock.Hash())
	_, err := s.rootBlockChain.InsertChain([]types.IBlock{rootBlock})
	if err != nil {
		return err
	}
	var g errgroup.Group
	for index := range s.clientPool {
		i := index
		g.Go(func() error {
			return s.clientPool[i].AddRootBlock(rootBlock, false)
		})
	}
	if err := g.Wait(); err != nil {
		return err
	}
	s.rootBlockChain.ClearCommittingHash()
	return nil
}

// SetTargetBlockTime set target Time from jsonRpc
func (s *QKCMasterBackend) SetTargetBlockTime(rootBlockTime *uint32, minorBlockTime *uint32) error {
	if rootBlockTime == nil {
		temp := s.artificialTxConfig.TargetMinorBlockTime
		rootBlockTime = &temp
	}

	if minorBlockTime == nil {
		temp := s.artificialTxConfig.TargetMinorBlockTime
		minorBlockTime = &temp
	}
	s.artificialTxConfig = &rpc.ArtificialTxConfig{
		TargetRootBlockTime:  *rootBlockTime,
		TargetMinorBlockTime: *minorBlockTime,
	}
	return s.StartMining(1)
}

// SetMining setmiming status
func (s *QKCMasterBackend) SetMining(mining bool) error {
	//TODO need liuhuan to finish
	if mining {
		return s.StartMining(1)
	}
	return s.StopMining(1)
}

// CreateTransactions Create transactions and add to the network for load testing
func (s *QKCMasterBackend) CreateTransactions(numTxPerShard, xShardPercent uint32, tx *types.Transaction) error {
	var g errgroup.Group
	for index := range s.clientPool {
		i := index
		g.Go(func() error {
			return s.clientPool[i].GenTx(numTxPerShard, xShardPercent, tx)
		})
	}
	return g.Wait()
}

// UpdateShardStatus update shard status for branchg
func (s *QKCMasterBackend) UpdateShardStatus(status *rpc.ShardStatus) {
	s.lock.Lock()
	s.branchToShardStats[status.Branch.Value] = status
	s.lock.Unlock()
}

// UpdateTxCountHistory update Tx count queue
func (s *QKCMasterBackend) UpdateTxCountHistory(txCount, xShardTxCount uint32, createTime uint64) {
	// TODO @scf next pr to implement
	panic("not implement")
}

func (s *QKCMasterBackend) GetBlockCount() map[string]interface{} {
	// TODO @scf next pr to implement
	panic("not implement")
}

func (s *QKCMasterBackend) GetStats() map[string]interface{} {
	// TODO @scf next pr to implement
	panic("not implement")
}

func (s *QKCMasterBackend) isSyning() bool {
	// TODO @liuhuan
	return false
}

func (s *QKCMasterBackend) isMining() bool {
	// TODO @liuhuan
	return false
}

func (s *QKCMasterBackend) CurrentBlock() *types.RootBlock {
	return s.rootBlockChain.CurrentBlock()
}<|MERGE_RESOLUTION|>--- conflicted
+++ resolved
@@ -51,15 +51,12 @@
 	branchToSlaves     map[uint32][]*SlaveConnection
 	branchToShardStats map[uint32]*rpc.ShardStatus
 	shardStatsChan     chan *rpc.ShardStatus
-<<<<<<< HEAD
 
 	rootChainChan         chan core.RootChainEvent
 	rootChainSideChan     chan core.RootChainSideEvent
 	rootChainEventSub     event.Subscription
 	rootChainSideEventSub event.Subscription
 
-=======
->>>>>>> cc82542b
 	artificialTxConfig *rpc.ArtificialTxConfig
 	rootBlockChain     *core.RootBlockChain
 	protocolManager    *ProtocolManager
@@ -169,11 +166,8 @@
 	s.rootBlockChain.Stop()
 	s.engine.Close()
 	s.protocolManager.Stop()
-<<<<<<< HEAD
 	s.rootChainEventSub.Unsubscribe()
 	s.rootChainSideEventSub.Unsubscribe()
-=======
->>>>>>> cc82542b
 	if s.engine != nil {
 		s.engine.Close()
 	}
@@ -187,14 +181,12 @@
 	if err := s.InitCluster(); err != nil {
 		return err
 	}
-<<<<<<< HEAD
+
 	s.rootChainChan = make(chan core.RootChainEvent, rootChainChanSize)
 	s.rootChainEventSub = s.rootBlockChain.SubscribeChainEvent(s.rootChainChan)
 	s.rootChainSideChan = make(chan core.RootChainSideEvent, rootChainSideChanSize)
 	s.rootChainSideEventSub = s.rootBlockChain.SubscribeChainSideEvent(s.rootChainSideChan)
 
-=======
->>>>>>> cc82542b
 	maxPeers := srvr.MaxPeers
 	s.protocolManager.Start(maxPeers)
 	// start heart beat pre 3 seconds.
@@ -309,7 +301,6 @@
 	}()
 }
 
-<<<<<<< HEAD
 func (s *QKCMasterBackend) broadcastRpcLoop() {
 	go func() {
 		for true {
@@ -344,8 +335,6 @@
 	return g.Wait()
 }
 
-=======
->>>>>>> cc82542b
 func (s *QKCMasterBackend) Heartbeat() {
 	go func(normal bool) {
 		for normal {
