package master

import (
	"errors"
	"fmt"
	"github.com/QuarkChain/goquarkchain/account"
	"github.com/QuarkChain/goquarkchain/cluster/config"
	"github.com/QuarkChain/goquarkchain/cluster/rpc"
	"github.com/QuarkChain/goquarkchain/cluster/service"
	Synchronizer "github.com/QuarkChain/goquarkchain/cluster/sync"
	"github.com/QuarkChain/goquarkchain/consensus"
	"github.com/QuarkChain/goquarkchain/consensus/doublesha256"
	"github.com/QuarkChain/goquarkchain/consensus/qkchash"
	"github.com/QuarkChain/goquarkchain/core"
	"github.com/QuarkChain/goquarkchain/core/rawdb"
	"github.com/QuarkChain/goquarkchain/core/types"
	"github.com/QuarkChain/goquarkchain/internal/qkcapi"
	"github.com/QuarkChain/goquarkchain/p2p"
	"github.com/ethereum/go-ethereum/ethdb"
	"github.com/ethereum/go-ethereum/event"
	"github.com/ethereum/go-ethereum/log"
	"github.com/ethereum/go-ethereum/params"
	ethRPC "github.com/ethereum/go-ethereum/rpc"
	"golang.org/x/sync/errgroup"
	"math/big"
	"os"
	"reflect"
	"sort"
	"sync"
	"syscall"
	"time"
)

const heartbeatInterval = time.Duration(4 * time.Second)

var (
	ErrNoBranchConn = errors.New("no such branch's connection")
)

// QKCMasterBackend masterServer include connections
type QKCMasterBackend struct {
	clusterConfig      *config.ClusterConfig
	artificialTxConfig *rpc.ArtificialTxConfig
	gspc               *core.Genesis

	clientPool         map[string]*SlaveConnection
	branchToSlaves     map[uint32][]*SlaveConnection
	branchToShardStats map[uint32]*rpc.ShardStatus
<<<<<<< HEAD

	rootBlockChain *core.RootBlockChain
	engine         consensus.Engine
	chainDb        ethdb.Database

	lock     sync.RWMutex
	eventMux *event.TypeMux
	shutdown chan os.Signal

	logInfo string
=======
	shardStatsChan     chan *rpc.ShardStatus
	artificialTxConfig *rpc.ArtificialTxConfig
	rootBlockChain     *core.RootBlockChain
	protocolManager    *ProtocolManager
	synchronizer       Synchronizer.Synchronizer
	logInfo            string
>>>>>>> cc82542b
}

// New new master with config
func New(ctx *service.ServiceContext, cfg *config.ClusterConfig) (*QKCMasterBackend, error) {
	var (
		mstr = &QKCMasterBackend{
			clusterConfig:      cfg,
			gspc:               core.NewGenesis(cfg.Quarkchain),
			eventMux:           ctx.EventMux,
			clientPool:         make(map[string]*SlaveConnection),
			branchToSlaves:     make(map[uint32][]*SlaveConnection, 0),
			branchToShardStats: make(map[uint32]*rpc.ShardStatus),
			shardStatsChan:     make(chan *rpc.ShardStatus, len(cfg.Quarkchain.GetGenesisShardIds())),
			artificialTxConfig: &rpc.ArtificialTxConfig{
				TargetRootBlockTime:  cfg.Quarkchain.Root.ConsensusConfig.TargetBlockTime,
				TargetMinorBlockTime: cfg.Quarkchain.GetShardConfigByFullShardID(cfg.Quarkchain.GetGenesisShardIds()[0]).ConsensusConfig.TargetBlockTime,
			},
			logInfo:  "masterServer",
			shutdown: ctx.Shutdown,
		}
		err error
	)
	if mstr.chainDb, err = createDB(ctx, cfg.DbPathRoot); err != nil {
		return nil, err
	}

	if mstr.engine, err = createConsensusEngine(ctx, cfg.Quarkchain.Root); err != nil {
		return nil, err
	}

	chainConfig, genesisHash, genesisErr := core.SetupGenesisRootBlock(mstr.chainDb, mstr.gspc)
	if _, ok := genesisErr.(*params.ConfigCompatError); genesisErr != nil && !ok {
		return nil, genesisErr
	}
	log.Info("Initialised chain configuration", "config", chainConfig)

	if mstr.rootBlockChain, err = core.NewRootBlockChain(mstr.chainDb, nil, cfg.Quarkchain, mstr.engine, nil); err != nil {
		return nil, err
	}

	// Rewind the chain in case of an incompatible config upgrade.
	if compat, ok := genesisErr.(*params.ConfigCompatError); ok {
		log.Warn("Rewinding chain to upgrade configuration", "err", compat)
		mstr.rootBlockChain.SetHead(compat.RewindTo)
		rawdb.WriteChainConfig(mstr.chainDb, genesisHash, chainConfig)
	}

	for _, cfg := range cfg.SlaveList {
		target := fmt.Sprintf("%s:%d", cfg.IP, cfg.Port)
		client := NewSlaveConn(target, cfg.ChainMaskList, cfg.ID)
		mstr.clientPool[target] = client
	}
	log.Info("qkc api backend", "slave client pool", len(mstr.clientPool))

	mstr.synchronizer = Synchronizer.NewSynchronizer(mstr.rootBlockChain)
	if mstr.protocolManager, err = NewProtocolManager(*cfg, mstr.rootBlockChain, mstr.shardStatsChan, mstr.synchronizer, mstr.getShardConnForP2P); err != nil {
		return nil, err
	}

	return mstr, nil
}

func createDB(ctx *service.ServiceContext, name string) (ethdb.Database, error) {
	db, err := ctx.OpenDatabase(name) // TODO @liuhuan to delete "128 1024"?
	if err != nil {
		return nil, err
	}
	return db, nil
}

func createConsensusEngine(ctx *service.ServiceContext, cfg *config.RootConfig) (consensus.Engine, error) {
	diffCalculator := consensus.EthDifficultyCalculator{
		MinimumDifficulty: big.NewInt(int64(cfg.Genesis.Difficulty)),
		AdjustmentCutoff:  cfg.DifficultyAdjustmentCutoffTime,
		AdjustmentFactor:  cfg.DifficultyAdjustmentFactor,
	}
	switch cfg.ConsensusType {
	case config.PoWFake:
		return &consensus.FakeEngine{}, nil
	case config.PoWEthash, config.PoWSimulate:
		return qkchash.New(cfg.ConsensusConfig.RemoteMine, &diffCalculator, cfg.ConsensusConfig.RemoteMine), nil
		// panic(errors.New("not support PoWEthash PoWSimulate"))
	case config.PoWQkchash:
		return qkchash.New(cfg.ConsensusConfig.RemoteMine, &diffCalculator, cfg.ConsensusConfig.RemoteMine), nil
	case config.PoWDoubleSha256:
		return doublesha256.New(&diffCalculator, cfg.ConsensusConfig.RemoteMine), nil
	}
	return nil, fmt.Errorf("Failed to create consensus engine consensus type %s", cfg.ConsensusType)
}

func (s *QKCMasterBackend) GetClusterConfig() *config.ClusterConfig {
	return s.clusterConfig
}

// Protocols p2p protocols, p2p Server will start in node.Start
func (s *QKCMasterBackend) Protocols() []p2p.Protocol {
	return s.protocolManager.subProtocols
}

// APIs return all apis for master Server
func (s *QKCMasterBackend) APIs() []ethRPC.API {
	apis := qkcapi.GetAPIs(s)
	return append(apis, []ethRPC.API{
		{
			Namespace: "rpc." + reflect.TypeOf(MasterServerSideOp{}).Name(),
			Version:   "3.0",
			Service:   NewServerSideOp(s),
			Public:    false,
		},
	}...)
}

// Stop stop node -> stop qkcMaster
func (s *QKCMasterBackend) Stop() error {
	s.rootBlockChain.Stop()
	s.engine.Close()
	s.protocolManager.Stop()
	if s.engine != nil {
		s.engine.Close()
	}
	s.eventMux.Stop()
	s.chainDb.Close()
	return nil
}

// Start start node -> start qkcMaster
func (s *QKCMasterBackend) Start(srvr *p2p.Server) error {
<<<<<<< HEAD
=======
	if err := s.InitCluster(); err != nil {
		return err
	}
	maxPeers := srvr.MaxPeers
	s.protocolManager.Start(maxPeers)
>>>>>>> cc82542b
	// start heart beat pre 3 seconds.
	s.updateShardStatsLoop()
	s.Heartbeat()
	return nil
}

// StartMining start mining
func (s *QKCMasterBackend) StartMining(threads int) error {
	// TODO @liuhuan
	return nil
}

// StopMining stop mining
func (s *QKCMasterBackend) StopMining(threads int) error {
	// TODO @liuhuan
	return nil
}

// InitCluster init cluster :
// 1:ConnectToSlaves
// 2:logSummary
// 3:check if has all shards
// 4.setup slave to slave
// 5:init shards
func (s *QKCMasterBackend) InitCluster() error {
	if err := s.ConnectToSlaves(); err != nil {
		return err
	}
	s.logSummary()

	ip, port := s.clusterConfig.Quarkchain.Root.Ip, s.clusterConfig.Quarkchain.Root.Port
	for endpoint := range s.clientPool {
		if err := s.clientPool[endpoint].MasterInfo(ip, port); err != nil {
			return err
		}
	}

	if err := s.hasAllShards(); err != nil {
		return err
	}
	if err := s.initShards(); err != nil {
		return err
	}
	return nil
}

func (s *QKCMasterBackend) ConnectToSlaves() error {
	fullShardIds := s.clusterConfig.Quarkchain.GetGenesisShardIds()
	for _, slaveConn := range s.clientPool {
		id, chainMaskList, err := slaveConn.SendPing(nil, false)
		if err != nil {
			return err
		}
		if err := checkPing(slaveConn, id, chainMaskList); err != nil {
			return err
		}
		for _, fullShardID := range fullShardIds {
			if slaveConn.hasShard(fullShardID) {
				s.branchToSlaves[fullShardID] = append(s.branchToSlaves[fullShardID], slaveConn)
			}
		}
	}
	return nil
}

func (s *QKCMasterBackend) logSummary() {
	for branch, slaves := range s.branchToSlaves {
		for _, slave := range slaves {
			log.Info(s.logInfo, "branch:", branch, "is run by slave", slave.slaveID)
		}
	}
}

func (s *QKCMasterBackend) hasAllShards() error {
	if len(s.branchToSlaves) == len(s.clusterConfig.Quarkchain.GetGenesisShardIds()) {
		for _, v := range s.branchToSlaves {
			if len(v) == 0 {
				return errors.New("branch's slave<=0")
			}
		}
		return nil
	}
	return errors.New("len not match")
}

func (s *QKCMasterBackend) getSlaveInfoListFromClusterConfig() []*rpc.SlaveInfo {
	slaveInfos := make([]*rpc.SlaveInfo, 0)
	for _, slave := range s.clusterConfig.SlaveList {
		slaveInfos = append(slaveInfos, &rpc.SlaveInfo{
			Id:            []byte(slave.ID),
			Host:          []byte(slave.IP),
			Port:          slave.Port,
			ChainMaskList: slave.ChainMaskList,
		})
	}
	return slaveInfos
}

func (s *QKCMasterBackend) initShards() error {
	var g errgroup.Group
	for index := range s.clientPool {
		i := index
		g.Go(func() error {
			currRootBlock := s.rootBlockChain.CurrentBlock()
			_, _, err := s.clientPool[i].SendPing(currRootBlock, true)
			return err
		})
	}
	return g.Wait()
}

func (s *QKCMasterBackend) updateShardStatsLoop() {
	go func() {
		for true {
			select {
			case stats := <-s.shardStatsChan:
				s.UpdateShardStatus(stats)
			}
		}
	}()
}

func (s *QKCMasterBackend) Heartbeat() {
	go func(normal bool) {
		for normal {
			timeGap := time.Now()
			for endpoint := range s.clientPool {
				normal = s.clientPool[endpoint].HeartBeat()
				if !normal {
					s.shutdown <- syscall.SIGTERM
					break
				}
			}
			duration := time.Now().Sub(timeGap)
			log.Trace(s.logInfo, "heart beat duration", duration.String())
			time.Sleep(heartbeatInterval)
		}
	}(true)
}

func checkPing(slaveConn *SlaveConnection, id []byte, chainMaskList []*types.ChainMask) error {
	if slaveConn.slaveID != string(id) {
		return errors.New("slaveID is not match")
	}
	if len(chainMaskList) != len(slaveConn.shardMaskList) {
		return errors.New("chainMaskList is not match")
	}
	lenChainMaskList := len(chainMaskList)

	for index := 0; index < lenChainMaskList; index++ {
		if chainMaskList[index].GetMask() != slaveConn.shardMaskList[index].GetMask() {
			return errors.New("chainMaskList index is not match")
		}
	}
	return nil
}

func (s *QKCMasterBackend) getOneSlaveConnection(branch account.Branch) *SlaveConnection {
	slaves := s.branchToSlaves[branch.Value]
	if len(slaves) < 1 {
		return nil
	}
	return slaves[0]
}

func (s *QKCMasterBackend) getAllSlaveConnection(fullShardID uint32) []*SlaveConnection {
	slaves := s.branchToSlaves[fullShardID]
	if len(slaves) < 1 {
		return nil
	}
	return slaves
}

func (s *QKCMasterBackend) getShardConnForP2P(fullShardID uint32) []rpc.ShardConnForP2P {
	slaves := s.branchToSlaves[fullShardID]
	if len(slaves) < 1 {
		return nil
	}
	slavesInterface := make([]rpc.ShardConnForP2P, 0)
	for _, v := range slaves {
		slavesInterface = append(slavesInterface, v)
	}
	return slavesInterface
}

func (s *QKCMasterBackend) createRootBlockToMine(address account.Address) (*types.RootBlock, error) {
	var g errgroup.Group
	rspList := make(chan *rpc.GetUnconfirmedHeadersResponse, len(s.clientPool))

	for target := range s.clientPool {
		target := target
		g.Go(func() error {
			rsp, err := s.clientPool[target].GetUnconfirmedHeaders()
			rspList <- rsp
			return err
		})
	}
	if err := g.Wait(); err != nil {
		return nil, err
	}

	fullShardIDToHeaderList := make(map[uint32][]*types.MinorBlockHeader, 0)
	for index := 0; index < len(s.clientPool); index++ {
		resp := <-rspList
		for _, headersInfo := range resp.HeadersInfoList {
			if _, ok := fullShardIDToHeaderList[headersInfo.Branch]; ok { // to avoid overlap
				continue // skip it if has added
			}
			height := uint64(0)
			for _, header := range headersInfo.HeaderList {
				if height != 0 && height+1 != header.Number {
					return nil, errors.New("headers must ordered by height")
				}
				height = header.Number

				if !s.rootBlockChain.IsMinorBlockValidated(header.Hash()) {
					break
				}
				fullShardIDToHeaderList[headersInfo.Branch] = append(fullShardIDToHeaderList[headersInfo.Branch], header)
			}
		}
	}

	headerList := make([]*types.MinorBlockHeader, 0)
	currTipHeight := s.rootBlockChain.CurrentBlock().Number()
	fullShardIdToCheck := s.clusterConfig.Quarkchain.GetInitializedShardIdsBeforeRootHeight(currTipHeight + 1)
	sort.Slice(fullShardIdToCheck, func(i, j int) bool { return fullShardIdToCheck[i] < fullShardIdToCheck[j] })
	for _, fullShardID := range fullShardIdToCheck {
		headers := fullShardIDToHeaderList[fullShardID]
		headerList = append(headerList, headers...)
	}
	newblock, err := s.rootBlockChain.CreateBlockToMine(headerList, &address, nil)
	if err != nil {
		return nil, err
	}
	if err := s.rootBlockChain.Validator().ValidateBlock(newblock); err != nil {
		//TODO :only for exposure problem ,need to delete later
		panic(err)
	}
	return newblock, nil
}

// GetAccountData get account Data for jsonRpc
func (s *QKCMasterBackend) GetAccountData(address account.Address, height *uint64) (map[uint32]*rpc.AccountBranchData, error) {
	var g errgroup.Group
	rspList := make(chan *rpc.GetAccountDataResponse, len(s.clientPool))
	for target := range s.clientPool {
		target := target
		g.Go(func() error {
			rsp, err := s.clientPool[target].GetAccountData(address, height)
			rspList <- rsp
			return err
		})
	}
	if err := g.Wait(); err != nil {
		return nil, err
	}

	branchToAccountBranchData := make(map[uint32]*rpc.AccountBranchData)
	for index := 0; index < len(s.clientPool); index++ {
		rsp := <-rspList
		for _, accountBranchData := range rsp.AccountBranchDataList {
			branchToAccountBranchData[accountBranchData.Branch] = accountBranchData
		}
	}
	if len(branchToAccountBranchData) != len(s.clusterConfig.Quarkchain.GetGenesisShardIds()) {
		return nil, errors.New("len is not match")
	}
	return branchToAccountBranchData, nil
}

// GetPrimaryAccountData get primary account data for jsonRpc
func (s *QKCMasterBackend) GetPrimaryAccountData(address *account.Address, blockHeight *uint64) (*rpc.AccountBranchData, error) {
	fullShardID := s.clusterConfig.Quarkchain.GetFullShardIdByFullShardKey(address.FullShardKey)
	slaveConn := s.getOneSlaveConnection(account.Branch{Value: fullShardID})
	if slaveConn == nil {
		return nil, ErrNoBranchConn
	}
	rsp, err := slaveConn.GetAccountData(address, blockHeight)
	if err != nil {
		return nil, err
	}
	for _, accountBranchData := range rsp.AccountBranchDataList {
		if accountBranchData.Branch == fullShardID {
			return accountBranchData, nil
		}
	}
	return nil, errors.New("no such data")
}

// SendMiningConfigToSlaves send mining config to slaves,used in jsonRpc
func (s *QKCMasterBackend) SendMiningConfigToSlaves(mining bool) error {
	var g errgroup.Group
	for index := range s.clientPool {
		i := index
		g.Go(func() error {
			return s.clientPool[i].SendMiningConfigToSlaves(s.artificialTxConfig, mining)
		})
	}
	return g.Wait()
}

// AddRootBlock add root block to all slaves
func (s *QKCMasterBackend) AddRootBlock(rootBlock *types.RootBlock) error {
	s.rootBlockChain.WriteCommittingHash(rootBlock.Hash())
	_, err := s.rootBlockChain.InsertChain([]types.IBlock{rootBlock})
	if err != nil {
		return err
	}
	var g errgroup.Group
	for index := range s.clientPool {
		i := index
		g.Go(func() error {
			return s.clientPool[i].AddRootBlock(rootBlock, false)
		})
	}
	if err := g.Wait(); err != nil {
		return err
	}
	s.rootBlockChain.ClearCommittingHash()
	return nil
}

// SetTargetBlockTime set target Time from jsonRpc
func (s *QKCMasterBackend) SetTargetBlockTime(rootBlockTime *uint32, minorBlockTime *uint32) error {
	if rootBlockTime == nil {
		temp := s.artificialTxConfig.TargetMinorBlockTime
		rootBlockTime = &temp
	}

	if minorBlockTime == nil {
		temp := s.artificialTxConfig.TargetMinorBlockTime
		minorBlockTime = &temp
	}
	s.artificialTxConfig = &rpc.ArtificialTxConfig{
		TargetRootBlockTime:  *rootBlockTime,
		TargetMinorBlockTime: *minorBlockTime,
	}
	return s.StartMining(1)
}

// SetMining setmiming status
func (s *QKCMasterBackend) SetMining(mining bool) error {
	//TODO need liuhuan to finish
	if mining {
		return s.StartMining(1)
	}
	return s.StopMining(1)
}

// CreateTransactions Create transactions and add to the network for load testing
func (s *QKCMasterBackend) CreateTransactions(numTxPerShard, xShardPercent uint32, tx *types.Transaction) error {
	var g errgroup.Group
	for index := range s.clientPool {
		i := index
		g.Go(func() error {
			return s.clientPool[i].GenTx(numTxPerShard, xShardPercent, tx)
		})
	}
	return g.Wait()
}

// UpdateShardStatus update shard status for branchg
func (s *QKCMasterBackend) UpdateShardStatus(status *rpc.ShardStatus) {
	s.lock.Lock()
	s.branchToShardStats[status.Branch.Value] = status
	s.lock.Unlock()
}

// UpdateTxCountHistory update Tx count queue
func (s *QKCMasterBackend) UpdateTxCountHistory(txCount, xShardTxCount uint32, createTime uint64) {
	// TODO @scf next pr to implement
	panic("not implement")
}

func (s *QKCMasterBackend) GetBlockCount() map[string]interface{} {
	// TODO @scf next pr to implement
	panic("not implement")
}

func (s *QKCMasterBackend) GetStats() map[string]interface{} {
	// TODO @scf next pr to implement
	panic("not implement")
}

func (s *QKCMasterBackend) isSyning() bool {
	// TODO @liuhuan
	return false
}

func (s *QKCMasterBackend) isMining() bool {
	// TODO @liuhuan
	return false
}

func (s *QKCMasterBackend) CurrentBlock() *types.RootBlock {
	return s.rootBlockChain.CurrentBlock()
}<|MERGE_RESOLUTION|>--- conflicted
+++ resolved
@@ -46,7 +46,6 @@
 	clientPool         map[string]*SlaveConnection
 	branchToSlaves     map[uint32][]*SlaveConnection
 	branchToShardStats map[uint32]*rpc.ShardStatus
-<<<<<<< HEAD
 
 	rootBlockChain *core.RootBlockChain
 	engine         consensus.Engine
@@ -56,15 +55,10 @@
 	eventMux *event.TypeMux
 	shutdown chan os.Signal
 
-	logInfo string
-=======
-	shardStatsChan     chan *rpc.ShardStatus
-	artificialTxConfig *rpc.ArtificialTxConfig
-	rootBlockChain     *core.RootBlockChain
-	protocolManager    *ProtocolManager
-	synchronizer       Synchronizer.Synchronizer
-	logInfo            string
->>>>>>> cc82542b
+	shardStatsChan  chan *rpc.ShardStatus
+	protocolManager *ProtocolManager
+	synchronizer    Synchronizer.Synchronizer
+	logInfo         string
 }
 
 // New new master with config
@@ -128,7 +122,7 @@
 }
 
 func createDB(ctx *service.ServiceContext, name string) (ethdb.Database, error) {
-	db, err := ctx.OpenDatabase(name) // TODO @liuhuan to delete "128 1024"?
+	db, err := ctx.OpenDatabase(name, 128, 1024) // TODO @liuhuan to delete "128 1024"?
 	if err != nil {
 		return nil, err
 	}
@@ -192,14 +186,11 @@
 
 // Start start node -> start qkcMaster
 func (s *QKCMasterBackend) Start(srvr *p2p.Server) error {
-<<<<<<< HEAD
-=======
 	if err := s.InitCluster(); err != nil {
 		return err
 	}
 	maxPeers := srvr.MaxPeers
 	s.protocolManager.Start(maxPeers)
->>>>>>> cc82542b
 	// start heart beat pre 3 seconds.
 	s.updateShardStatsLoop()
 	s.Heartbeat()
@@ -443,7 +434,7 @@
 }
 
 // GetAccountData get account Data for jsonRpc
-func (s *QKCMasterBackend) GetAccountData(address account.Address, height *uint64) (map[uint32]*rpc.AccountBranchData, error) {
+func (s *QKCMasterBackend) GetAccountData(address *account.Address, height *uint64) (map[uint32]*rpc.AccountBranchData, error) {
 	var g errgroup.Group
 	rspList := make(chan *rpc.GetAccountDataResponse, len(s.clientPool))
 	for target := range s.clientPool {
