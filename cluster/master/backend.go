--- conflicted
+++ resolved
@@ -119,20 +119,14 @@
 
 func (s *QKCMasterBackend) GetClusterConfig() *config.ClusterConfig {
 	return s.clusterConfig
-<<<<<<< HEAD
 }
 
 func (s *QKCMasterBackend) isLocalBlock(block *types.RootBlock) bool {
 	return false
-=======
->>>>>>> 3db0041d
 }
 
 // Protocols p2p protocols, p2p Server will start in node.Start
-func (s *QKCMasterBackend) Protocols() []p2p.Protocol {
-	// TODO add p2p.protocol
-	return nil
-}
+func (s *QKCMasterBackend) Protocols() []p2p.Protocol { return nil }
 
 // APIs return all apis for master Server
 func (s *QKCMasterBackend) APIs() []ethRPC.API {
@@ -477,16 +471,11 @@
 			return s.clientPool[i].AddRootBlock(rootBlock, false)
 		})
 	}
-<<<<<<< HEAD
-	check.wg.Wait()
-	return check.check()
-=======
 	if err := g.Wait(); err != nil {
 		return err
 	}
 	s.rootBlockChain.ClearCommittingHash()
 	return nil
->>>>>>> 3db0041d
 }
 
 // SetTargetBlockTime set target Time from jsonRpc
@@ -542,42 +531,18 @@
 }
 
 func (s *QKCMasterBackend) GetBlockCount() map[string]interface{} {
-<<<<<<< HEAD
-=======
 	// TODO @scf next pr to implement
->>>>>>> 3db0041d
 	panic("not implement")
 }
 
 func (s *QKCMasterBackend) GetStats() map[string]interface{} {
-<<<<<<< HEAD
-=======
 	// TODO @scf next pr to implement
->>>>>>> 3db0041d
 	panic("not implement")
 }
 
 func (s *QKCMasterBackend) isSyning() bool {
-<<<<<<< HEAD
-	return false
-}
-
-func (s *QKCMasterBackend) isMining() bool {
-	return false
-}
-
-func (s *QKCMasterBackend) CurrentBlock() *types.RootBlock {
-	return s.rootBlockChain.CurrentBlock()
-}
-
-type CheckErr struct {
-	len  int
-	errc chan error
-	wg   sync.WaitGroup
-=======
 	// TODO @liuhuan
 	return false
->>>>>>> 3db0041d
 }
 
 func (s *QKCMasterBackend) isMining() bool {
