--- conflicted
+++ resolved
@@ -47,38 +47,25 @@
 		RpcId: req.RpcId,
 	}, nil
 }
-<<<<<<< HEAD
 
-=======
->>>>>>> 5cc01b39
 func (m *MasterServerSideOp) BroadcastTransactions(ctx context.Context, req *rpc.Request) (*rpc.Response, error) {
 	return &rpc.Response{
 		RpcId: req.RpcId,
 	}, nil
 }
-<<<<<<< HEAD
 
-func (m *MasterServerSideOp) BroadcastMinorBlock(ctx context.Context, req *rpc.Request) (*rpc.Response, error) {
-=======
 func (m *MasterServerSideOp) BroadcastNewMinorBlock(ctx context.Context, req *rpc.Request) (*rpc.Response, error) {
->>>>>>> 5cc01b39
 	return &rpc.Response{
 		RpcId: req.RpcId,
 	}, nil
 }
-<<<<<<< HEAD
 
-=======
->>>>>>> 5cc01b39
 func (m *MasterServerSideOp) GetMinorBlockList(ctx context.Context, req *rpc.Request) (*rpc.Response, error) {
 	return &rpc.Response{
 		RpcId: req.RpcId,
 	}, nil
 }
-<<<<<<< HEAD
 
-=======
->>>>>>> 5cc01b39
 func (m *MasterServerSideOp) GetMinorBlockHeaderList(ctx context.Context, req *rpc.Request) (*rpc.Response, error) {
 	return &rpc.Response{
 		RpcId: req.RpcId,
