--- conflicted
+++ resolved
@@ -265,20 +265,8 @@
 
 func loadGenesisAddrs(file string) ([]GenesisAddress, error) {
 	var addresses []GenesisAddress
-<<<<<<< HEAD
 	if _, err := os.Stat(file); err == nil {
 		fp, err := os.Open(file)
-=======
-	fp, err := os.Open(file)
-	if err != nil {
-		log.Debug("loadGenesisAddr", "no such file", file)
-		return addresses, nil
-	}
-	defer fp.Close()
-	decoder := json.NewDecoder(fp)
-	for decoder.More() {
-		err := decoder.Decode(&addresses)
->>>>>>> 855af5db
 		if err != nil {
 			log.Warn("loadGenesisAddr", "file", file, "err", err)
 			return nil, err
