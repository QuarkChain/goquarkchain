--- conflicted
+++ resolved
@@ -19,21 +19,13 @@
 )
 
 var (
-<<<<<<< HEAD
-	QUARKSH_TO_JIAOZI = big.NewInt(1000000000000000000)
-=======
 	QuarkashToJiaozi  = big.NewInt(1000000000000000000)
->>>>>>> f37bda0d
 	DefaultNumSlaves  = 4
 	DefaultPOSWConfig = POSWConfig{
 		Enabled:            false,
 		DiffDivider:        20,
 		WindowSize:         256,
-<<<<<<< HEAD
-		TotalStakePerBlock: new(big.Int).Mul(big.NewInt(9), QUARKSH_TO_JIAOZI),
-=======
 		TotalStakePerBlock: new(big.Int).Mul(big.NewInt(9), QuarkashToJiaozi),
->>>>>>> f37bda0d
 	}
 	DefaultRootGenesis = RootGenesis{
 		Version:        0,
@@ -126,11 +118,7 @@
 		Genesis:                     &DefaultRootGenesis,
 		// TODO address serialization type shuld to be replaced
 		CoinbaseAddress:                "",
-<<<<<<< HEAD
-		CoinbaseAmount:                 new(big.Int).Mul(big.NewInt(120), QUARKSH_TO_JIAOZI),
-=======
 		CoinbaseAmount:                 new(big.Int).Mul(big.NewInt(120), QuarkashToJiaozi),
->>>>>>> f37bda0d
 		DifficultyAdjustmentCutoffTime: 40,
 		DifficultyAdjustmentFactor:     1024,
 	}
