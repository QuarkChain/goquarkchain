--- conflicted
+++ resolved
@@ -2,10 +2,7 @@
 
 import (
 	"encoding/json"
-<<<<<<< HEAD
-=======
 
->>>>>>> f37bda0d
 	"github.com/QuarkChain/goquarkchain/core/types"
 )
 
@@ -48,55 +45,8 @@
 
 func NewDefaultSlaveConfig() *SlaveConfig {
 	slaveConfig := SlaveConfig{
-<<<<<<< HEAD
-		Ip:            HOST,
-		Port:          SLAVE_PORT,
-		Id:            "",
-		ShardMaskList: make([]*types.ChainMask, 0),
-=======
 		IP:   "127.0.0.1",
 		Port: uint64(SlavePort),
->>>>>>> f37bda0d
 	}
 	return &slaveConfig
-}
-
-func (s SlaveConfig) MarshalJSON() ([]byte, error) {
-	type SlaveConfig struct {
-		Ip            string   `json:"IP"`   // DEFAULT_HOST
-		Port          uint64   `json:"PORT"` // 38392
-		Id            string   `json:"ID"`
-		ShardMaskList []uint32 `json:"SHARD_MASK_LIST"`
-	}
-	var enc = SlaveConfig{
-		Ip:            s.Ip,
-		Port:          s.Port,
-		Id:            s.Id,
-		ShardMaskList: make([]uint32, len(s.ShardMaskList)),
-	}
-	for i, mask := range s.ShardMaskList {
-		enc.ShardMaskList[i] = mask.GetMask()
-	}
-	return json.Marshal(&enc)
-}
-
-func (s *SlaveConfig) UnmarshalJSON(input []byte) error {
-	type SlaveConfig struct {
-		Ip            string   `json:"IP"`   // DEFAULT_HOST
-		Port          uint64   `json:"PORT"` // 38392
-		Id            string   `json:"ID"`
-		ShardMaskList []uint32 `json:"SHARD_MASK_LIST"`
-	}
-	var dec SlaveConfig
-	if err := json.Unmarshal(input, &dec); err != nil {
-		return err
-	}
-	s.Ip = dec.Ip
-	s.Port = dec.Port
-	s.Id = dec.Id
-	s.ShardMaskList = make([]*types.ChainMask, len(dec.ShardMaskList))
-	for i, value := range dec.ShardMaskList {
-		s.ShardMaskList[i] = types.NewChainMask(value)
-	}
-	return nil
 }