--- conflicted
+++ resolved
@@ -113,18 +113,10 @@
 	chainIdToShardSize                map[uint32]uint32
 	chainIdToShardIds                 map[uint32][]uint32
 	defaultChainTokenID               uint64
-<<<<<<< HEAD
-	EnableEvmTimeStamp                uint64 `json:"ENABLE_EVM_TIMESTAMP"`
-	EnableQkcHashXHeight              uint64 `json:"ENABLE_QKCHASHX_HEIGHT"`
-	EnableMntAuctionTimestamp         *uint64
-	EnableGeneralNativeTokenTimestamp *uint64
-=======
-	allowTokenIDs                     map[uint64]bool
 	EnableEvmTimeStamp                uint64      `json:"ENABLE_EVM_TIMESTAMP"`
 	EnableQkcHashXHeight              uint64      `json:"ENABLE_QKCHASHX_HEIGHT"`
 	EnableMntAuctionTimestamp         uint64      `json:"ENABLE_MNT_AUCTION_TIMESTAMP"`
 	EnableGeneralNativeTokenTimestamp uint64      `json:"ENABLE_GENERAL_NATIVE_TOKEN_TIMESTAMP"`
->>>>>>> f56993b9
 	DisablePowCheck                   bool        `json:"DISABLE_POW_CHECK"`
 	XShardGasDDOSFixRootHeight        uint64      `json:"XSHARD_GAS_DDOS_FIX_ROOT_HEIGHT"`
 	MinTXPoolGasPrice                 *big.Int    `json:"MIN_TX_POOL_GAS_PRICE"`
