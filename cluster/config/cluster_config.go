--- conflicted
+++ resolved
@@ -10,11 +10,7 @@
 )
 
 var (
-<<<<<<< HEAD
-	slavePort int = 38000
-=======
 	slavePort uint16 = 38000
->>>>>>> efc221d2
 )
 
 type ClusterConfig struct {
