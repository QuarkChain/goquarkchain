--- conflicted
+++ resolved
@@ -93,22 +93,16 @@
 	Chains                            map[uint32]*ChainConfig `json:"-"`
 	RewardTaxRate                     *big.Rat                `json:"-"`
 	BlockRewardDecayFactor            *big.Rat                `json:"-"`
-<<<<<<< HEAD
 	EnableTxTimeStamp                 uint64                  `json:"ENABLE_TX_TIMESTAMP"`
-=======
->>>>>>> bc3dbf3f
 	chainIdToShardSize                map[uint32]uint32
 	chainIdToShardIds                 map[uint32][]uint32
 	defaultChainToken                 uint64
 	allowTokenIDs                     map[uint64]bool
-<<<<<<< HEAD
 	TxWhiteListSenders                []account.Recipient `json:"TX_WHITELIST_SENDERS"`
 	txWhiteMapSenders                 map[account.Recipient]bool
 	DisbalePowCheck                   bool     `json:"DISABLE_POW_CHECK"`
 	XShardGasDDOSFixRootHeight        uint64   `json:"XSHARD_GAS_DDOS_FIX_ROOT_HEIGHT"`
 	MinMiningGasPrice                 *big.Int `json:"MIN_MINING_GAS_PRICE"`
-=======
->>>>>>> bc3dbf3f
 }
 
 type QuarkChainConfigAlias QuarkChainConfig
@@ -382,7 +376,6 @@
 func (q *QuarkChainConfig) AllowedGasTokenIDs() map[uint64]bool {
 	return q.allowedTokenIds()
 }
-<<<<<<< HEAD
 
 func (q *QuarkChainConfig) IsAllowedTokenID(tokenID uint64) bool {
 	if _, ok := q.allowedTokenIds()[tokenID]; ok {
@@ -390,8 +383,6 @@
 	}
 	return false
 }
-=======
->>>>>>> bc3dbf3f
 func (q *QuarkChainConfig) GasLimit(fullShardID uint32) (*big.Int, error) {
 	data, ok := q.shards[fullShardID]
 	if !ok {
