--- conflicted
+++ resolved
@@ -161,7 +161,7 @@
 	}
 	var denom int64 = 1000
 	q.GRPCHost, _ = common.GetIPV4Addr()
-	q.GRPCPort = GrpcPort
+	q.GRPCPort = DefaultGrpcPort
 	q.RewardTaxRate = big.NewRat(int64(jConfig.RewardTaxRate*float64(denom)), denom)
 	q.BlockRewardDecayFactor = big.NewRat(int64(jConfig.BlockRewardDecayFactor*float64(denom)), denom)
 	q.initAndValidate()
@@ -321,20 +321,17 @@
 		P2PCommandSizeLimit:               DefaultP2PCmddSizeLimit,
 		SkipRootDifficultyCheck:           false,
 		SkipRootCoinbaseCheck:             false,
-		SkipMinorDifficultyCheck:          false,
-		GenesisToken:                      DefaultToken,
-		RewardTaxRate:                     new(big.Rat).SetFloat64(0.5),
-		BlockRewardDecayFactor:            new(big.Rat).SetFloat64(0.5),
-		Root:                              NewRootConfig(),
-		MinTXPoolGasPrice:                 new(big.Int).SetUint64(1000000000),
-		MinMiningGasPrice:                 new(big.Int).SetUint64(1000000000),
-		XShardGasDDOSFixRootHeight:        90000,
-<<<<<<< HEAD
-		GRPCHost:                          grpchost,
-		GRPCPort:                          GrpcPort,
-=======
-		EnableEvmTimeStamp:                1569567600,
->>>>>>> b89c421b
+		SkipMinorDifficultyCheck:   false,
+		GenesisToken:               DefaultToken,
+		RewardTaxRate:              new(big.Rat).SetFloat64(0.5),
+		BlockRewardDecayFactor:     new(big.Rat).SetFloat64(0.5),
+		Root:                       NewRootConfig(),
+		MinTXPoolGasPrice:          new(big.Int).SetUint64(1000000000),
+		MinMiningGasPrice:          new(big.Int).SetUint64(1000000000),
+		XShardGasDDOSFixRootHeight: 90000,
+		GRPCHost:                   grpchost,
+		GRPCPort:                   DefaultGrpcPort,
+		EnableEvmTimeStamp:         1569567600,
 	}
 
 	ret.Root.ConsensusType = PoWSimulate
