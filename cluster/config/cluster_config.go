--- conflicted
+++ resolved
@@ -10,11 +10,7 @@
 )
 
 var (
-<<<<<<< HEAD
-	slavePort int = 38000
-=======
 	slavePort uint16 = 38000
->>>>>>> 6dc26016
 )
 
 type ClusterConfig struct {
