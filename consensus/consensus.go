--- conflicted
+++ resolved
@@ -73,11 +73,7 @@
 // MiningSpec contains a PoW algo's basic info and hash algo
 type MiningSpec struct {
 	Name       string
-<<<<<<< HEAD
 	HashAlgo   func(height uint64, hash []byte, nonce uint64) (MiningResult, error)
-=======
-	HashAlgo   func(hash []byte, nonce uint64) (MiningResult, error)
->>>>>>> edaf5f86
 	VerifySeal func(chain ChainReader, header types.IHeader, adjustedDiff *big.Int) error
 }
 
@@ -94,12 +90,9 @@
 	submitWorkCh chan *mineResult
 
 	diffCalc DifficultyCalculator
-<<<<<<< HEAD
-=======
 
 	threads int
 	lock    sync.Mutex
->>>>>>> edaf5f86
 
 	closeOnce sync.Once
 	exitCh    chan chan error
@@ -405,13 +398,10 @@
 	c.threads = threads
 }
 
-<<<<<<< HEAD
-=======
 func (c *CommonEngine) SetWork(block types.IBlock, results chan<- types.IBlock) {
 	c.workCh <- &sealTask{block: block, results: results}
 }
 
->>>>>>> edaf5f86
 func (c *CommonEngine) Close() error {
 	var err error
 	if !c.isRemote {
