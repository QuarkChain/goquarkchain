package consensus

import (
	crand "crypto/rand"
	"errors"
	"fmt"
	"github.com/QuarkChain/goquarkchain/core/types"
	"github.com/ethereum/go-ethereum/common"
	"github.com/ethereum/go-ethereum/crypto"
	"github.com/ethereum/go-ethereum/log"
	"github.com/ethereum/go-ethereum/metrics"

	"math"
	"math/big"
	"math/rand"
	"reflect"
	"runtime"
	"strings"
	"sync"
)

var (
	// two256 is a big integer representing 2^256
	two256 = new(big.Int).Exp(big.NewInt(2), big.NewInt(256), big.NewInt(0))
	// ErrUnknownAncestor is returned when validating a block requires an ancestor
	// that is unknown.
	ErrUnknownAncestor = errors.New("unknown ancestor")

	// ErrPrunedAncestor is returned when validating a block requires an ancestor
	// that is known, but the state of which is not available.
	ErrPrunedAncestor = errors.New("pruned ancestor")

	// ErrFutureBlock is returned when a block's timestamp is in the future according
	// to the current node.
	ErrFutureBlock = errors.New("block in the future")

	// ErrInvalidNumber is returned if a block's number doesn't equal it's parent's
	// plus one.
	ErrInvalidNumber = errors.New("invalid block number")

	// ErrNotRemote is returned if GetWork be called in local mining
	// is not remote
	ErrNotRemote = errors.New("is not remote mining")
)

// Various error messages to mark blocks invalid. These should be private to
// prevent engine specific errors from being referenced in the remainder of the
// codebase, inherently breaking if the engine is swapped out. Please put common
// error types into the consensus package.
var (
	ErrInvalidDifficulty = errors.New("non-positive difficulty")
	ErrInvalidMixDigest  = errors.New("invalid mix digest")
	ErrInvalidPoW        = errors.New("invalid proof-of-work")
	ErrPreTime           = errors.New("parent time is smaller than time for CalculateDifficulty")
)

// MiningWork represents the params of mining work.
type MiningWork struct {
	HeaderHash common.Hash
	Number     uint64
	Difficulty *big.Int
}

// MiningResult represents the found digest and result bytes.
type MiningResult struct {
	Digest common.Hash
	Result []byte
	Nonce  uint64
}

// MiningSpec contains a PoW algo's basic info and hash algo
type MiningSpec struct {
	Name     string
	HashAlgo func(hash []byte, nonce uint64) (MiningResult, error)
}

// CommonEngine contains the common parts for consensus engines, where engine-specific
// logic is provided in func args as template pattern.
type CommonEngine struct {
	spec     MiningSpec
	hashrate metrics.Meter

	isRemote bool
	// Remote sealer related fields
	workCh       chan *sealTask
	fetchWorkCh  chan *sealWork
	submitWorkCh chan *mineResult

	cengine Engine

	closeOnce sync.Once
	exitCh    chan chan error
}

// Name returns the consensus engine's name.
func (c *CommonEngine) Name() string {
	return c.spec.Name
}

// Hashrate returns the current mining hashrate of a PoW consensus engine.
func (c *CommonEngine) Hashrate() float64 {
	return c.hashrate.Rate1()
}

// VerifyHeader checks whether a header conforms to the consensus rules.
func (c *CommonEngine) VerifyHeader(
	chain ChainReader,
	header types.IHeader,
	seal bool,
) error {
	// Short-circuit if the header is known, or parent not
	number := header.NumberU64()
	logger := log.New("engine")

	if chain.GetHeader(header.Hash()) != nil {
		return nil
	}
	parent := chain.GetHeader(header.GetParentHash())
	if parent == nil {
		return ErrUnknownAncestor
	}
	if parent.NumberU64() != number-1 {
		return errors.New("incorrect block height")
	}
	if uint32(len(header.GetExtra())) > chain.Config().BlockExtraDataSizeLimit {
		return fmt.Errorf("extra-data too long: %d > %d", len(header.GetExtra()), chain.Config().BlockExtraDataSizeLimit)
	}

	if header.GetTime() < parent.GetTime() {
		return fmt.Errorf("incorrect create time tip time %d, new block time %d",
			header.GetTime(), parent.GetTime())
	}

	adjustedDiff := new(big.Int).SetUint64(0)
	if !chain.Config().SkipRootDifficultyCheck {
<<<<<<< HEAD
		expectedDiff, err := cengine.CalcDifficulty(chain, header.GetTime(), parent)
		if err != nil {
			return err
		}
=======
		expectedDiff := c.cengine.CalcDifficulty(chain, header.GetTime(), parent)
>>>>>>> efc221d2
		if expectedDiff.Cmp(header.GetDifficulty()) != 0 {
			errMsg := fmt.Sprintf("invalid difficulty: have %v, want %v", header.GetDifficulty(), expectedDiff)
			logger.Error(errMsg)
			return errors.New(errMsg)
		}
		if reflect.TypeOf(header) == reflect.TypeOf(new(types.RootBlockHeader)) {
			rootHeader := header.(*types.RootBlockHeader)
			if crypto.VerifySignature(common.Hex2Bytes(chain.Config().GuardianPublicKey), rootHeader.Hash().Bytes(), rootHeader.Signature[:]) {
				adjustedDiff = expectedDiff.Div(expectedDiff, new(big.Int).SetUint64(1000))
			}
		}
	}

	return c.cengine.VerifySeal(chain, header, adjustedDiff)
}

// VerifyHeaders is similar to VerifyHeader, but verifies a batch of headers
// concurrently. The method returns a quit channel to abort the operations and
// a results channel to retrieve the async verifications (the order is that of
// the input slice).
func (c *CommonEngine) VerifyHeaders(
	chain ChainReader,
	headers []types.IHeader,
	seals []bool,
) (chan<- struct{}, <-chan error) {
	// TODO: verify concurrently, and support aborting
	errorsOut := make(chan error, len(headers))
	go func() {
		for _, h := range headers {
			err := c.VerifyHeader(chain, h, true /*seal flag not used*/)
			errorsOut <- err
		}
	}()
	return nil, errorsOut
}

// FindNonce finds the desired nonce and mixhash for a given block header.
func (c *CommonEngine) FindNonce(
	work MiningWork,
	results chan<- MiningResult,
	stop <-chan struct{},
) error {

	abort := make(chan struct{})
	found := make(chan MiningResult)

	// Random number generator.
	seed, err := crand.Int(crand.Reader, big.NewInt(math.MaxInt64))
	if err != nil {
		return err
	}
	randGen := rand.New(rand.NewSource(seed.Int64()))

	// TODO: support turning this off (for remote mining)
	threads := runtime.NumCPU()
	pend := sync.WaitGroup{}
	for i := 0; i < threads; i++ {
		pend.Add(1)
		go func(id int, nonce uint64) {
			defer pend.Done()
			c.mine(work, id, nonce, abort, found)
		}(i, uint64(randGen.Uint64()))
	}

	go func() {
		var result MiningResult
		select {
		case <-stop:
			close(abort)
		case result = <-found:
			results <- result
			close(abort)
		}
		pend.Wait()
	}()
	return nil
}

// Seal generates a new block for the given input block with the local miner's
// seal place on top.
func (c *CommonEngine) Seal(
	block types.IBlock,
	results chan<- types.IBlock,
	stop <-chan struct{},
) error {

	abort := make(chan struct{})
	found := make(chan MiningResult)
	header := block.IHeader()
	work := MiningWork{HeaderHash: header.SealHash(), Number: header.NumberU64(), Difficulty: header.GetDifficulty()}
	if err := c.FindNonce(work, found, abort); err != nil {
		return err
	}
	// Convert found header to block
	go func() {
		var result MiningResult
		select {
		case <-stop:
			close(abort)
		case result = <-found:
			select {
			case results <- block.WithMingResult(result.Nonce, result.Digest):
			default:
				log.Warn("Sealing result is not read by miner", "mode", "local", "sealhash", work.HeaderHash)
			}
			close(abort)
		}
	}()
	return nil
}

func (c *CommonEngine) mine(
	work MiningWork,
	id int,
	startNonce uint64,
	abort chan struct{},
	found chan MiningResult,
) {

	var (
		hash     = work.HeaderHash.Bytes()
		target   = new(big.Int).Div(two256, work.Difficulty)
		attempts = int64(0)
		nonce    = startNonce
	)
	logger := log.New("miner", "spec", strings.ToLower(c.spec.Name), "id", id)
	logger.Trace("Started search for new nonces", "minerName", c.spec.Name, "startNonce", startNonce)
search:
	for {
		select {
		case <-abort:
			logger.Trace("Nonce search aborted", "minerName", c.spec.Name, "attempts", nonce-startNonce)
			c.hashrate.Mark(attempts)
			break search
		default:
			attempts++
			if (attempts % (1 << 15)) == 0 {
				c.hashrate.Mark(attempts)
				attempts = 0
			}
			miningRes, err := c.spec.HashAlgo(hash, nonce)
			if err != nil {
				logger.Warn("Failed to run hash algo", "miner", c.spec.Name, "error", err)
				continue // Continue the for loop. Nonce not incremented
			}
			if new(big.Int).SetBytes(miningRes.Result).Cmp(target) <= 0 {
				// Nonce found
				select {
				case found <- miningRes:
					logger.Trace("Nonce found and reported", "minerName", c.spec.Name, "attempts", nonce-startNonce, "nonce", nonce)
				case <-abort:
					logger.Trace("Nonce nonce found but discarded", "minerName", c.spec.Name, "attempts", nonce-startNonce, "nonce", nonce)
				}
				break search
			}
		}
		nonce++
	}
}

func (c *CommonEngine) GetWork() (*MiningWork, error) {
	if !c.isRemote {
		return nil, ErrNotRemote
	}
	var (
		workCh = make(chan MiningWork, 1)
		errc   = make(chan error, 1)
	)
	select {
	case c.fetchWorkCh <- &sealWork{errc: errc, res: workCh}:
	case <-c.exitCh:
		return nil, errors.New(fmt.Sprintf("%s hash stoped", c.Name()))
	}

	select {
	case work := <-workCh:

		return &MiningWork{
			work.HeaderHash,
			work.Number,
			work.Difficulty,
		}, nil
	case err := <-errc:
		return nil, err
	}
}

func (c *CommonEngine) SubmitWork(nonce uint64, hash, digest common.Hash) bool {
	if !c.isRemote {
		return false
	}
	var errc = make(chan error, 1)

	select {
	case c.submitWorkCh <- &mineResult{
		nonce:     nonce,
		mixDigest: digest,
		hash:      hash,
		errc:      errc,
	}:
	case <-c.exitCh:
		return false
	}
	err := <-errc
	return err == nil
}

func (c *CommonEngine) SetWork(block types.IBlock, results chan<- types.IBlock) {
	c.workCh <- &sealTask{block: block, results: results}
}

func (c *CommonEngine) IsRemoteMining() bool {
	return c.isRemote
}

func (c *CommonEngine) Close() error {
	var err error
	if !c.isRemote {
		return err
	}
	c.closeOnce.Do(func() {
		if c.exitCh == nil {
			return
		}
		errc := make(chan error)
		c.exitCh <- errc
		err = <-errc
		close(c.exitCh)
	})
	return err
}

// NewCommonEngine returns the common engine mixin.
func NewCommonEngine(pow Engine, spec MiningSpec, remote bool) *CommonEngine {
	c := &CommonEngine{
		spec:     spec,
		hashrate: metrics.NewMeter(),
		cengine:  pow,
	}
	if remote {
		c.isRemote = remote
		c.workCh = make(chan *sealTask)
		c.fetchWorkCh = make(chan *sealWork)
		c.submitWorkCh = make(chan *mineResult)
		c.exitCh = make(chan chan error)
		go c.remote()
	}
	return c
}<|MERGE_RESOLUTION|>--- conflicted
+++ resolved
@@ -4,6 +4,7 @@
 	crand "crypto/rand"
 	"errors"
 	"fmt"
+
 	"github.com/QuarkChain/goquarkchain/core/types"
 	"github.com/ethereum/go-ethereum/common"
 	"github.com/ethereum/go-ethereum/crypto"
@@ -133,14 +134,10 @@
 
 	adjustedDiff := new(big.Int).SetUint64(0)
 	if !chain.Config().SkipRootDifficultyCheck {
-<<<<<<< HEAD
 		expectedDiff, err := cengine.CalcDifficulty(chain, header.GetTime(), parent)
 		if err != nil {
 			return err
 		}
-=======
-		expectedDiff := c.cengine.CalcDifficulty(chain, header.GetTime(), parent)
->>>>>>> efc221d2
 		if expectedDiff.Cmp(header.GetDifficulty()) != 0 {
 			errMsg := fmt.Sprintf("invalid difficulty: have %v, want %v", header.GetDifficulty(), expectedDiff)
 			logger.Error(errMsg)
@@ -166,6 +163,7 @@
 	headers []types.IHeader,
 	seals []bool,
 ) (chan<- struct{}, <-chan error) {
+
 	// TODO: verify concurrently, and support aborting
 	errorsOut := make(chan error, len(headers))
 	go func() {
