--- conflicted
+++ resolved
@@ -50,21 +50,6 @@
 	return res, nil
 }
 
-<<<<<<< HEAD
-func (q *QKCHash) GetWork() (*consensus.MiningWork, error) {
-	return q.commonEngine.GetWork()
-}
-
-func (q *QKCHash) SubmitWork(nonce uint64, hash, digest common.Hash) bool {
-	return q.commonEngine.SubmitWork(nonce, hash, digest)
-}
-
-func (q *QKCHash) SetThreads(threads int) {
-	q.commonEngine.SetThreads(threads)
-}
-
-=======
->>>>>>> 3ccfda20
 // New returns a QKCHash scheme.
 func New(useNative bool, diffCalculator consensus.DifficultyCalculator, remote bool) *QKCHash {
 	q := &QKCHash{
