--- conflicted
+++ resolved
@@ -469,11 +469,7 @@
 		for n := 0; n < 4; n++ {
 			nonce := uint64(n)
 			newBlock = tip.CreateBlockToAppend(nil, diff, &acc, &nonce, nil, nil, nil, nil)
-<<<<<<< HEAD
-			if err := blockchain.Validator().ValidatorSeal(newBlock.IHeader()); err != nil {
-=======
 			if err := blockchain.Validator().ValidateSeal(newBlock.IHeader()); err != nil {
->>>>>>> 04b4f8ce
 				t.Errorf("validate block error %v", err)
 			}
 		}
@@ -531,12 +527,7 @@
 	// mining new blocks should fail
 	tip1 := blockchain.GetMinorBlock(blockchain.CurrentHeader().Hash())
 	newBlock1 := tip1.CreateBlockToAppend(nil, diff, &acc, nil, nil, nil, nil, nil)
-<<<<<<< HEAD
-	if _, _, err = blockchain.FinalizeAndAddBlock(newBlock1); err != nil {
-		t.Fatalf("failed to FinalizeAndAddBlock: %v", err)
-=======
 	if _, _, err = blockchain.FinalizeAndAddBlock(newBlock1); err == nil {
 		t.Error("Should fail due to PoSW")
->>>>>>> 04b4f8ce
 	}
 }