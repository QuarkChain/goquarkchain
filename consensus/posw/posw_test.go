--- conflicted
+++ resolved
@@ -97,17 +97,7 @@
 	if err != nil || !added {
 		t.Fatalf("failed to add root block: %v", err)
 	}
-<<<<<<< HEAD
-	tip := blockchain.GetMinorBlock(blockchain.CurrentHeader().Hash())
-	newBlock := tip.CreateBlockToAppend(nil, nil, &acc1, nil, nil, nil, nil)
-	newBlock, _, err = blockchain.FinalizeAndAddBlock(newBlock)
-	if err != nil {
-		t.Fatalf("failed to FinalizeAndAddBlock: %v", err)
-	}
-
-=======
 	appendNewBlock(blockchain, acc1, t)
->>>>>>> 06238ff2
 	evmState, err := blockchain.State()
 	if err != nil {
 		t.Fatalf("failed to get State: %v", err)
