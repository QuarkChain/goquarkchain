package main

import (
	"encoding/json"
	"errors"
	"flag"
	"fmt"
	"github.com/QuarkChain/goquarkchain/cluster/config"
	"github.com/QuarkChain/goquarkchain/cmd/utils"
	"github.com/QuarkChain/goquarkchain/core/types"
	"io/ioutil"
	"strings"
)

const (
	defaultIp         = "127.0.0.1"
	defaultConfigPath = "./cluster_config_template.json"
)

var (
	initConf      = flag.String("init_params", "", "init conf for gen full conf")
	createDefault = flag.Int("create", 0, "to create default config ")
)

func loadConfig(file string, cfg *genConfigParams) error {
	var (
		content []byte
		err     error
	)
	if content, err = ioutil.ReadFile(file); err != nil {
		return errors.New(file + ", " + err.Error())
	}
	return json.Unmarshal(content, cfg)
}
func loadClusterConfig(file string, cfg *config.ClusterConfig) error {
	var (
		content []byte
		err     error
	)
	if content, err = ioutil.ReadFile(file); err != nil {
		return errors.New(file + ", " + err.Error())
	}
	return json.Unmarshal(content, cfg)
}
<<<<<<< HEAD

func Update(q *config.QuarkChainConfig, chainSize, shardSizePerChain uint32, defaultChainConfig config.ChainConfig) {
	q.ChainSize = chainSize
	if q.Root == nil {
		q.Root = config.NewRootConfig()
	}
	if q.Root.ConsensusType == "" {
		q.Root.ConsensusType = config.PoWSimulate
	}
	if q.Root.ConsensusConfig == nil {
		q.Root.ConsensusConfig = config.NewPOWConfig()
	}

	q.Chains = make(map[uint32]*config.ChainConfig)
	shards := make(map[uint32]*config.ShardConfig)
	for chainId := uint32(0); chainId < chainSize; chainId++ {
		chainCfg := defaultChainConfig
		chainCfg.ChainID = chainId
		chainCfg.ShardSize = shardSizePerChain
		q.Chains[chainId] = &chainCfg
		for shardId := uint32(0); shardId < shardSizePerChain; shardId++ {
			shardCfg := config.NewShardConfig(&chainCfg)
			shardCfg.SetRootConfig(q.Root)
			shardCfg.ShardID = shardId
			shards[shardCfg.GetFullShardId()] = shardCfg
		}
	}
=======

func Update(q *config.QuarkChainConfig, chainSize, shardSizePerChain uint32, defaultChainConfig config.ChainConfig) {
	q.ChainSize = chainSize
	if q.Root == nil {
		q.Root = config.NewRootConfig()
	}
	if q.Root.ConsensusType == "" {
		q.Root.ConsensusType = config.PoWSimulate
	}
	if q.Root.ConsensusConfig == nil {
		q.Root.ConsensusConfig = config.NewPOWConfig()
	}

	q.Chains = make(map[uint32]*config.ChainConfig)
	shards := make(map[uint32]*config.ShardConfig)
	for chainId := uint32(0); chainId < chainSize; chainId++ {
		chainCfg := defaultChainConfig
		chainCfg.ChainID = chainId
		chainCfg.ShardSize = shardSizePerChain
		q.Chains[chainId] = &chainCfg
		for shardId := uint32(0); shardId < shardSizePerChain; shardId++ {
			shardCfg := config.NewShardConfig(&chainCfg)
			shardCfg.SetRootConfig(q.Root)
			shardCfg.ShardID = shardId
			shards[shardCfg.GetFullShardId()] = shardCfg
		}
	}
>>>>>>> 00598781
	q.SetShardsAndValidate(shards)
}

func updateChains(cfg *config.ClusterConfig, initParams *genConfigParams, defaultChainConfig config.ChainConfig) {
	if uint32(*initParams.ChainSize) == 0 && uint32(*initParams.ShardSizePerChain) == 0 {
		return
	}
	Update(cfg.Quarkchain, uint32(*initParams.ChainSize), uint32(*initParams.ShardSizePerChain), defaultChainConfig)
	//	updateShardConfig(cfg, initParams)
	updateSlaves(cfg, int(*initParams.NumSlaves), initParams.SlaveIpList)
}

func updateSlaves(cfg *config.ClusterConfig, numSlaves int, slaveIpList string) {
	ipList := strings.Split(slaveIpList, ",")
	if numSlaves == 0 {
		numSlaves = len(cfg.SlaveList)
	}
	if len(ipList) == 0 {
		ipList = append(ipList, defaultIp)
	}

	cfg.SlaveList = make([]*config.SlaveConfig, 0, numSlaves)
	for i := 0; i < numSlaves; i++ {
		slaveCfg := config.NewDefaultSlaveConfig()
		slaveCfg.Port = uint16(38000 + i)
		slaveCfg.ID = fmt.Sprintf("S%d", i)
		slaveCfg.IP = ipList[i%len(ipList)]
		slaveCfg.ChainMaskList = append(slaveCfg.ChainMaskList, types.NewChainMask(uint32(i|numSlaves)))
		cfg.SlaveList = append(cfg.SlaveList, slaveCfg)
	}
}

func GenConfigDependInitConfig() {
	if initConf == nil {
		utils.Fatalf("please set init config")
	}
	initParams := new(genConfigParams)
	if err := loadConfig(*initConf, initParams); err != nil {
		utils.Fatalf("%v", err)
	}
	initParams.SetDefault()
	cfg := config.NewClusterConfig()
	if err := loadClusterConfig(initParams.CfgFile, cfg); err != nil {
		utils.Fatalf("load cluster config err", err)
	}
	if len(cfg.Quarkchain.Chains) != 1 {
		utils.Fatalf("init config 's chain must be 1")
	}
	defaultChainConfig := *cfg.Quarkchain.Chains[0]
	updateChains(cfg, initParams, defaultChainConfig)
	WriteConfigToFile(cfg, initParams.CfgFile)
}
<<<<<<< HEAD
=======

>>>>>>> 00598781
func GenDefaultConfig() {
	cfg := config.NewClusterConfig()
	cfg.Quarkchain.Update(1, 1, 10, 30)
	cfg.Quarkchain.Root.ConsensusType = config.PoWDoubleSha256
	for _, v := range cfg.Quarkchain.Chains {
		v.ConsensusType = config.PoWDoubleSha256
	}
	WriteConfigToFile(cfg, defaultConfigPath)
	fmt.Printf("init config will save in %v\n", defaultConfigPath)
}

func WriteConfigToFile(cfg *config.ClusterConfig, file string) {
	bytes, err := json.MarshalIndent(cfg, "", "	")
	if err != nil {
		utils.Fatalf("Failed to marshal json file content, %v", err)
	}
	err = ioutil.WriteFile(file, bytes, 0644)
	if err != nil {
		utils.Fatalf("Failed to write file, %v", err)
	}
}
func main() {
	flag.Parse()
	switch *createDefault {
	case 0:
		GenConfigDependInitConfig()
	case 1:
		GenDefaultConfig()
	default:
		utils.Fatalf("only support\n--create=0:gen default config\n--create=1:gen real config depend default config")
	}
}<|MERGE_RESOLUTION|>--- conflicted
+++ resolved
@@ -42,7 +42,6 @@
 	}
 	return json.Unmarshal(content, cfg)
 }
-<<<<<<< HEAD
 
 func Update(q *config.QuarkChainConfig, chainSize, shardSizePerChain uint32, defaultChainConfig config.ChainConfig) {
 	q.ChainSize = chainSize
@@ -70,35 +69,6 @@
 			shards[shardCfg.GetFullShardId()] = shardCfg
 		}
 	}
-=======
-
-func Update(q *config.QuarkChainConfig, chainSize, shardSizePerChain uint32, defaultChainConfig config.ChainConfig) {
-	q.ChainSize = chainSize
-	if q.Root == nil {
-		q.Root = config.NewRootConfig()
-	}
-	if q.Root.ConsensusType == "" {
-		q.Root.ConsensusType = config.PoWSimulate
-	}
-	if q.Root.ConsensusConfig == nil {
-		q.Root.ConsensusConfig = config.NewPOWConfig()
-	}
-
-	q.Chains = make(map[uint32]*config.ChainConfig)
-	shards := make(map[uint32]*config.ShardConfig)
-	for chainId := uint32(0); chainId < chainSize; chainId++ {
-		chainCfg := defaultChainConfig
-		chainCfg.ChainID = chainId
-		chainCfg.ShardSize = shardSizePerChain
-		q.Chains[chainId] = &chainCfg
-		for shardId := uint32(0); shardId < shardSizePerChain; shardId++ {
-			shardCfg := config.NewShardConfig(&chainCfg)
-			shardCfg.SetRootConfig(q.Root)
-			shardCfg.ShardID = shardId
-			shards[shardCfg.GetFullShardId()] = shardCfg
-		}
-	}
->>>>>>> 00598781
 	q.SetShardsAndValidate(shards)
 }
 
@@ -151,10 +121,7 @@
 	updateChains(cfg, initParams, defaultChainConfig)
 	WriteConfigToFile(cfg, initParams.CfgFile)
 }
-<<<<<<< HEAD
-=======
 
->>>>>>> 00598781
 func GenDefaultConfig() {
 	cfg := config.NewClusterConfig()
 	cfg.Quarkchain.Update(1, 1, 10, 30)
