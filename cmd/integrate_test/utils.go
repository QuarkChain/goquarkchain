--- conflicted
+++ resolved
@@ -4,7 +4,6 @@
 	"crypto/ecdsa"
 	"github.com/QuarkChain/goquarkchain/account"
 	"github.com/QuarkChain/goquarkchain/cmd/utils"
-	qkcCommon "github.com/QuarkChain/goquarkchain/common"
 	"github.com/QuarkChain/goquarkchain/core/types"
 	"github.com/QuarkChain/goquarkchain/p2p"
 	"github.com/ethereum/go-ethereum/common"
@@ -16,9 +15,8 @@
 )
 
 var (
-	testGenesisTokenID = qkcCommon.TokenIDEncode("QKC")
-	defaultP2PPort     = 38291
-	privStrs           = []string{
+	defaultP2PPort = 38291
+	privStrs       = []string{
 		"966a253dd39a1832306487c6218da1425e429fae01c1a40eb50965dff31a04ed",
 		"653088d87cac950f7134f7aaf727dd173dba00706f30699fad03898b1d0acf0d",
 		"8d298c57e269a379c4956583f095b2557c8f07226410e02ae852bc4563864790",
@@ -98,12 +96,7 @@
 		uint32(to.FullShardKey),
 		3,
 		0,
-<<<<<<< HEAD
-		[]byte{}, testGenesisTokenID, testGenesisTokenID)
-	fmt.Println("++++++++", evmTx.ToFullShardId())
-=======
 		[]byte{})
->>>>>>> 46a15db6
 	tx, _ := sign(evmTx)
 	return &types.Transaction{
 		EvmTx:  tx,
