<<<<<<< HEAD
// +build integrateTest
=======
//+build integrate_test
>>>>>>> 9f20f4d0

package test

import (
	"github.com/QuarkChain/goquarkchain/account"
	"github.com/QuarkChain/goquarkchain/cluster/config"
	"github.com/QuarkChain/goquarkchain/cluster/shard"
	"github.com/QuarkChain/goquarkchain/cmd/utils"
	"github.com/QuarkChain/goquarkchain/common"
	"github.com/QuarkChain/goquarkchain/core/types"
	"github.com/stretchr/testify/assert"
	"math/big"
	"runtime"
	"testing"
	"time"
)

func tipGen(geneAcc *account.Account, shrd *shard.ShardBackend) *types.MinorBlock {
	iBlock, _, err := shrd.CreateBlockToMine()
	if err != nil {
		utils.Fatalf("failed to create minor block to mine: %v", err)
	}
	return iBlock.(*types.MinorBlock)
}

func retryTrueWithTimeout(f func() bool, duration int64) bool {
	deadLine := time.Now().Unix() + duration
	for !f() && time.Now().Unix() < deadLine {
		time.Sleep(500 * time.Millisecond) // 0.5 second
	}
	return f()
}

func TestSingleCluster(t *testing.T) {
	cfgs := GetClusterConfig(1, 1, 1, 1, nil, defaultbootNode, config.PoWSimulate, true)
	_, clstrList := CreateClusterList(1, cfgs)
	assert.Equal(t, len(clstrList)-1, 1)
}

func TestThreeClusters(t *testing.T) {
	cfglist := GetClusterConfig(3, 1, 1, 1, nil, defaultbootNode, config.PoWSimulate, true)
	_, clstrList := CreateClusterList(3, cfglist)
	assert.Equal(t, len(clstrList)-1, 3)
}

func TestShardGenesisForkFork(t *testing.T) {
	var (
		shardSize    uint32 = 2
		id0                 = uint32(0<<16 | shardSize | 0)
		id1                 = uint32(0<<16 | shardSize | 1)
		geneRHeights        = map[uint32]uint32{
			id0: 0,
			id1: 1,
		}
		mHeader0, mHeader1 *types.MinorBlockHeader
	)

	cfglist := GetClusterConfig(2, 1, shardSize, 1, geneRHeights, defaultbootNode, config.PoWSimulate, true)
	_, clstrList := CreateClusterList(2, cfglist)
	clstrList.Start(5*time.Second, true)

	// clstrList.PrintPeerList()

	root0 := clstrList[0].CreateAndInsertBlocks([]uint32{id0})
	assert.Equal(t, retryTrueWithTimeout(func() bool {
		genesis0 := clstrList[0].GetShard(id1).MinorBlockChain.GetBlockByNumber(0)
		if root0 == nil || common.IsNil(genesis0) {
			return false
		}
		mHeader0 = genesis0.IHeader().(*types.MinorBlockHeader)
		return root0.Hash() == mHeader0.PrevRootBlockHash
	}, 20), true)

	assert.Equal(t, retryTrueWithTimeout(func() bool {
		rootHeight := uint64(1)
		root1, _ := clstrList[1].GetMaster().GetRootBlockByNumber(&rootHeight)
		shrd1 := clstrList[1].GetShard(id1)
		if root1 == nil || shrd1 == nil {
			return false
		}
		genesis1 := shrd1.MinorBlockChain.GetBlockByNumber(0)
		if common.IsNil(genesis1) {
			return false
		}
		mHeader1 = genesis1.IHeader().(*types.MinorBlockHeader)
		return root1.Hash() == mHeader1.PrevRootBlockHash
	}, 20), true)

	assert.Equal(t, mHeader0.Hash() == mHeader1.Hash(), true)

	root2 := clstrList[1].CreateAndInsertBlocks([]uint32{id0, id1})
	// after minered check roottip
	assert.Equal(t, retryTrueWithTimeout(func() bool {
		return clstrList[1].GetMaster().GetCurrRootHeader().Number == uint32(2)
	}, 20), true)

	// check the two cluster genesis root hash is the same
	assert.Equal(t, retryTrueWithTimeout(func() bool {
		iBlock := clstrList[0].GetShard(id1).MinorBlockChain.GetBlockByNumber(0)
		if common.IsNil(iBlock) {
			return false
		}
		mHeader := iBlock.IHeader().(*types.MinorBlockHeader)
		return mHeader.Hash() == mHeader1.Hash()
	}, 20), true)

	assert.Equal(t, retryTrueWithTimeout(func() bool {
		mHeaderTip := clstrList[0].GetShard(id1).MinorBlockChain.GetRootTip()
		return mHeaderTip.Hash() == root2.Hash()
	}, 20), true)

	clstrList.Stop()
	time.Sleep(1 * time.Second)
	runtime.GC()
}

func TestGetMinorBlockHeadersWithSkip(t *testing.T) {
	var (
		numCluster                  = 2
		chainSize, shardSize uint32 = 1, 2
	)
	cfglist := GetClusterConfig(numCluster, chainSize, shardSize, chainSize, nil, defaultbootNode, config.PoWSimulate, true)
	_, clstrList := CreateClusterList(numCluster, cfglist)
	clstrList.Start(10*time.Second, true)

	// clstrList.PrintPeerList()

	var (
		id0       = uint32(0<<16 | shardSize | 0)
		mBHeaders = make([]*types.MinorBlockHeader, 0, 10)
	)

	for i := 0; i < 3; i++ {
		iBlock, _, err := clstrList[0].GetShard(id0).CreateBlockToMine()
		if err != nil {
			t.Errorf("failed to create block, fullShardId: %d, err: %v", id0, err)
		}
		mBlock := iBlock.(*types.MinorBlock)
		if err := clstrList[0].GetShard(id0).InsertMinedBlock(iBlock); err != nil {
			t.Errorf("failed to insert minered block, fullShardId:%d, err: %v", id0, err)
		}
		mBHeaders = append(mBHeaders, mBlock.Header())
	}
	assert.Equal(t, mBHeaders[len(mBHeaders)-1].Number, uint64(3))

	clstrList[0].CreateAndInsertBlocks(nil)

	// TODO reverse == false can't use.
	// TODO skip parameter need to be added.
	peer1 := clstrList.GetPeerByIndex(1)
	assert.NotNil(t, peer1)
	mHeaders, err := peer1.GetMinorBlockHeaderList(mBHeaders[2].Hash(), 3, id0, true)
	if err != nil {
		t.Errorf("failed to get minor block header list by peer, err: %v", err)
	}
	assert.Equal(t, len(mHeaders), 3)
	assert.Equal(t, mHeaders[2].Hash(), mBHeaders[0].Hash())
	assert.Equal(t, mHeaders[1].Hash(), mBHeaders[1].Hash())
	assert.Equal(t, mHeaders[0].Hash(), mBHeaders[2].Hash())

	clstrList.Stop()
	time.Sleep(1 * time.Second)
	runtime.GC()
}

func TestCreateShardAtDifferentHeight(t *testing.T) {
	var (
		shardSize    uint32 = 2
		id0                 = uint32(0<<16 | shardSize | 0)
		id1                 = uint32(0<<16 | shardSize | 1)
		id2                 = uint32(1<<16 | shardSize | 0)
		id3                 = uint32(1<<16 | shardSize | 1)
		geneRHeights        = map[uint32]uint32{
			id0: 1,
			id1: 2,
		}
	)
	cfglist := GetClusterConfig(1, 2, shardSize, 1, geneRHeights, defaultbootNode, config.PoWSimulate, true)

	_, clstrList := CreateClusterList(1, cfglist)
	clstrList.Start(5*time.Second, true)

	rBlock := clstrList[0].CreateAndInsertBlocks([]uint32{id2, id3})

	assert.Equal(t, retryTrueWithTimeout(func() bool {
		return rBlock.NumberU64() == uint64(1)
	}, 20), true)
	assert.Equal(t, rBlock.MinorBlockHeaders().Len(), 4)

	assert.Equal(t, retryTrueWithTimeout(func() bool {
		shrd := clstrList[0].GetShard(id0)
		if shrd == nil {
			return false
		}
		return clstrList[0].GetShard(id0) != (*shard.ShardBackend)(nil)
	}, 20), true)

	assert.Equal(t, retryTrueWithTimeout(func() bool {
		return clstrList[0].GetShard(id1) == (*shard.ShardBackend)(nil)
	}, 20), true)

	clstrList[0].CreateAndInsertBlocks(nil)
	assert.Equal(t, retryTrueWithTimeout(func() bool {
		return clstrList[0].GetMaster().GetCurrRootHeader().Number == uint32(2)
	}, 20), true)

	clstrList.Stop()
	time.Sleep(1 * time.Second)
	runtime.GC()
}

func TestGetPrimaryAccountData(t *testing.T) {
	cfglist := GetClusterConfig(1, 1, 2, 1, nil, defaultbootNode, config.PoWSimulate, true)
	geneAcc, clstrList := CreateClusterList(1, cfglist)
	fullShardId, _ := geneAcc.QKCAddress.GetFullShardID(2)
	clstrList.Start(5*time.Second, true)

	mstr := clstrList[0].GetMaster()
	mstr.SetMining(true)

	// check account nonce
	accData, err := mstr.GetAccountData(&geneAcc.QKCAddress, nil)
	if err != nil {
		t.Error("failed to get account data", "address", geneAcc.Address(), "err", err)
	}
	assert.Equal(t, accData[fullShardId].TransactionCount, uint64(0))

	tx := createTx(geneAcc.QKCAddress, nil)
	if err := mstr.AddTransaction(tx); err != nil {
		t.Error("failed to add tx", "err", err)
	}

	// create and add master|shards blocks
	clstrList[0].CreateAndInsertBlocks([]uint32{fullShardId})

	// check account nonce
	assert.Equal(t, retryTrueWithTimeout(func() bool {
		accData, err := mstr.GetAccountData(&geneAcc.QKCAddress, nil)
		if err != nil || accData[fullShardId] == nil {
			return false
		}
		return accData[fullShardId].TransactionCount == uint64(1)
	}, 20), true)

	clstrList.Stop()
	time.Sleep(1 * time.Second)
	runtime.GC()
}

func TestAddTransaction(t *testing.T) {
	var shardSize uint32 = 2
	cfglist := GetClusterConfig(2, 1, shardSize, 1, nil, defaultbootNode, config.PoWSimulate, true)
	geneAcc, clstrList := CreateClusterList(2, cfglist)
	clstrList.Start(5*time.Second, true)

	var (
		id0            = uint32(0<<16 | shardSize | 0)
		id1            = uint32(0<<16 | shardSize | 1)
		mstr0          = clstrList[0].GetMaster()
		mstr1          = clstrList[1].GetMaster()
		shard0         = clstrList[0].GetShard(id0)
		fullShardId, _ = geneAcc.QKCAddress.GetFullShardID(2)
	)

	// send tx in shard 0
	tx0 := createTx(geneAcc.QKCAddress, nil)
	if err := mstr0.AddTransaction(tx0); err != nil {
		t.Error("failed to add transaction", "err", err)
	}
	assert.Equal(t, retryTrueWithTimeout(func() bool {
		state0, err := shard0.MinorBlockChain.GetShardStatus()
		if err != nil {
			return false
		}
		return state0.PendingTxCount == uint32(1)
	}, 1), true)

	// send the same tx in shard 1
	addr := geneAcc.QKCAddress.AddressInShard(id1)
	tx1 := createTx(addr, nil)
	if err := mstr0.AddTransaction(tx1); err != nil {
		t.Error("failed to add transaction", "err", err)
	}
	assert.Equal(t, retryTrueWithTimeout(func() bool {
		state0, err := shard0.MinorBlockChain.GetShardStatus()
		if err != nil {
			return false
		}
		return state0.PendingTxCount == uint32(1)
	}, 20), true)

	// check another cluster' pending pool
	assert.Equal(t, retryTrueWithTimeout(func() bool {
		state0, err := clstrList[1].GetShard(fullShardId).MinorBlockChain.GetShardStatus()
		if err != nil {
			return false
		}
		return state0.PendingTxCount == uint32(1)
	}, 20), true)

	rBlock := clstrList[0].CreateAndInsertBlocks([]uint32{id0, id1})

	// verify address account and nonce
	accdata, err := mstr0.GetAccountData(&geneAcc.QKCAddress, nil)
	assert.Equal(t, accdata[fullShardId].TransactionCount, uint64(1))

	// sleep 10 seconds so that another can sync blocks
	assert.Equal(t, retryTrueWithTimeout(func() bool {
		rBlockTip, err := mstr1.GetRootBlockByNumber(nil)
		if err != nil {
			return false
		}
		return rBlock.Hash() == rBlockTip.Hash()
	}, 20), true)

	// verify tx hash in another cluster
	mBlock, _, err := mstr1.GetTransactionByHash(tx0.Hash(), account.NewBranch(fullShardId))
	if err != nil {
		t.Error("failed to get minor block in another cluster", "err", err)
	}
	if mBlock.Transaction(tx0.Hash()).Hash() != tx0.Hash() {
		t.Error("tx hash is diffierent", "expected", mBlock.Transaction(tx0.Hash()).Hash(), "actual", tx0.Hash())
	}

	// verify address account and nonce in another cluster
	accdata1, err := mstr1.GetAccountData(&geneAcc.QKCAddress, nil)
	assert.Equal(t, accdata1[fullShardId].TransactionCount, uint64(1))
	assert.Equal(t, accdata1[fullShardId].Balance.GetTokenBalance(testGenesisTokenID) == accdata[fullShardId].Balance.GetTokenBalance(testGenesisTokenID), true)

	clstrList.Stop()
	time.Sleep(1 * time.Second)
	runtime.GC()
}

func TestAddMinorBlockRequestList(t *testing.T) {
	var shardSize uint32 = 2
	cfglist := GetClusterConfig(2, 1, shardSize, 1, nil, defaultbootNode, config.PoWSimulate, true)
	_, clstrList := CreateClusterList(2, cfglist)
	clstrList.Start(5*time.Second, true)

	var (
		id0    = uint32(0<<16 | shardSize | 0)
		id1    = uint32(0<<16 | shardSize | 1)
		mstr0  = clstrList[0].GetMaster()
		mstr1  = clstrList[1].GetMaster()
		shard0 = clstrList[0].GetShard(id0)
		shard1 = clstrList[1].GetShard(id1)
	)

	rBlock := clstrList[0].CreateAndInsertBlocks([]uint32{id0, id1})
	assert.Equal(t, shard1.MinorBlockChain.GetBlock(rBlock.Hash()), (*types.MinorBlock)(nil))

	rBlockTip0, err := mstr0.GetRootBlockByNumber(nil)
	if err != nil {
		t.Error("failed to get root block by number", "err", err)
	}
	assert.Equal(t, retryTrueWithTimeout(func() bool {
		return rBlock.Hash() == rBlockTip0.Hash()
	}, 20), true)

	assert.Equal(t, retryTrueWithTimeout(func() bool {
		rBlockTip := shard0.MinorBlockChain.GetRootTip()
		return rBlockTip.Hash() == rBlock.Hash()
	}, 20), true)

	// check neighbor cluster is the same height
	assert.Equal(t, retryTrueWithTimeout(func() bool {
		rBlockTip1, err := mstr1.GetRootBlockByNumber(nil)
		if err != nil {
			return false
		}
		return rBlockTip1.Hash() == rBlock.Hash()
	}, 20), true)

	clstrList.Stop()
	time.Sleep(1 * time.Second)
	runtime.GC()
}

func TestAddRootBlockRequestList(t *testing.T) {
	// fullShardId, _ := geneAcc.QKCAddress.GetFullShardID(2)
	var shardSize uint32 = 2
	cfglist := GetClusterConfig(2, 1, shardSize, 1, nil, defaultbootNode, config.PoWSimulate, true)
	geneAcc, clstrList := CreateClusterList(2, cfglist)
	clstrList.Start(5*time.Second, true)

	var (
		mstr0     = clstrList[0].GetMaster()
		mstr1     = clstrList[1].GetMaster()
		id0       = uint32(0<<16 | shardSize | 0)
		id1       = uint32(0<<16 | shardSize | 1)
		shard0    = clstrList[0].GetShard(id0)
		shard1    = clstrList[0].GetShard(id1)
		maxBlocks = shard0.Config.MaxBlocksPerShardInOneRootBlock() - 1
		b0        *types.MinorBlock
	)

	for i := 0; i < int(maxBlocks); i++ {
		b0 = tipGen(geneAcc, shard0)
		if err := shard0.AddMinorBlock(b0); err != nil {
			t.Error("failed to add minor block", "fullShardId", b0.Header().Branch.Value, "err", err)
		}
	}
	// minor block is downloaded
	assert.Equal(t, b0.Header().Number, uint64(maxBlocks))

	b1 := tipGen(geneAcc, shard1)
	if err := shard1.AddMinorBlock(b1); err != nil {
		t.Error("failed to add minor block", "fullShardId", b1.Header().Branch.Value, "err", err)
	}

	// create and add root/minor block
	rBlock0 := clstrList[0].CreateAndInsertBlocks(nil)
	// make sure the root block tip of local cluster is changed
	rBlockTip0, err := mstr0.GetRootBlockByNumber(nil)
	if err != nil {
		t.Error("failed to get root block by number", "err", err)
	}
	assert.Equal(t, retryTrueWithTimeout(func() bool {
		return rBlockTip0.Header().Hash() == rBlock0.Header().Hash()
	}, 20), true)
	// make sure the root tip of cluster 1 is changed
	assert.Equal(t, retryTrueWithTimeout(func() bool {
		return mstr0.GetCurrRootHeader().Hash() == rBlock0.Header().Hash()
	}, 20), true)

	assert.Equal(t, retryTrueWithTimeout(func() bool {
		return shard0.MinorBlockChain.GetMinorTip().Hash() == b0.Hash()
	}, 20), true)
	assert.Equal(t, retryTrueWithTimeout(func() bool {
		return shard1.MinorBlockChain.GetMinorTip().Hash() == b1.Hash()
	}, 20), true)

	// check neighbor cluster is the same height
	assert.Equal(t, retryTrueWithTimeout(func() bool {
		rBlockTip1, err := mstr1.GetRootBlockByNumber(nil)
		if err != nil {
			return false
		}
		return rBlock0.Hash() == rBlockTip1.Hash()
	}, 20), true)

	clstrList.Stop()
	time.Sleep(1 * time.Second)
	runtime.GC()
}

func TestGetRootBlockHeaderSyncWithFork(t *testing.T) {
	cfglist := GetClusterConfig(2, 1, 1, 1, nil, defaultbootNode, config.PoWSimulate, true)
	_, clstrList := CreateClusterList(2, cfglist)
	clstrList.Start(5*time.Second, true)

	var (
		mstr0         = clstrList[0].GetMaster()
		mstr1         = clstrList[1].GetMaster()
		rootBlockList = make([]*types.RootBlock, 0, 10)
	)
	for i := 0; i < 10; i++ {
		iBlock, _, err := mstr0.CreateBlockToMine()
		if err != nil {
			assert.Error(t, err)
		}
		rBlock := iBlock.(*types.RootBlock)
		if err := mstr0.AddRootBlock(rBlock); err != nil {
			assert.Error(t, err)
		}
		rootBlockList = append(rootBlockList, rBlock)
	}
	clstrList[0].CreateAndInsertBlocks(nil)

	for i := 0; i < 2; i++ {
		if err := mstr1.AddRootBlock(rootBlockList[i]); err != nil {
			assert.Error(t, err)
		}
	}
	for i := 0; i < 3; i++ {
		iBlock, _, err := mstr1.CreateBlockToMine()
		if err != nil {
			assert.Error(t, err)
		}
		rBlock := iBlock.(*types.RootBlock)
		if err := mstr1.AddRootBlock(rBlock); err != nil {
			assert.Error(t, err)
		}
	}
	assert.Equal(t, retryTrueWithTimeout(func() bool {
		return mstr0.GetCurrRootHeader().Number == mstr1.GetCurrRootHeader().Number
	}, 20), true)

	clstrList.Stop()
	time.Sleep(1 * time.Second)
	runtime.GC()
}

func TestBroadcastCrossShardTransactions(t *testing.T) {
	var (
		shardSize uint32 = 2
		id0              = uint32(0<<16 | shardSize | 0)
		id1              = uint32(0<<16 | shardSize | 1)
	)
	cfglist := GetClusterConfig(1, 1, shardSize, 2, nil, defaultbootNode, config.PoWSimulate, true)
	geneAcc, clstrList := CreateClusterList(1, cfglist)
	clstrList.Start(5*time.Second, true)

	// clstrList.PrintPeerList()
	var (
		toAddr = getAccByIndex(2).QKCAddress.AddressInShard(id1)
		mstr   = clstrList[0].GetMaster()
		shrd0  = clstrList[0].GetShard(id0)
		shrd1  = clstrList[0].GetShard(id1)
	)
	// create a root block
	clstrList[0].CreateAndInsertBlocks([]uint32{id0, id1})

	tx := createTx(geneAcc.QKCAddress, &toAddr)
	err := mstr.AddTransaction(tx)
	assert.NoError(t, err)

	iB0, _, err := shrd0.CreateBlockToMine()
	assert.NoError(t, err)
	iB1, _, err := shrd0.CreateBlockToMine()
	assert.NoError(t, err)

	b0 := iB0.(*types.MinorBlock)
	b1 := iB1.(*types.MinorBlock)
	b1.Header().Time += 1
	assert.Equal(t, b0.Hash(), b1.Hash())
	if err := shrd0.InsertMinedBlock(iB0); err != nil {
		t.Error("failed to insert mined block", "fullShardId", id0, "err", err)
	}

	txDepositList := clstrList[0].GetShard(id1).MinorBlockChain.ReadCrossShardTxList(b1.Hash())
	xshardList := txDepositList.TXList
	assert.Equal(t, len(xshardList), 1)
	assert.Equal(t, xshardList[0].TxHash, tx.EvmTx.Hash())
	assert.Equal(t, xshardList[0].From, geneAcc.QKCAddress)
	assert.Equal(t, xshardList[0].To, toAddr)
	assert.Equal(t, xshardList[0].Value.Value.Uint64(), uint64(100))

	if err := shrd0.InsertMinedBlock(iB1); err != nil {
		t.Error("failed to insert mined block", "fullShardId", id0, "err", err)
	}
	assert.Equal(t, retryTrueWithTimeout(func() bool {
		return shrd0.MinorBlockChain.CurrentBlock().Hash() == iB0.Hash()
	}, 20), true)

	txDepositList = clstrList[0].GetShard(id1).MinorBlockChain.ReadCrossShardTxList(b0.Hash())
	xshardList = txDepositList.TXList
	assert.Equal(t, len(xshardList), 1)
	assert.Equal(t, xshardList[0].TxHash, tx.EvmTx.Hash())
	assert.Equal(t, xshardList[0].From, geneAcc.QKCAddress)
	assert.Equal(t, xshardList[0].To, toAddr)
	assert.Equal(t, xshardList[0].Value.Value.Uint64(), uint64(100))

	iB2, _, err := shrd1.CreateBlockToMine()
	assert.NoError(t, err)
	b2 := iB2.(*types.MinorBlock)
	err = mstr.AddMinorBlock(b2.Branch().Value, b2)
	// push one root block.
	clstrList[0].CreateAndInsertBlocks([]uint32{id0, id1})

	iB3, _, err := shrd1.CreateBlockToMine()
	assert.NoError(t, err)
	b3 := iB3.(*types.MinorBlock)

	err = mstr.AddMinorBlock(b0.Branch().Value, b0)
	assert.NoError(t, err)
	err = mstr.AddMinorBlock(b1.Branch().Value, b1)
	assert.NoError(t, err)
	err = mstr.AddMinorBlock(b2.Branch().Value, b2)
	assert.NoError(t, err)
	err = mstr.AddMinorBlock(b3.Branch().Value, b3)
	assert.NoError(t, err)

	clstrList[0].CreateAndInsertBlocks(nil)
	assert.Equal(t, retryTrueWithTimeout(func() bool {
		accData, err := mstr.GetAccountData(&toAddr, nil)
		if err != nil || accData[id1] == nil {
			return false
		}
		return accData[id1].Balance.GetTokenBalance(testGenesisTokenID).Uint64() == uint64(genesisBalance+100)
	}, 20), true)

	clstrList.Stop()
	time.Sleep(1 * time.Second)
	runtime.GC()
}

func TestGetWorkFromSlave(t *testing.T) {
	var (
		chainSize uint32 = 2
		shardSize uint32 = 2
		id0              = uint32(0<<16 | shardSize | 0)
		// id1              = uint32(0<<16 | shardSize | 1)
	)
	cfglist := GetClusterConfig(1, chainSize, shardSize, chainSize, nil, defaultbootNode, config.PoWDoubleSha256, true)
	_, clstrList := CreateClusterList(1, cfglist)
	clstrList.Start(5*time.Second, true)

	// clstrList.PrintPeerList()
	var (
		mstr = clstrList[0].GetMaster()
	)
	mstr.SetMining(true)

	assert.Equal(t, retryTrueWithTimeout(func() bool {
		work, err := mstr.GetWork(account.NewBranch(id0))
		if err != nil {
			return false
		}
		return work.Difficulty.Uint64() == uint64(10)
	}, 20), true)
	// TODO need to change remote type test.

	clstrList.Stop()
	time.Sleep(1 * time.Second)
	runtime.GC()
}

func TestShardSynchronizerWithFork(t *testing.T) {
	var (
		chainSize uint32 = 2
		shardSize uint32 = 2
		id0              = uint32(0<<16 | shardSize | 0)
	)
	cfglist := GetClusterConfig(2, chainSize, shardSize, chainSize, nil, "", config.PoWSimulate, false)
	_, clstrList := CreateClusterList(2, cfglist)
	clstrList.Start(5*time.Second, false)

	var (
		mstr      = clstrList[0].GetMaster()
		mstr1     = clstrList[1].GetMaster()
		shard00   = clstrList[0].GetShard(id0)
		shard10   = clstrList[1].GetShard(id0)
		blockList = make([]*types.MinorBlock, 0, 13)
	)
	for i := 0; i < 13; i++ {
		iBlock, _, err := shard00.CreateBlockToMine()
		assert.NoError(t, err)
		mBlock := iBlock.(*types.MinorBlock)
		blockList = append(blockList, mBlock)
		err = mstr.AddMinorBlock(mBlock.Branch().Value, mBlock)
		assert.NoError(t, err)
	}
	assert.Equal(t, shard00.GetTip(), uint64(13))

	for i := 0; i < 12; i++ {
		iBlock, _, err := shard10.CreateBlockToMine()
		assert.NoError(t, err)
		mBlock := iBlock.(*types.MinorBlock)
		err = mstr1.AddMinorBlock(mBlock.Branch().Value, mBlock)
		assert.NoError(t, err)
	}
	assert.Equal(t, shard10.GetTip(), uint64(12))
	clstrList.Start(5*time.Second, true)

	iBlock, _, err := shard00.CreateBlockToMine()
	assert.NoError(t, err)
	mBlock := iBlock.(*types.MinorBlock)
	blockList = append(blockList, mBlock)
	err = mstr.AddMinorBlock(mBlock.Branch().Value, mBlock)
	assert.NoError(t, err)

	for _, blk := range blockList {
		assert.Equal(t, retryTrueWithTimeout(func() bool {
			if shard10.GetMinorBlock(blk.Hash(), nil) != nil {
				return true
			}
			return false
		}, 1), true)
		assert.Equal(t, retryTrueWithTimeout(func() bool {
			mBlock, err := mstr1.GetMinorBlockByHash(blk.Hash(), blk.Branch())
			if err != nil || mBlock == nil {
				return false
			}
			return true
		}, 1), true)
	}

	assert.Equal(t, retryTrueWithTimeout(func() bool {
		return shard00.GetTip() == shard10.GetTip()
	}, 20), true)

	clstrList.Stop()
	time.Sleep(1 * time.Second)
	runtime.GC()
}

func TestBroadcastCrossShardTransactionListToNeighborOnly(t *testing.T) {
	var (
		chainSize uint32 = 2
		shardSize uint32 = 8
	)
	cfglist := GetClusterConfig(1, chainSize, shardSize, 4, nil, defaultbootNode, config.PoWSimulate, true)
	_, clstrList := CreateClusterList(1, cfglist)
	clstrList.Start(5*time.Second, false)

	var (
		mstr = clstrList[0].GetMaster()
		shrd = clstrList[0].GetShard(shardSize)
	)
	clstrList[0].CreateAndInsertBlocks(nil)
	iBlock, _, err := shrd.CreateBlockToMine()
	assert.NoError(t, err)
	mBlock := iBlock.(*types.MinorBlock)
	err = mstr.AddMinorBlock(mBlock.Branch().Value, mBlock)
	assert.NoError(t, err)

	nborShards := make(map[int]bool)
	for i := 0; i < 6; i++ {
		nborShards[1<<uint32(i)] = true
	}
	// TODO bound of memory that case can't run when mem less than 2G
	/*for shardId := 0; shardId < int(shardSize); shardId++ {
		shrdI := clstrList[0].GetShard(shardSize | uint32(shardId))
		xshardTxList := shrdI.MinorBlockChain.ReadCrossShardTxList(mBlock.Hash())
		if nborShards[shardId] {
			assert.NotNil(t, xshardTxList)
		} else {
			// TODO need to check and compare.
			assert.Nil(t, xshardTxList)
		}
	}*/
	clstrList[0].CreateAndInsertBlocks(nil)
	assert.Equal(t, retryTrueWithTimeout(func() bool {
		return mstr.GetCurrRootHeader().Number == uint32(2)
	}, 20), true)

	clstrList.Stop()
	time.Sleep(1 * time.Second)
	runtime.GC()
}

func TestHandleGetMinorBlockListRequestWithTotalDiff(t *testing.T) {
	cfglist := GetClusterConfig(2, 2, 2, 2, nil, defaultbootNode, config.PoWSimulate, true)
	_, clstrList := CreateClusterList(2, cfglist)
	clstrList.Start(5*time.Second, true)

	calCoinBase := func(rootBlock *types.RootBlock) *types.TokenBalances {
		res := make(map[string]*big.Int)
		ret := new(big.Int).Set(clstrList[0].clstrCfg.Quarkchain.Root.CoinbaseAmount)
		rewardTaxRate := clstrList[0].clstrCfg.Quarkchain.RewardTaxRate
		ratio := big.NewRat(1, 1)
		ratio.Sub(ratio, rewardTaxRate)
		ratio.Quo(ratio, rewardTaxRate)

		minorBlockFee := new(big.Int)
		for _, header := range rootBlock.MinorBlockHeaders() {
			minorBlockFee.Add(minorBlockFee, header.CoinbaseAmount.GetTokenBalance(testGenesisTokenID))
		}
		minorBlockFee.Mul(minorBlockFee, ratio.Num())
		minorBlockFee.Div(minorBlockFee, ratio.Denom())
		ret.Add(ret, minorBlockFee)
		res["QKC"] = ret
		t := types.NewEmptyTokenBalances()
		t.SetValue(ret, testGenesisTokenID)
		return t
	}
	tipNumber := clstrList[0].master.GetTip()
	rb0, err := clstrList[0].master.GetRootBlockByNumber(&tipNumber)
	assert.NoError(t, err)
	var z uint64 = 0
	block0, err := clstrList[0].master.GetRootBlockByNumber(&z)
	assert.NoError(t, err)
	//Cluster 0 generates a root block of height 1 with 1e6 difficulty
	coinbaseAmount := calCoinBase(block0)
	rb1 := rb0.Header().CreateBlockToAppend(nil, big.NewInt(1000000), nil, nil,
		nil).Finalize(coinbaseAmount, nil, common.EmptyHash)
	//Cluster 0 broadcasts the root block to clstrList 1
	err = clstrList[0].master.AddRootBlock(rb1)
	assert.NoError(t, err)
	assert.Equal(t, clstrList[0].master.CurrentBlock().Hash(), rb1.Header().Hash())
	//Make sure the root block tip of clstrList 1 is changed
	assert.Equal(t, retryTrueWithTimeout(func() bool {
		return clstrList[1].master.CurrentBlock().Hash() == rb1.Hash()
	}, 20), true)

	//Cluster 1 generates a minor block and broadcasts to clstrList 0
	b1 := tipGen(nil, clstrList[1].GetShard(2))
	err = clstrList[1].master.AddMinorBlock(b1.Header().Branch.Value, b1)
	assert.NoError(t, err)
	//Make sure another clstrList received the new minor block
	assert.Equal(t, retryTrueWithTimeout(func() bool {
		b := clstrList[1].GetShardState(2).GetBlock(b1.Hash())
		return b != nil
	}, 20), true)

	assert.Equal(t, retryTrueWithTimeout(func() bool {
		b, err := clstrList[0].master.GetMinorBlockByHash(b1.Hash(), b1.Header().Branch)
		if err != nil || b == nil {
			return false
		}
		return true
	}, 20), true)

	//Cluster 1 generates a new root block with higher total difficulty
	rb2 := rb0.Header().CreateBlockToAppend(nil, big.NewInt(3000000), nil, nil,
		nil).Finalize(coinbaseAmount, nil, common.EmptyHash)
	err = clstrList[1].master.AddRootBlock(rb2)
	assert.NoError(t, err)
	assert.Equal(t, clstrList[1].master.CurrentBlock().Hash(), rb2.Header().Hash())
	//Generate a minor block b2
	b2 := tipGen(nil, clstrList[1].GetShard(2))
	err = clstrList[1].master.AddMinorBlock(b2.Header().Branch.Value, b2)
	assert.NoError(t, err)
	//Make sure another clstrList received the new minor block

	assert.Equal(t, retryTrueWithTimeout(func() bool {
		b := clstrList[1].GetShardState(2).GetBlock(b2.Hash())
		return b != nil
	}, 20), true)

	assert.Equal(t, retryTrueWithTimeout(func() bool {
		b, err := clstrList[0].master.GetMinorBlockByHash(b1.Hash(), b2.Header().Branch)
		if err != nil || b == nil {
			return false
		}
		return true
	}, 20), true)

	clstrList.Stop()
	time.Sleep(1 * time.Second)
	runtime.GC()
}

/*func TestNewBlockHeaderPool(t *testing.T) {
	cfglist := GetClusterConfig(1, 2, 2, 2, nil, defaultbootNode, config.PoWSimulate, true)
	_, clstrList := CreateClusterList(1, cfglist)
	clstrList.Start(5*time.Second, true)

	b1 := tipGen(nil, clstrList[0].GetShard(2))
	err := clstrList[0].master.AddMinorBlock(b1.Header().Branch.Value, b1)
	assert.NoError(t, err)
	// Update config to force checking diff
	clstrList[0].clstrCfg.Quarkchain.SkipMinorDifficultyCheck = false
	b2 := b1.CreateBlockToAppend(nil, big.NewInt(12345), nil, nil, nil,
		nil, nil)
	shard := clstrList[0].slavelist[0].GetShard(b2.Header().Branch.Value)
	_ = shard.HandleNewTip(nil, b2.Header(), "")
	// Also the block should not exist in new block pool
	inPool := func(bHash ethCommon.Hash) bool {
		v := reflect.ValueOf(*shard)
		f := v.FieldByName("mBPool")
		p := f.FieldByName("BlockPool")
		for _, e := range p.MapKeys() {
			if i, ok := p.MapIndex(e).Interface().(ethCommon.Hash); ok {
				if bytes.Compare(bHash[:], i[:]) > 0 {
					return true
				}
			}
		}
		return false
	}
	assert.Equal(t, retryTrueWithTimeout(func() bool {
		return !inPool(b2.Header().Hash())
	}, 10), true)

	clstrList.Stop()
	time.Sleep(1 * time.Second)
	runtime.GC()
}*/

//Test the broadcast is only done to the neighbors
func TestGetRootBlockHeadersWithSkip(t *testing.T) {
	cfglist := GetClusterConfig(2, 2, 2, 2, nil, defaultbootNode, config.PoWSimulate, true)
	_, clstrList := CreateClusterList(2, cfglist)
	clstrList.Start(10*time.Second, true)

	//Add a root block first so that later minor blocks referring to this root
	//can be broadcasted to other shards
	master := clstrList[0].master
	rootBlockHeaderList := []types.IHeader{master.GetCurrRootHeader()}
	for i := 0; i < 10; i++ {
		rootBlock, _, err := master.CreateBlockToMine()
		assert.NoError(t, err)
		err = master.AddRootBlock(rootBlock.(*types.RootBlock))
		assert.NoError(t, err)
		rootBlockHeaderList = append(rootBlockHeaderList, rootBlock.IHeader())
	}
	assert.Equal(t, rootBlockHeaderList[len(rootBlockHeaderList)-1].NumberU64(), uint64(10))
	assert.Equal(t, retryTrueWithTimeout(func() bool {
		return clstrList[1].master.GetTip() == 10
	}, 20), true)

	peer := clstrList.GetPeerByIndex(1)
	assert.NotNil(t, peer)
	//# Test Case 1 ###################################################
	blockHeaders, err := peer.GetRootBlockHeaderList(rootBlockHeaderList[2].Hash(), 3, true)
	assert.NoError(t, err)
	assert.Equal(t, len(blockHeaders), 3)
	assert.Equal(t, blockHeaders[0].Hash(), rootBlockHeaderList[2].Hash())
	assert.Equal(t, blockHeaders[1].Hash(), rootBlockHeaderList[1].Hash())
	assert.Equal(t, blockHeaders[2].Hash(), rootBlockHeaderList[0].Hash())

	// TODO reverse == false can't use.
	// TODO skip parameter need to be added.

	clstrList.Stop()
	time.Sleep(1 * time.Second)
	runtime.GC()
}

func TestGetRootBlockHeaderSyncFromGenesis(t *testing.T) {
	cfglist := GetClusterConfig(2, 1, 1, 1, nil, defaultbootNode, config.PoWSimulate, true)
	_, clstrList := CreateClusterList(2, cfglist)
	clstrList.Start(5*time.Second, false)

	var (
		mstr0         = clstrList[0].GetMaster()
		mstr1         = clstrList[1].GetMaster()
		rootBlockList = make([]*types.RootBlock, 0, 10)
	)
	rootBlockList = append(rootBlockList, mstr0.CurrentBlock())

	for index := 0; index < 10; index++ {
		rBlock, _, err := mstr0.CreateBlockToMine()
		assert.NoError(t, err)
		err = mstr0.AddRootBlock(rBlock.(*types.RootBlock))
		assert.NoError(t, err)
		rootBlockList = append(rootBlockList, rBlock.(*types.RootBlock))
	}
	b0 := rootBlockList[len(rootBlockList)-1]
	assert.Equal(t, retryTrueWithTimeout(func() bool {
		return mstr1.CurrentBlock().Hash() == b0.Hash()
	}, 20), true)

	clstrList.Start(5*time.Second, true)
	clstrList[1].CreateAndInsertBlocks(nil)
	assert.Equal(t, retryTrueWithTimeout(func() bool {
		return mstr1.GetCurrRootHeader().Number == mstr0.GetCurrRootHeader().Number
	}, 20), true)
	//TODO test synchronisze.status

	clstrList.Stop()
	time.Sleep(1 * time.Second)
	runtime.GC()
}

func TestGetRootBlockHeaderSyncFromHeight3(t *testing.T) {
	cfglist := GetClusterConfig(2, 1, 1, 1, nil, "", config.PoWSimulate, true)
	_, clstrList := CreateClusterList(2, cfglist)
	clstrList.Start(5*time.Second, false)

	var (
		mstr0         = clstrList[0].GetMaster()
		mstr1         = clstrList[1].GetMaster()
		rootBlockList = make([]*types.RootBlock, 0, 10)
	)
	for index := 0; index < 10; index++ {
		rBlock, _, err := mstr0.CreateBlockToMine()
		assert.NoError(t, err)
		err = mstr0.AddRootBlock(rBlock.(*types.RootBlock))
		assert.NoError(t, err)
		rootBlockList = append(rootBlockList, rBlock.(*types.RootBlock))
	}
	for index := 0; index < 3; index++ {
		err := mstr1.AddRootBlock(rootBlockList[index])
		assert.NoError(t, err)
	}
	assert.Equal(t, retryTrueWithTimeout(func() bool {
		return mstr1.CurrentBlock().Hash() == rootBlockList[2].Hash()
	}, 3), true)
	clstrList.Start(5*time.Second, true)

	assert.Equal(t, retryTrueWithTimeout(func() bool {
		return mstr1.CurrentBlock().Hash() == rootBlockList[len(rootBlockList)-1].Hash()
	}, 20), true)

	clstrList.Stop()
	time.Sleep(1 * time.Second)
	runtime.GC()
}

func TestGetRootBlockHeaderSyncWithStaleness(t *testing.T) {
	cfglist := GetClusterConfig(2, 1, 1, 1, nil, "", config.PoWSimulate, true)
	_, clstrList := CreateClusterList(2, cfglist)
	clstrList.Start(5*time.Second, false)

	var (
		mstr0         = clstrList[0].GetMaster()
		mstr1         = clstrList[1].GetMaster()
		rootBlockList = make([]*types.RootBlock, 0, 10)
		rBlock        types.IBlock
		err           error
	)

	for index := 0; index < 10; index++ {
		rBlock, _, err = mstr0.CreateBlockToMine()
		assert.NoError(t, err)
		err = mstr0.AddRootBlock(rBlock.(*types.RootBlock))
		assert.NoError(t, err)
		rootBlockList = append(rootBlockList, rBlock.(*types.RootBlock))
	}
	assert.Equal(t, mstr0.CurrentBlock().Hash(), rBlock.Hash())
	for index := 0; index < 8; index++ {
		rBlock, _, err = mstr1.CreateBlockToMine()
		assert.NoError(t, err)
		err = mstr1.AddRootBlock(rBlock.(*types.RootBlock))
		assert.NoError(t, err)
	}
	assert.Equal(t, mstr1.CurrentBlock().Hash(), rBlock.Hash())

	clstrList.Start(5*time.Second, true)

	b0 := rootBlockList[len(rootBlockList)-1]
	assert.Equal(t, retryTrueWithTimeout(func() bool {
		return mstr1.CurrentBlock().Hash() == b0.Hash()
	}, 20), true)

	clstrList.Stop()
	time.Sleep(1 * time.Second)
	runtime.GC()
}

func TestGetRootBlockHeaderSyncWithMultipleLookup(t *testing.T) {
	cfglist := GetClusterConfig(2, 1, 1, 1, nil, "", config.PoWSimulate, true)
	_, clstrList := CreateClusterList(2, cfglist)
	clstrList.Start(5*time.Second, false)

	var (
		blockCount    = 12
		mstr0         = clstrList[0].GetMaster()
		mstr1         = clstrList[1].GetMaster()
		rootBlockList = make([]*types.RootBlock, 0, blockCount)
	)
	for i := 0; i < blockCount; i++ {
		iBlock, _, err := mstr0.CreateBlockToMine()
		if err != nil {
			assert.Error(t, err)
		}
		rBlock := iBlock.(*types.RootBlock)
		if err := mstr0.AddRootBlock(rBlock); err != nil {
			assert.Error(t, err)
		}
		rootBlockList = append(rootBlockList, rBlock)
	}
	assert.True(t, mstr0.CurrentBlock().Hash() == rootBlockList[len(rootBlockList)-1].Hash(),
		"tip block hash do not match")

	for i := 0; i < 4; i++ {
		if err := mstr1.AddRootBlock(rootBlockList[i]); err != nil {
			assert.Error(t, err)
		}
	}
	for i := 0; i < 4; i++ {
		iBlock, _, err := mstr1.CreateBlockToMine()
		if err != nil {
			assert.Error(t, err)
		}
		rBlock := iBlock.(*types.RootBlock)
		if err := mstr1.AddRootBlock(rBlock); err != nil {
			assert.Error(t, err)
		}
	}

	clstrList.Start(5*time.Second, true)

	assert.Equal(t, retryTrueWithTimeout(func() bool {
		return mstr0.CurrentBlock().Hash() == rootBlockList[len(rootBlockList)-1].Hash()
	}, 20), true)

	clstrList.Stop()
	time.Sleep(1 * time.Second)
	runtime.GC()
}

func TestGetRootBlockHeaderSyncWithStartEqualEnd(t *testing.T) {
	cfglist := GetClusterConfig(2, 1, 1, 1, nil, "", config.PoWSimulate, true)
	_, clstrList := CreateClusterList(2, cfglist)
	clstrList.Start(5*time.Second, false)

	var (
		blockCount    = 5
		mstr0         = clstrList[0].GetMaster()
		mstr1         = clstrList[1].GetMaster()
		rootBlockList = make([]*types.RootBlock, 0, blockCount)
	)
	for i := 0; i < blockCount; i++ {
		iBlock, _, err := mstr0.CreateBlockToMine()
		if err != nil {
			assert.Error(t, err)
		}
		rBlock := iBlock.(*types.RootBlock)
		if err := mstr0.AddRootBlock(rBlock); err != nil {
			assert.Error(t, err)
		}
		rootBlockList = append(rootBlockList, rBlock)
	}
	assert.True(t, mstr0.CurrentBlock().Hash() == rootBlockList[len(rootBlockList)-1].Hash(),
		"tip block hash do not match")

	for i := 0; i < 3; i++ {
		if err := mstr1.AddRootBlock(rootBlockList[i]); err != nil {
			assert.Error(t, err)
		}
	}
	for i := 0; i < 1; i++ {
		iBlock, _, err := mstr1.CreateBlockToMine()
		if err != nil {
			assert.Error(t, err)
		}
		rBlock := iBlock.(*types.RootBlock)
		if err := mstr1.AddRootBlock(rBlock); err != nil {
			assert.Error(t, err)
		}
	}
	clstrList.Start(5*time.Second, true)

	assert.Equal(t, retryTrueWithTimeout(func() bool {
		return mstr0.CurrentBlock().Hash() == rootBlockList[len(rootBlockList)-1].Hash()
	}, 20), true)

	clstrList.Stop()
	time.Sleep(1 * time.Second)
	runtime.GC()
}

func TestGetRootBlockHeaderSyncWithBestAncestor(t *testing.T) {
	cfglist := GetClusterConfig(2, 1, 1, 1, nil, "", config.PoWSimulate, true)
	_, clstrList := CreateClusterList(2, cfglist)
	clstrList.Start(5*time.Second, false)

	var (
		blockCount    = 5
		mstr0         = clstrList[0].GetMaster()
		mstr1         = clstrList[1].GetMaster()
		rootBlockList = make([]*types.RootBlock, 0, blockCount)
	)
	for i := 0; i < blockCount; i++ {
		iBlock, _, err := mstr0.CreateBlockToMine()
		if err != nil {
			assert.Error(t, err)
		}
		rBlock := iBlock.(*types.RootBlock)
		if err := mstr0.AddRootBlock(rBlock); err != nil {
			assert.Error(t, err)
		}
		rootBlockList = append(rootBlockList, rBlock)
	}
	assert.True(t, mstr0.CurrentBlock().Hash() == rootBlockList[len(rootBlockList)-1].Hash(),
		"tip block hash do not match")

	for i := 0; i < 2; i++ {
		if err := mstr1.AddRootBlock(rootBlockList[i]); err != nil {
			assert.Error(t, err)
		}
	}
	for i := 0; i < 2; i++ {
		iBlock, _, err := mstr1.CreateBlockToMine()
		if err != nil {
			assert.Error(t, err)
		}
		rBlock := iBlock.(*types.RootBlock)
		if err := mstr1.AddRootBlock(rBlock); err != nil {
			assert.Error(t, err)
		}
	}
	clstrList.Start(5*time.Second, true)

	assert.Equal(t, retryTrueWithTimeout(func() bool {
		return mstr0.CurrentBlock().Hash() == rootBlockList[len(rootBlockList)-1].Hash()
	}, 20), true)

	clstrList.Stop()
	time.Sleep(1 * time.Second)
	runtime.GC()
}<|MERGE_RESOLUTION|>--- conflicted
+++ resolved
@@ -1,8 +1,4 @@
-<<<<<<< HEAD
-// +build integrateTest
-=======
 //+build integrate_test
->>>>>>> 9f20f4d0
 
 package test
 
