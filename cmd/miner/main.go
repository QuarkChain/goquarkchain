package main

import (
	"context"
	"encoding/json"
	"errors"
	"flag"
	"fmt"
	"github.com/QuarkChain/goquarkchain/cluster/config"
	"github.com/QuarkChain/goquarkchain/consensus/ethash"
	"io/ioutil"
	"log"
	"math/big"
	"strconv"
	"strings"
	"time"

	"github.com/QuarkChain/goquarkchain/consensus"
	"github.com/QuarkChain/goquarkchain/consensus/doublesha256"
	"github.com/QuarkChain/goquarkchain/consensus/qkchash"
	"github.com/ethereum/go-ethereum/common"
	ethlog "github.com/ethereum/go-ethereum/log"
	"github.com/ethereum/go-ethereum/rpc"
)

const (
	fetchWorkInterval = 5 * time.Second
)

var (
	jrpcCli *rpc.Client

	// Flags
<<<<<<< HEAD
	clusterConfig = flag.String("config", "", "cluster config file")
	shardList     = flag.String("shards", "R", "comma-separated string indicating shards")
	host          = flag.String("host", "localhost", "remote host of a quarkchain cluster")
	port          = flag.Int("port", int(config.DefaultPubRpcPort), "remote JSONRPC port of a quarkchain cluster")
	preThreads    = flag.Int("threads", 0, "Use how many threads to mine in a worker")
	rpcTimeout    = flag.Int("timeout", 500, "timeout in seconds for RPC calls")
	gethlogLvl    = flag.String("gethloglvl", "info", "log level of geth")
=======
	clusterConfig   = flag.String("config", "", "cluster config file")
	shardList       = flag.String("shards", "R", "comma-separated string indicating shards")
	host            = flag.String("host", "localhost", "remote host of a quarkchain cluster")
	port            = flag.Int("port", 38391, "remote JSONRPC port of a quarkchain cluster")
	preThreads      = flag.Int("threads", 0, "Use how many threads to mine in a worker")
	rpcTimeout      = flag.Int("timeout", 500, "timeout in seconds for RPC calls")
	gethlogLvl      = flag.String("gethloglvl", "info", "log level of geth")
	coinbaseAddress = flag.String("coinbase", "", "coinbase for miner")
>>>>>>> b89c421b
)

// Wrap mining result, because the global receiver need to differentiate between workers
type result struct {
	worker *worker
	res    consensus.MiningResult
	work   consensus.MiningWork
}

type worker struct {
	shardID      *uint32 // nil means root chain
	addr         *string
	pow          consensus.PoW
	fetchWorkCh  chan consensus.MiningWork
	submitWorkCh chan<- result
	abortCh      chan struct{}
}

func (w worker) fetch() {
	ticker := time.NewTicker(fetchWorkInterval)
	defer ticker.Stop()
	// One-time ticker
	coldStarter := make(chan struct{}, 1)
	coldStarter <- struct{}{}
	// Last fetched work
	var lastFetchedWork *consensus.MiningWork

	handleWork := func() {
		work, err := fetchWorkRPC(w.shardID, w.addr)

		if err != nil {
			log.Print("WARN: Failed to fetch work: ", err)
			return
		}

		if lastFetchedWork != nil {
			if lastFetchedWork.Number > work.Number {
				w.log("WARN", "skip work with lower height, height: %d", work.Number)
				return
			}
			if lastFetchedWork.HeaderHash == work.HeaderHash {
				w.log("INFO", "skip same work, height:\t %d", work.Number)
				return
			}
		}

		lastFetchedWork = &work
		w.fetchWorkCh <- work
	}

	for {
		select {
		case <-w.abortCh:
			return
		case <-coldStarter:
			handleWork()
		case <-ticker.C:
			handleWork()
		}
	}
}

func (w worker) work() {
	// Another abort channel to stop mining
	abortWorkCh := make(chan struct{})
	resultsCh := make(chan consensus.MiningResult)
	// Current work
	var currWork *consensus.MiningWork

	for {
		select {
		case <-w.abortCh:
			close(abortWorkCh)
			return
		case work := <-w.fetchWorkCh:
			// If new work has equal or higher height, abort previous work
			if currWork != nil && work.Number >= currWork.Number {
				abortWorkCh <- struct{}{}
			}

			// Start finding the nonce
			if err := w.pow.FindNonce(work, resultsCh, abortWorkCh); err != nil {
				panic(err) // TODO: Send back err in an error channel
			}
			currWork = &work
			w.log("INFO", "started new work, height:\t %d", work.Number)

		case res := <-resultsCh:
			w.submitWorkCh <- result{&w, res, *currWork}
			currWork = nil
		}
	}
}

func (w worker) log(msgLevel, msgTemplate string, args ...interface{}) {
	log.Printf(
		fmt.Sprintf("%s [%s]: %s", msgLevel, shardRepr(w.shardID), msgTemplate),
		args...,
	)
}

func getJRPCCli() *rpc.Client {
	if jrpcCli == nil {
		var err error
		url := fmt.Sprintf("http://%s:%d", *host, *port)
		jrpcCli, err = rpc.Dial(url)
		if err != nil {
			log.Fatal("ERROR: failed to get JRPC client: ", err)
		}
	}
	return jrpcCli
}

func shardRepr(optShardID *uint32) string {
	if optShardID == nil {
		return "R"
	}
	return strconv.FormatUint(uint64(*optShardID), 10)
}

func fetchWorkRPC(shardID *uint32, addr *string) (work consensus.MiningWork, err error) {
	cli := getJRPCCli()
	ctx, cancel := context.WithTimeout(context.Background(), time.Duration(*rpcTimeout)*time.Second)
	defer cancel()

	var shardIDArg interface{}
	if shardID != nil {
		shardIDArg = "0x" + strconv.FormatUint(uint64(*shardID), 16)
	}

	ret := make([]string, 3)
	err = cli.CallContext(
		ctx,
		&ret,
		"qkc_getWork",
		shardIDArg,
		addr,
	)
	if err != nil {
		return work, err
	}

	headerHash := common.HexToHash(ret[0])
	if headerHash == (common.Hash{}) {
		return work, errors.New("Empty work can't be used ")
	}
	height := new(big.Int).SetBytes(common.FromHex(ret[1])).Uint64()
	diff := new(big.Int).SetBytes(common.FromHex(ret[2]))
	return consensus.MiningWork{
		HeaderHash: headerHash,
		Number:     height,
		Difficulty: diff,
	}, nil
}

func submitWorkRPC(shardID *uint32, work consensus.MiningWork, res consensus.MiningResult) error {
	cli := getJRPCCli()
	ctx, cancel := context.WithTimeout(context.Background(), time.Duration(*rpcTimeout)*time.Second)
	defer cancel()

	var shardIDArg interface{}
	if shardID != nil {
		shardIDArg = "0x" + strconv.FormatUint(uint64(*shardID), 16)
	}
	var success bool
	err := cli.CallContext(
		ctx,
		&success,
		"qkc_submitWork",
		shardIDArg,
		work.HeaderHash.Hex(),
		"0x"+strconv.FormatUint(res.Nonce, 16),
		res.Digest.Hex(),
	)
	if err != nil {
		return err
	}
	if !success {
		return errors.New("submit work failed")
	}
	return nil
}

func loadConfig(file string, cfg *config.ClusterConfig) error {
	var (
		content []byte
		err     error
	)
	if content, err = ioutil.ReadFile(file); err != nil {
		return errors.New(file + ", " + err.Error())
	}
	return json.Unmarshal(content, cfg)
}

func createMiner(consensusType string, diffCalculator *consensus.EthDifficultyCalculator, qkcHashXHeight uint64) consensus.PoW {
	pubKey := []byte{}
	switch consensusType {
	case config.PoWEthash:
		return ethash.New(ethash.Config{CachesInMem: 3, CachesOnDisk: 10, CacheDir: "", PowMode: ethash.ModeNormal}, diffCalculator, false, pubKey)
	case config.PoWQkchash:
		return qkchash.New(true, diffCalculator, false, pubKey, qkcHashXHeight)
	case config.PoWDoubleSha256:
		return doublesha256.New(diffCalculator, false, pubKey)
	default:
		ethlog.Error("Failed to create consensus engine consensus type is not known", "consensus type", consensusType)
		return nil
	}
}

func main() {
	flag.Parse()

	lvl, err := ethlog.LvlFromString(*gethlogLvl)
	if err != nil {
		log.Fatal("ERROR: invalid geth log level: ", err)
	}
	ethlog.Root().SetHandler(ethlog.LvlFilterHandler(lvl, ethlog.StdoutHandler))

	var (
		cfg         config.ClusterConfig
		shardCfgs   = make(map[uint32]*config.ShardConfig)
		workers     []worker
		infoSummary []string
		// Init global channels and workers
		submitWorkCh = make(chan result, len(shardCfgs))
		abortCh      = make(chan struct{})
	)

	err = loadConfig(*clusterConfig, &cfg)
	if err != nil {
		log.Fatal("ERROR: invalid config path: ", err)
	}
	addrForMiner := new(string)
	if coinbaseAddress == nil || len(*coinbaseAddress) == 0 {
		addrForMiner = nil
	} else {
		if !common.IsHexAddress(*coinbaseAddress) {
			log.Fatal("ERROR: invalid coinbaseAddress", *coinbaseAddress)
		}
		addrForMiner = coinbaseAddress
	}

	// Root chain miner, default
	if *shardList == "R" {
		diffCalculator := &consensus.EthDifficultyCalculator{
			MinimumDifficulty: big.NewInt(int64(cfg.Quarkchain.Root.Genesis.Difficulty)),
			AdjustmentCutoff:  cfg.Quarkchain.Root.DifficultyAdjustmentCutoffTime,
			AdjustmentFactor:  cfg.Quarkchain.Root.DifficultyAdjustmentFactor,
		}
		pow := createMiner(cfg.Quarkchain.Root.ConsensusType, diffCalculator, cfg.Quarkchain.EnableQkcHashXHeight)
		if pow == nil {
			log.Fatal("ERROR: unsupported root / mining algorithm")
		}
		pow.SetThreads(*preThreads)
		w := worker{
			pow:          pow,
			addr:         addrForMiner,
			fetchWorkCh:  make(chan consensus.MiningWork),
			submitWorkCh: submitWorkCh,
			abortCh:      abortCh,
		}
		workers = append(workers, w)
		infoSummary = append(infoSummary, fmt.Sprintf("[%s] %s", shardRepr(w.shardID), pow.Name()))
		*shardList = ""
	} else if *shardList != "" {
		for _, shardStr := range strings.Split(*shardList, ",") {
			s, err := strconv.Atoi(shardStr)
			if err != nil {
				log.Fatal("ERROR: invalid shard ID")
			}
			fullShardId, err := cfg.Quarkchain.GetFullShardIdByFullShardKey(uint32(s))
			if err != nil {
				panic(err)
			}
			shardCfg := cfg.Quarkchain.GetShardConfigByFullShardID(fullShardId)
			shardCfgs[uint32(s)] = shardCfg
		}
	}

	for shardID, shardCfg := range shardCfgs {
		diffCalculator := &consensus.EthDifficultyCalculator{
			MinimumDifficulty: big.NewInt(int64(shardCfg.Genesis.Difficulty)),
			AdjustmentCutoff:  shardCfg.DifficultyAdjustmentCutoffTime,
			AdjustmentFactor:  shardCfg.DifficultyAdjustmentFactor,
		}
		pow := createMiner(shardCfg.ConsensusType, diffCalculator, cfg.Quarkchain.EnableQkcHashXHeight)
		if pow == nil {
			log.Fatal("ERROR: unsupported shard / mining algorithm")
		}
		pow.SetThreads(*preThreads)
		tShardID := shardID
		w := worker{
			shardID:      &tShardID,
			pow:          pow,
			addr:         addrForMiner,
			fetchWorkCh:  make(chan consensus.MiningWork),
			submitWorkCh: submitWorkCh,
			abortCh:      abortCh,
		}
		workers = append(workers, w)
		infoSummary = append(infoSummary, fmt.Sprintf("[%s] %s", shardRepr(w.shardID), pow.Name()))
		ethlog.Info("create shard worker", "shard id", shardID, "consensus type", shardCfg.ConsensusType)
	}

	// Information summary
	fmt.Printf("QuarkChain Mining\n\tShards:\t%s\n", strings.Join(infoSummary, ", "))
	fmt.Printf("\tHost:\t%s\n\tPort:\t%d\n", *host, *port)
	fmt.Printf("\tGeth Log Level:\t%s\n\tRPC Timeout:\t%d sec\n\n", *gethlogLvl, *rpcTimeout)

	// Start fetching and mining
	for _, w := range workers {
		go w.fetch()
		go w.work()
	}

	// Main event loop for coordinating workers
	for {
		select {
		case res := <-submitWorkCh:
			w, mRes, mWork := res.worker, res.res, res.work
			if err := submitWorkRPC(w.shardID, mWork, mRes); err != nil {
				w.log("WARN", "failed to submit work: %v\n", err)
			} else {
				w.log("INFO", "submitted work, height:\t %d\n", mWork.Number)
			}
		}
	}
}<|MERGE_RESOLUTION|>--- conflicted
+++ resolved
@@ -31,15 +31,6 @@
 	jrpcCli *rpc.Client
 
 	// Flags
-<<<<<<< HEAD
-	clusterConfig = flag.String("config", "", "cluster config file")
-	shardList     = flag.String("shards", "R", "comma-separated string indicating shards")
-	host          = flag.String("host", "localhost", "remote host of a quarkchain cluster")
-	port          = flag.Int("port", int(config.DefaultPubRpcPort), "remote JSONRPC port of a quarkchain cluster")
-	preThreads    = flag.Int("threads", 0, "Use how many threads to mine in a worker")
-	rpcTimeout    = flag.Int("timeout", 500, "timeout in seconds for RPC calls")
-	gethlogLvl    = flag.String("gethloglvl", "info", "log level of geth")
-=======
 	clusterConfig   = flag.String("config", "", "cluster config file")
 	shardList       = flag.String("shards", "R", "comma-separated string indicating shards")
 	host            = flag.String("host", "localhost", "remote host of a quarkchain cluster")
@@ -48,7 +39,6 @@
 	rpcTimeout      = flag.Int("timeout", 500, "timeout in seconds for RPC calls")
 	gethlogLvl      = flag.String("gethloglvl", "info", "log level of geth")
 	coinbaseAddress = flag.String("coinbase", "", "coinbase for miner")
->>>>>>> b89c421b
 )
 
 // Wrap mining result, because the global receiver need to differentiate between workers
