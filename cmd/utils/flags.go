// Modified from go-ethereum under GNU Lesser General Public License
package utils

import (
	"fmt"
	"github.com/QuarkChain/goquarkchain/cluster/slave"
	"os"
	"path/filepath"
	"strings"

	"github.com/QuarkChain/goquarkchain/cluster/config"
	"github.com/QuarkChain/goquarkchain/cluster/master"
	"github.com/QuarkChain/goquarkchain/cluster/service"
	"github.com/QuarkChain/goquarkchain/common"
	"github.com/QuarkChain/goquarkchain/core/types"
	"github.com/QuarkChain/goquarkchain/p2p"
	"github.com/QuarkChain/goquarkchain/params"
	"github.com/ethereum/go-ethereum/log"
	"github.com/ethereum/go-ethereum/p2p/enode"
	"github.com/ethereum/go-ethereum/p2p/nat"
	"gopkg.in/urfave/cli.v1"
)

var (
	CommandHelpTemplate = `{{.cmd.Name}}{{if .cmd.Subcommands}} command{{end}}{{if .cmd.Flags}} [command options]{{end}} [arguments...]
{{if .cmd.Description}}{{.cmd.Description}}
{{end}}{{if .cmd.Subcommands}}
SUBCOMMANDS:
	{{range .cmd.Subcommands}}{{.Name}}{{with .ShortName}}, {{.}}{{end}}{{ "\t" }}{{.Usage}}
	{{end}}{{end}}{{if .categorizedFlags}}
{{range $idx, $categorized := .categorizedFlags}}{{$categorized.Name}} OPTIONS:
{{range $categorized.Flags}}{{"\t"}}{{.}}
{{end}}
{{end}}{{end}}`
)

func init() {
	cli.AppHelpTemplate = `{{.Name}} {{if .Flags}}[global options] {{end}}command{{if .Flags}} [command options]{{end}} [arguments...]

VERSION:
   {{.Version}}

COMMANDS:
   {{range .Commands}}{{.Name}}{{with .ShortName}}, {{.}}{{end}}{{ "\t" }}{{.Usage}}
   {{end}}{{if .Flags}}
GLOBAL OPTIONS:
   {{range .Flags}}{{.}}
   {{end}}{{end}}
`

	cli.CommandHelpTemplate = CommandHelpTemplate
}

// NewApp creates an app with sane defaults.
func NewApp(gitCommit, usage string) *cli.App {
	app := cli.NewApp()
	app.Name = filepath.Base(os.Args[0])
	app.Author = ""
	//app.Authors = nil
	app.Email = ""
	app.Version = params.VersionWithMeta
	if len(gitCommit) >= 8 {
		app.Version += "-" + gitCommit[:8]
	}
	app.Usage = usage
	return app
}

// These are all the command line flags we support.
// If you add to this list, please remember to include the
// flag in the appropriate command definition.
//
// The flags are defined here so their names and help texts
// are the same for all commands.

var (
	// General settings
	DataDirFlag = DirectoryFlag{
		Name:  "datadir",
		Usage: "Data directory for the databases and keystore",
		Value: DirectoryString{service.DefaultDataDir()},
	}
	LogLevelFlag = cli.StringFlag{
		Name:  "log_level",
		Usage: "log level",
	}
	CleanFlag = cli.BoolFlag{
		Name:  "clean",
		Usage: "clean database ?",
	}
	StartSimulatedMiningFlag = cli.BoolFlag{
		Name:  "start_simulated_mining",
		Usage: "start simulated mining ?",
	}
	GenesisDirFlag = cli.StringFlag{
		Name:  "genesis_dir",
		Usage: "gensis data dir",
	}
	NumChainsFlag = cli.IntFlag{
		Name:  "num_chains",
		Usage: "chain number",
<<<<<<< HEAD
		Value: 2,
=======
>>>>>>> f059cd81
	}
	NumShardsFlag = cli.IntFlag{
		Name:  "num_shards",
		Usage: "shard number",
<<<<<<< HEAD
		Value: 1,
=======
>>>>>>> f059cd81
	}
	RootBlockIntervalSecFlag = cli.IntFlag{
		Name:  "root_block_interval_sec",
		Usage: "interval time of root block",
	}
	MinorBlockIntervalSecFlag = cli.IntFlag{
		Name:  "minor_block_interval_sec",
		Usage: "",
	}
	NetworkIdFlag = cli.IntFlag{
		Name:  "network_id",
		Usage: "net work id",
<<<<<<< HEAD
		Value: 24,
=======
>>>>>>> f059cd81
	}
	NumSlavesFlag = cli.IntFlag{
		Name:  "num_slaves",
		Usage: "slaves number",
	}
	PortStartFlag = cli.IntFlag{
		Name:  "port_start",
		Usage: "slave start port",
	}
	DbPathRootFlag = cli.StringFlag{
		Name:  "db_path_root",
		Usage: "Data directory for the databases and keystore",
	}
	P2pFlag = cli.BoolFlag{
		Name:  "p2p",
		Usage: "enables new p2p module",
	}
	EnableTransactionHistoryFlag = cli.BoolFlag{
		Name:  "enable_transaction_history",
		Usage: "enable transaction history function",
	}
	SimpleNetworkBootstrapHostFlag = cli.StringFlag{
		Name:  "simple_network_bootstrap_host",
		Usage: "simple network bootstrap host",
		Value: "127.0.0.1",
	}
	SimpleNetworkBootstrapPortFlag = cli.Uint64Flag{
		Name:  "simple_network_bootstrap_port",
		Usage: "simple network bootstrap port",
		Value: 38291,
	}
	MaxPeersFlag = cli.Uint64Flag{
		Name:  "max_peers",
		Usage: "max peer for new p2p module",
	}
	BootnodesFlag = cli.StringFlag{
		Name:  "bootnodes",
		Usage: "comma separated encodes in the format: enode://PUBKEY@IP:PORT",
	}
	UpnpFlag = cli.BoolFlag{
		Name:  "upnp",
		Usage: "if true,automatically runs a upnp service that sets port mapping on upnp-enabled devices",
	}
	PrivkeyFlag = cli.StringFlag{
		Name:  "privkey",
		Usage: "if empty,will be automatically generated; but note that it will be lost upon node reboot",
	}
	ServiceFlag = cli.StringFlag{
		Name:  "service",
		Usage: "svrvice type,if has eight slaves,fill like(S0,S2,...S7)",
		Value: "master",
	}

	// Performance tuning settings
	CacheFlag = cli.IntFlag{
		Name:  "cache",
		Usage: "Megabytes of memory allocated to internal caching",
		Value: 1024,
	}
	// RPC settings
	RPCDisabledFlag = cli.BoolFlag{
		Name:  "json_rpc_disable",
		Usage: "disable the public HTTP-RPC server",
	}
	RPCListenAddrFlag = cli.StringFlag{
		Name:  "json_rpc_addr",
		Usage: "HTTP-RPC server listening interface",
		Value: service.DefaultHTTPHost,
	}
	RPCPortFlag = cli.IntFlag{
		Name:  "json_rpc_port",
		Usage: "public HTTP-RPC server listening port",
	}
	// RPC settings
	PrivateRPCEnableFlag = cli.BoolFlag{
		Name:  "json_rpc_private_enable",
		Usage: "disable the public HTTP-RPC server",
	}
	PrivateRPCListenAddrFlag = cli.StringFlag{
		Name:  "json_rpc_private_addr",
		Usage: "HTTP-RPC server listening interface",
		Value: service.DefaultHTTPHost,
	}
	PrivateRPCPortFlag = cli.IntFlag{
		Name:  "json_rpc_private_port",
		Usage: "public HTTP-RPC server listening port",
	}

	GRPCPortFlag = cli.IntFlag{
		Name:  "grpc_port",
		Usage: "public json rpc port",
	}
	P2pPortFlag = cli.IntFlag{
		Name:  "p2p_port",
		Usage: "Network listening port",
	}

	IPCEnableFlag = cli.BoolFlag{
		Name:  "ipc",
		Usage: "enable the IPC-RPC server",
	}
	IPCPathFlag = DirectoryFlag{
		Name:  "ipcpath",
		Usage: "Filename for IPC socket/pipe within the datadir (explicit paths escape it)",
	}
	MaxPendingPeersFlag = cli.IntFlag{
		Name:  "maxpendpeers",
		Usage: "Maximum number of pending connection attempts (defaults used if set to 0)",
		Value: 0,
	}
	NATFlag = cli.StringFlag{
		Name:  "nat",
		Usage: "NAT port mapping mechanism (any|none|upnp|pmp|extip:<IP>)",
		Value: "any",
	}
	NoDiscoverFlag = cli.BoolFlag{
		Name:  "nodiscover",
		Usage: "Disables the peer discovery mechanism (manual peer addition)",
	}
	DiscoveryV5Flag = cli.BoolFlag{
		Name:  "v5disc",
		Usage: "Enables the experimental RLPx V5 (Topic Discovery) mechanism",
	}
)

// setBootstrapNodes creates a list of bootstrap nodes from the command line
// flags, reverting to pre-configured ones if none have been specified.
func setBootstrapNodes(ctx *cli.Context, cfg *p2p.Config, clstrCfg *config.ClusterConfig) {

	if cfg.BootstrapNodes != nil {
		return // already set, don't apply defaults.
	}

	urls := params.MainnetBootnodes
	if clstrCfg.P2P.BootNodes != "" {
		urls = strings.Split(clstrCfg.P2P.BootNodes, ",")
	}

	cfg.BootstrapNodes = make([]*enode.Node, 0, len(urls))
	for _, url := range urls {
		node, err := enode.ParseV4(url)
		if err != nil {
			log.Crit("Bootstrap URL invalid", "enode", url, "err", err)
		}
		cfg.BootstrapNodes = append(cfg.BootstrapNodes, node)
	}
}

// setNAT creates a port mapper from command line flags.
func setNAT(ctx *cli.Context, cfg *p2p.Config) {
	if ctx.GlobalIsSet(NATFlag.Name) {
		natif, err := nat.Parse(ctx.GlobalString(NATFlag.Name))
		if err != nil {
			Fatalf("Option %s: %v", NATFlag.Name, err)
		}
		cfg.NAT = natif
	}
}

// splitAndTrim splits input separated by a comma
// and trims excessive white space from the substrings.
func splitAndTrim(input string) []string {
	result := strings.Split(input, ",")
	for i, r := range result {
		result[i] = strings.TrimSpace(r)
	}
	return result
}

// setHTTP creates the HTTP RPC listener interface string from the set
// command line flags, returning empty if the HTTP endpoint is disabled.
func setHTTP(ctx *cli.Context, cfg *service.Config, clstrCfg *config.ClusterConfig) {
	if !ctx.GlobalBool(RPCDisabledFlag.Name) {
		port := clstrCfg.JSONRPCPort
		if ctx.GlobalIsSet(RPCPortFlag.Name) {
			port = uint16(ctx.GlobalInt(RPCPortFlag.Name))
		}
		cfg.HTTPEndpoint = fmt.Sprintf("localhost:%d", port)
	}
	if ctx.GlobalBool(PrivateRPCEnableFlag.Name) {
		port := clstrCfg.PrivateJSONRPCPort
		if ctx.GlobalIsSet(PrivateRPCPortFlag.Name) {
			port = uint16(ctx.GlobalInt(PrivateRPCPortFlag.Name))
		}
		cfg.HTTPPrivEndpoint = fmt.Sprintf("localhost:%d", port)
	}
}

func setGRPC(ctx *cli.Context, cfg *service.Config, clstrCfg *config.ClusterConfig) {
	cfg.SvrPort = clstrCfg.Quarkchain.Root.Port
	if ctx.GlobalIsSet(GRPCPortFlag.Name) {
		cfg.SvrPort = uint16(ctx.GlobalInt(GRPCPortFlag.Name))
	}
	cfg.SvrHost = "127.0.0.1"
}

// setIPC creates an IPC path configuration from the set command line flags,
// returning an empty string if IPC was explicitly disabled, or the set path.
func setIPC(ctx *cli.Context, cfg *service.Config) {
	checkExclusive(ctx, IPCEnableFlag, IPCPathFlag)
	switch {
	case !ctx.GlobalBool(IPCEnableFlag.Name):
		cfg.IPCPath = ""
	case ctx.GlobalIsSet(IPCPathFlag.Name):
		cfg.IPCPath = ctx.GlobalString(IPCPathFlag.Name)
	}
}

func SetP2PConfig(ctx *cli.Context, cfg *p2p.Config, clstrCfg *config.ClusterConfig) {
	// setNodeKey(ctx, cfg)
	setNAT(ctx, cfg)
	cfg.ListenAddr = fmt.Sprintf(":%d", clstrCfg.P2PPort)
	setBootstrapNodes(ctx, cfg, clstrCfg)

	cfg.MaxPeers = int(clstrCfg.P2P.MaxPeers)
	log.Info("Maximum peer count", "QKC", cfg.MaxPeers, "total", cfg.MaxPeers)

	if ctx.GlobalIsSet(MaxPendingPeersFlag.Name) {
		cfg.MaxPendingPeers = ctx.GlobalInt(MaxPendingPeersFlag.Name)
	}
	if ctx.GlobalIsSet(NoDiscoverFlag.Name) {
		cfg.NoDiscovery = true
	}

	// if we're running a light client or server, force enable the v5 peer discovery
	// unless it is explicitly disabled with --nodiscover note that explicitly specifying
	// --v5disc overrides --nodiscover, in which case the later only disables v4 discovery
	forceV5Discovery := !ctx.GlobalBool(NoDiscoverFlag.Name)
	if ctx.GlobalIsSet(DiscoveryV5Flag.Name) {
		cfg.DiscoveryV5 = ctx.GlobalBool(DiscoveryV5Flag.Name)
	} else if forceV5Discovery {
		cfg.DiscoveryV5 = true
	}
}

func SetClusterConfig(ctx *cli.Context, cfg *config.ClusterConfig) {

	var (
		shardSize      = cfg.Quarkchain.Chains[0].ShardSize
		chainSize      = cfg.Quarkchain.ChainSize
		rootBlockTime  = cfg.Quarkchain.Root.ConsensusConfig.TargetBlockTime
		minorBlockTime = cfg.Quarkchain.Chains[0].ConsensusConfig.TargetBlockTime
	)
	// quarkchain.update
	if ctx.GlobalIsSet(NumShardsFlag.Name) {
		shardSize = uint32(ctx.GlobalInt(NumShardsFlag.Name))
		if !common.IsP2(uint32(shardSize)) {
			Fatalf("shard size must be pow of 2")
		}
	}
	if ctx.GlobalIsSet(NumChainsFlag.Name) {
		chainSize = uint32(ctx.GlobalInt(NumChainsFlag.Name))
	}
	if ctx.GlobalIsSet(RootBlockIntervalSecFlag.Name) {
		rootBlockTime = uint32(ctx.GlobalInt(RootBlockIntervalSecFlag.Name))
	}
	if ctx.GlobalIsSet(MinorBlockIntervalSecFlag.Name) {
		minorBlockTime = uint32(ctx.GlobalInt(MinorBlockIntervalSecFlag.Name))
	}
	cfg.Quarkchain.Update(chainSize, shardSize, rootBlockTime, minorBlockTime)

	// quarkchain.network_id
	if ctx.GlobalIsSet(NetworkIdFlag.Name) {
		cfg.Quarkchain.NetworkID = uint32(ctx.GlobalInt(NetworkIdFlag.Name))
	}

	// cluster.clean
	if ctx.GlobalIsSet(CleanFlag.Name) {
		cfg.Clean = ctx.GlobalBool(CleanFlag.Name)
	}

	// cluster.start_simulate_mining
	if ctx.GlobalIsSet(StartSimulatedMiningFlag.Name) {
		cfg.StartSimulatedMining = ctx.GlobalBool(StartSimulatedMiningFlag.Name)
	}

	// cluster.genesisDir
	if ctx.GlobalIsSet(GenesisDirFlag.Name) {
		cfg.GenesisDir = ctx.GlobalString(GenesisDirFlag.Name)
	}

	portStart := cfg.SlaveList[0].Port
	if ctx.GlobalIsSet(PortStartFlag.Name) {
		portStart = uint16(ctx.GlobalInt(PortStartFlag.Name))
	}

	numSlaves := config.DefaultNumSlaves
	if ctx.GlobalIsSet(NumSlavesFlag.Name) {
		numSlaves = ctx.GlobalInt(NumSlavesFlag.Name)
	}

	cfg.SlaveList = make([]*config.SlaveConfig, 0)
	for i := 0; i < numSlaves; i++ {
		slaveConfig := config.NewDefaultSlaveConfig()
		slaveConfig.Port = portStart + uint16(i)
		slaveConfig.ID = fmt.Sprintf("S%d", i)
		slaveConfig.ChainMaskList = append(slaveConfig.ChainMaskList, types.NewChainMask(uint32(i)|uint32(numSlaves)))
		cfg.SlaveList = append(cfg.SlaveList, slaveConfig)
	}

	// cluster.loglevel
	if ctx.GlobalIsSet(LogLevelFlag.Name) {
		cfg.LogLevel = ctx.GlobalString(LogLevelFlag.Name)
	}

	// cluster.db_path_root
	if ctx.GlobalIsSet(DbPathRootFlag.Name) {
		cfg.DbPathRoot = ctx.GlobalString(DbPathRootFlag.Name)
	}

	if ctx.GlobalIsSet(P2pPortFlag.Name) {
		cfg.P2PPort = uint16(ctx.GlobalInt(P2pPortFlag.Name))
	}

	if ctx.GlobalIsSet(RPCPortFlag.Name) {
		cfg.JSONRPCPort = uint16(ctx.GlobalInt(RPCPortFlag.Name))
	}

	if ctx.GlobalIsSet(PrivateRPCPortFlag.Name) {
		cfg.PrivateJSONRPCPort = uint16(ctx.GlobalInt(PrivateRPCPortFlag.Name))
	}

	if ctx.GlobalBool(StartSimulatedMiningFlag.Name) {
		cfg.StartSimulatedMining = true
	}
	if ctx.GlobalBool(EnableTransactionHistoryFlag.Name) {
		cfg.EnableTransactionHistory = true
	}
	if ctx.GlobalIsSet(NetworkIdFlag.Name) {
		cfg.Quarkchain.NetworkID = uint32(ctx.GlobalInt(NetworkIdFlag.Name))
	}

	// p2p config
<<<<<<< HEAD
	cfg.P2P = config.NewP2PConfig()
	cfg.P2P.BootNodes = ctx.GlobalString(BootnodesFlag.Name)
	cfg.P2P.PrivKey = ctx.GlobalString(PrivkeyFlag.Name)
	cfg.P2P.MaxPeers = ctx.GlobalUint64(MaxPeersFlag.Name)
	if ctx.GlobalBool(UpnpFlag.Name) {
		cfg.P2P.UPnP = true
	}

=======
	if ctx.GlobalIsSet(BootnodesFlag.Name) {
		cfg.P2P.BootNodes = ctx.GlobalString(BootnodesFlag.Name)
	}

	if ctx.GlobalIsSet(PrivkeyFlag.Name) {
		cfg.P2P.PrivKey = ctx.GlobalString(PrivkeyFlag.Name)
	}

	if ctx.GlobalIsSet(MaxPeersFlag.Name) {
		cfg.P2P.MaxPeers = ctx.GlobalUint64(MaxPeersFlag.Name)
	}

	if ctx.GlobalBool(UpnpFlag.Name) {
		cfg.P2P.UPnP = true
	}

	var err error
	cfg.Quarkchain.Root.Ip, err = common.GetIPV4Addr()
	if err != nil {
		Fatalf("Failed to get ip address", "err", err)
	}
	if ctx.GlobalIsSet(GRPCPortFlag.Name) {
		cfg.Quarkchain.Root.Port = uint16(ctx.GlobalInt(GRPCPortFlag.Name))
	}

>>>>>>> f059cd81
}

// SetNodeConfig applies node-related command line flags to the config.
func SetNodeConfig(ctx *cli.Context, cfg *service.Config, clstrCfg *config.ClusterConfig) {
	SetP2PConfig(ctx, &cfg.P2P, clstrCfg)
	setIPC(ctx, cfg)
	setHTTP(ctx, cfg, clstrCfg)
	setGRPC(ctx, cfg, clstrCfg)
	setDataDir(ctx, cfg, clstrCfg)
}

func setDataDir(ctx *cli.Context, cfg *service.Config, clstrCfg *config.ClusterConfig) {
	cfg.Name = ctx.GlobalString(ServiceFlag.Name)
	cfg.DataDir = service.DefaultDataDir()
	if ctx.GlobalIsSet(DataDirFlag.Name) {
		cfg.DataDir = ctx.GlobalString(DataDirFlag.Name)
	}
}

// checkExclusive verifies that only a single instance of the provided flags was
// set by the user. Each flag might optionally be followed by a string type to
// specialize it further.
func checkExclusive(ctx *cli.Context, args ...interface{}) {
	set := make([]string, 0, 1)
	for i := 0; i < len(args); i++ {
		// Make sure the next argument is a flag and skip if not set
		flag, ok := args[i].(cli.Flag)
		if !ok {
			panic(fmt.Sprintf("invalid argument, not cli.Flag type: %T", args[i]))
		}
		// Check if next arg extends current and expand its name if so
		name := flag.GetName()

		if i+1 < len(args) {
			switch option := args[i+1].(type) {
			case string:
				// Extended flag check, make sure value set doesn't conflict with passed in option
				if ctx.GlobalString(flag.GetName()) == option {
					name += "=" + option
					set = append(set, "--"+name)
				}
				// shift arguments and continue
				i++
				continue

			case cli.Flag:
			default:
				panic(fmt.Sprintf("invalid argument, not cli.Flag or string extension: %T", args[i+1]))
			}
		}
		// Mark the flag if it's set
		if ctx.GlobalIsSet(flag.GetName()) {
			set = append(set, "--"+name)
		}
	}
	if len(set) > 1 {
		Fatalf("Flags %v can't be used at the same time", strings.Join(set, ", "))
	}
}

// RegisterEthService adds an QuarkChain client to the stack.
func RegisterMasterService(stack *service.Node, cfg *config.ClusterConfig) {
	err := stack.Register(func(ctx *service.ServiceContext) (service.Service, error) {
		// TODO add cluster create function
		return master.New(ctx, cfg)
	})
	if err != nil {
		Fatalf("Failed to register the QuarkChain service: %v", err)
	}
}

func RegisterSlaveService(stack *service.Node, clusterCfg *config.ClusterConfig, cfg *config.SlaveConfig) {
	err := stack.Register(func(ctx *service.ServiceContext) (service.Service, error) {
		return slave.New(ctx, clusterCfg, cfg)
	})
	if err != nil {
		Fatalf("Failed to register the cluster grpc service: %v", err)
	}
}

// MakeChainDatabase open an LevelDB using the flags passed to the client and will hard crash if it fails.

// MigrateFlags sets the global flag from a local flag when it's set.
// This is a temporary function used for migrating old command/flags to the
// new format.
//
// e.g. geth account new --keystore /tmp/mykeystore --lightkdf
//
// is equivalent after calling this method with:
//
// geth --keystore /tmp/mykeystore --lightkdf account new
//
// This allows the use of the existing configuration functionality.
// When all flags are migrated this function can be removed and the existing
// configuration functionality must be changed that is uses local flags
func MigrateFlags(action func(ctx *cli.Context) error) func(*cli.Context) error {
	return func(ctx *cli.Context) error {
		for _, name := range ctx.FlagNames() {
			if ctx.IsSet(name) {
				ctx.GlobalSet(name, ctx.String(name))
			}
		}
		return action(ctx)
	}
}

// MakeDataDir retrieves the currently requested data directory, terminating
// if none (or the empty string) is specified. If the node is starting a testnet,
// the a subdirectory of the specified datadir will be used.
func MakeDataDir(ctx *cli.Context) string {
	if path := ctx.GlobalString(DataDirFlag.Name); path != "" {
		return path
	}
	Fatalf("Cannot determine default data directory, please set manually (--datadir)")
	return ""
}<|MERGE_RESOLUTION|>--- conflicted
+++ resolved
@@ -99,18 +99,10 @@
 	NumChainsFlag = cli.IntFlag{
 		Name:  "num_chains",
 		Usage: "chain number",
-<<<<<<< HEAD
-		Value: 2,
-=======
->>>>>>> f059cd81
 	}
 	NumShardsFlag = cli.IntFlag{
 		Name:  "num_shards",
 		Usage: "shard number",
-<<<<<<< HEAD
-		Value: 1,
-=======
->>>>>>> f059cd81
 	}
 	RootBlockIntervalSecFlag = cli.IntFlag{
 		Name:  "root_block_interval_sec",
@@ -123,10 +115,6 @@
 	NetworkIdFlag = cli.IntFlag{
 		Name:  "network_id",
 		Usage: "net work id",
-<<<<<<< HEAD
-		Value: 24,
-=======
->>>>>>> f059cd81
 	}
 	NumSlavesFlag = cli.IntFlag{
 		Name:  "num_slaves",
@@ -460,16 +448,6 @@
 	}
 
 	// p2p config
-<<<<<<< HEAD
-	cfg.P2P = config.NewP2PConfig()
-	cfg.P2P.BootNodes = ctx.GlobalString(BootnodesFlag.Name)
-	cfg.P2P.PrivKey = ctx.GlobalString(PrivkeyFlag.Name)
-	cfg.P2P.MaxPeers = ctx.GlobalUint64(MaxPeersFlag.Name)
-	if ctx.GlobalBool(UpnpFlag.Name) {
-		cfg.P2P.UPnP = true
-	}
-
-=======
 	if ctx.GlobalIsSet(BootnodesFlag.Name) {
 		cfg.P2P.BootNodes = ctx.GlobalString(BootnodesFlag.Name)
 	}
@@ -495,7 +473,6 @@
 		cfg.Quarkchain.Root.Port = uint16(ctx.GlobalInt(GRPCPortFlag.Name))
 	}
 
->>>>>>> f059cd81
 }
 
 // SetNodeConfig applies node-related command line flags to the config.
