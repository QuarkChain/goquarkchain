# GoQuarkChain

[![CircleCI](https://circleci.com/gh/QuarkChain/goquarkchain/tree/master.svg?style=shield&circle-token=afd6d8dfa04abf5da21613deb2572c330e4a6d49)](https://circleci.com/gh/QuarkChain/goquarkchain/tree/master)

Go implementation of [QuarkChain](https://quarkchain.io).

QuarkChain is a sharded blockchain protocol that employs a two-layer architecture - one extensible sharding layer consisting of multiple shard chains processing transactions and one root chain layer securing the network and coordinating cross-shard transactions among shard chains.

## Features

- Cluster implementation allowing multiple processes / physical machines to work together as a single full node
- State sharding dividing global state onto independent processing and storage units allowing the network capacity to scale linearly by adding more shards
- Cross-shard transaction allowing native token transfers among shard chains
- Adding shards dynamically to the network
- Support of different mining algorithms on different shards
- P2P network allowing clusters to join and leave anytime with encrypted transport
- Fully compatible with Ethereum smart contract

## Design

Check out the [Wiki](https://github.com/QuarkChain/pyquarkchain/wiki) to understand the design of QuarkChain.

## Development Setup

The following instructions are based on clean Ubuntu 18.04. For other operating systems, please refer to [this FAQ](#q-is-centos-supported).
If you prefer to use Docker, you can [run a cluster inside Docker container](#run-a-cluster-inside-docker).

###  Setup Go Environment
Goquarkchain requires golang sdk >= 1.13. You can skip this step if your environment meets the condition.
```bash
# take go1.14.1 for example:
wget https://studygolang.com/dl/golang/go1.14.1.linux-amd64.tar.gz
sudo tar xvzf go1.14.1.linux-amd64.tar.gz -C /usr/local
```
Append the following environment variables to ~/.profile. NOTE goproxy and go.mod are used.
```bash
export GOROOT=/usr/local/go
export GOPATH=$HOME/go
export PATH=$GOPATH/bin:$GOROOT/bin:$PATH
export GOPROXY=https://goproxy.io
export GO111MODULE=on
```
Apply the changes immediately
```bash
source ~/.profile
```
Check Go installation
```bash
go version #go version go1.14.1 linux/amd64
```
### Setup RocksDB Environment
Before install RocksDB, you'll need to install the following dependency packages.
```bash
sudo apt-get update
sudo apt-get install -y git build-essential make g++ swig libgflags-dev libsnappy-dev zlib1g-dev libbz2-dev liblz4-dev libzstd-dev
```
Install RocksDB. Version v6.1.2 is recommended.
```bash
git clone -b v6.1.2 https://github.com/facebook/rocksdb.git
cd rocksdb
sudo make shared_lib
sudo make install-shared
```
Append the following environment variables to ~/.profile
```bash
export CGO_CFLAGS=-I/usr/local/include
export CGO_LDFLAGS="-L/usr/local/lib -lrocksdb -lstdc++ -lm -lz -lbz2 -lsnappy"
export LD_LIBRARY_PATH=/usr/local/lib
```
Apply the changes immediately
```bash
source ~/.profile
```
### Setup GoQuarkChain

```bash
mkdir -p $GOPATH/src/github.com/QuarkChain && cd $_
git clone https://github.com/QuarkChain/goquarkchain.git
#build qkchash
cd goquarkchain/consensus/qkchash/native
sudo g++ -shared -o libqkchash.so -fPIC qkchash.cpp -O3 -std=gnu++17 && make
```
Run all the unit tests under `goquarkchain` to verify the environment is correctly set up:

```
cd $GOPATH/src/github.com/QuarkChain/goquarkchain
go test ./...
```

## Running Clusters

The following instructions will lead you to run clusters step by step.

If you need to join mainnet and mine quickly, we recommend following 
[this instruction](docker/README.md#quick-start---use-docker-image-to-start-a-cluster-and-mining) 
to start a cluster using docker.

If you need to deploy clusters onto many hosts, a better option would be [Use Deploy Tool to Start Clusters](/tests/loadtest/deployer/README.md#use-deploy-tool-to-start-goquarkchain-clusters), which 
is based on pre-built Docker image.

### Build Cluster

Build GoQuarkChain cluster executable:
```bash
cd $GOPATH/src/github.com/QuarkChain/goquarkchain/cmd/cluster
go build
```

### Running a single cluster for local testing

To run a local cluster which does not connect to anyone else, start each slave in different terminals with its ID specified 
in SLAVE_LIST of the json config. 

The following example has 2 slaves with 1 shard for each:
```bash
cd $GOPATH/src/github.com/QuarkChain/goquarkchain/cmd/cluster
./cluster --cluster_config ../../tests/testnet/egconfig/cluster_config_template.json --service S0
```
In anther terminal,
```bash
cd $GOPATH/src/github.com/QuarkChain/goquarkchain/cmd/cluster
./cluster --cluster_config ../../tests/testnet/egconfig/cluster_config_template.json --service S1
```
Start master in a third terminal
```bash
cd $GOPATH/src/github.com/QuarkChain/goquarkchain/cmd/cluster
./cluster --cluster_config ../../tests/testnet/egconfig/cluster_config_template.json
```
Or, instead of running above 3 commands, use the following command to run the processes in background:
```bash
cd $GOPATH/src/github.com/QuarkChain/goquarkchain/cmd/cluster
./run_cluster.sh  ../../tests/testnet/egconfig/cluster_config_template.json
```
## Run a Cluster Inside Docker 

Using pre-built Docker image(quarkchaindocker/goquarkchain), you can run a cluster inside Docker container without setting up environment step by step.

Refer to [Docker docs](https://docs.docker.com/v17.09/engine/installation/) if Docker is not yet installed on your machine.

Run the following commands to pull and start a container:

```bash
# specify a version tag if needed; use 'latest' for latest code 
sudo docker pull quarkchaindocker/goquarkchain:<version tag>
sudo docker run -it quarkchaindocker/goquarkchain:<version tag>
```
Now you are inside Docker container and are ready to start cluster services with a sample cluster config:
```bash
root@<container ID>:/go/src/github.com/QuarkChain/goquarkchain/cmd/cluster#./run_cluster.sh  ../../tests/testnet/egconfig/cluster_config_template.json
```
Check logs to see if the cluster is running successfully.

NOTE if you need to start the service with websocket, you can need to start the cluster using `./run_cluster_with_websocket.sh` instead of using `./run_cluster.sh`. 

Next you can try to start a simulate [mining](#mining).

NOTE if you need the services available outside of the Docker host, you can publish the related ports using `-p` flag when start Docker:

```bash
sudo docker run -it -p 38291:38291 -p 38391:38391 -p 38491:38491 -p 38291:38291/udp quarkchaindocker/goquarkchain
```
NOTE if websocket service is needed, add `-p 38590-38597:38590-38597` to docker ports mapping.

And config rpc listening to `0.0.0.0` when start `master` service:
```bash
./cluster --cluster_config $CLUSTER_CONFIG_FILE --json_rpc_host 0.0.0.0 --json_rpc_private_host 0.0.0.0
```

### Start Metamask API Service

<<<<<<< HEAD
If you want to use metamask to connect your node, you need to start metamask_ 
=======
If you want to use metamask to connect your node, you need to start service under folder `/cmd/eth_api` using following command.
>>>>>>> 8300700e
```bash
<goquarkchain>/cmd/eth_api# go run main.go --config ./mainnet.json
```

### Join QuarkChain Network

If you are joining a testnet or mainnet, make sure ports are open and accessible from outside world: this means if you are running on AWS, 
open the ports (default both UDP and TCP 38291) in security group; if you are running from a LAN (connecting to the internet through a router), 
you need to setup [port forwarding](https://github.com/QuarkChain/pyquarkchain/wiki/Private-Network-Setting%2C-Port-Forwarding)
 for UDP/TCP 38291. 

Before running, you'll need to set up the configuration of your network, which all nodes need to be aware of and agree upon. 
We provide [an example config JSON](mainnet/singularity/cluster_config_template.json) which you can use as value 
of `--cluster_config` flag to start cluster service and connect to mainnet:

```bash
cd $GOPATH/src/github.com/QuarkChain/goquarkchain/cmd/cluster
./cluster --cluster_config ../../mainnet/singularity/cluster_config_template.json (--service $SLAVE_ID)
```

NOTE that many parameters in the config are part of the consensus, please be very cautious when changing them. For example, 
COINBASE_AMOUNT is one such parameter, changing it to another value effectively creates a fork in the network.

NOTE if you run into the issue "Too many open files", which may occur while your cluster sync to mainnet, 
try to increase the limitation for current terminal by executing the following command before start cluster:

```bash
ulimit -HSn 102400
```

### Running multiple clusters with P2P network on different machines

To run a private network, first start a bootstrap cluster, then start other clusters with bootnode URL to connect to it.

#### Start Bootstrap Cluster
First start each of the `slave` services as in [Running a single cluster for local testing](#running-a-single-cluster-for-local-testing):
```bash
cd $GOPATH/src/github.com/QuarkChain/goquarkchain/cmd/cluster
./cluster --cluster_config ../../tests/testnet/egconfig/cluster_config_template.json --service $SLAVE_ID
```
Next, start the `master` service of bootstrap cluster, optionally providing a private key:
```bash
./cluster --cluster_config $CLUSTER_CONFIG_FILE --privkey $BOOTSTRAP_PRIV_KEY
```
You can copy the full boot node URL from the console output in format: `enode://$BOOTSTRAP_PUB_KEY@$BOOTSTRAP_IP:$BOOTSTRAP_DISCOVERY_PORT`. 

Here is an example:

`INFO [11-04|18:05:54.832] Started P2P networking  self=enode://011bd77918a523c2d983de2508270420faf6263403a7a7f6daf1212a810537e4d27787e8885d8c696c3445158a75cfe521cfccab9bc25ba5ac6f8aebf60106f1@127.0.0.1:38291`

NOTE if your clusters are cross-internet, you need to replace `$BOOTSTRAP_IP` part with PUBLIC ip address when used as `--bootnodes` flag for other clusters.

NOTE if private key is not provided, the boot node URL will change at each restart of the service.

NOTE the `PRIV_KEY` field of `P2P` section in cluster config file has same effect and can be overridden by `--privkey` flag.

#### Start Other Clusters
First start each of the `slave` services as in [Running a single cluster for local testing](#running-a-single-cluster-for-local-testing):
```bash
cd $GOPATH/src/github.com/QuarkChain/goquarkchain/cmd/cluster
./cluster --cluster_config ../../tests/testnet/egconfig/cluster_config_template.json --service ${SLAVE_ID}
```
Next, start the `master` service, providing the boot node URL as `$BOOTSTRAP_ENODE`:
```bash
./cluster --cluster_config $CLUSTER_CONFIG_FILE --bootnodes $BOOTSTRAP_ENODE
```
NOTE the `BOOT_NODES` field of `P2P` section in cluster config file has same effect and can be overridden by `--bootnodes` flag.

## Mining

Run the following command to start mining, replacing 127.0.0.1 with the host IP where the master service is deployed if not execute locally:

```bash
curl -X POST -H 'content-type: application/json' --data '{"jsonrpc":"2.0","method":"setMining","params":[true],"id":0}' http://127.0.0.1:38491
```
If need to stop mining,
```bash
curl -X POST -H 'content-type: application/json' --data '{"jsonrpc":"2.0","method":"setMining","params":[false],"id":0}' http://127.0.0.1:38491
```

## Monitoring Clusters
Use the [stats tool](cmd/stats) in the repo to monitor the status of a cluster. It queries the given cluster through 
JSON RPC every 10 seconds and produces an entry. 

## JSON RPC
JSON RPCs are defined in [`rpc.proto`](cluster/rpc/rpc.proto). Note that there are two JSON RPC ports. By default they 
are 38491 for private RPCs and 38391 for public RPCs. Since you are running your own clusters you get access to both.

Public RPCs are documented in the [Developer Guide](https://developers.quarkchain.io/#json-rpc). You can use the client 
library [quarkchain-web3.js](https://github.com/QuarkChain/quarkchain-web3.js) to query account state, send transactions, 
deploy and call smart contracts. Here is [a simple example](https://gist.github.com/qcgg/1ab0352c5b2299270b5795648cca83d8) 
to deploy smart contract on QuarkChain using the client library.

## Loadtest
Run loadtest to your cluster and see how fast it processes large volume of transactions. Please refer to 
[Loadtest Instruction](tests/loadtest/README.md#loadtest-instruction) for detail.

## Issue
Please open issues on github to report bugs or make feature requests.

## Contribution
All the help from community is appreciated! If you are interested in working on features or fixing bugs, please open an issue first
to describe the task you are planning to do. For small fixes (a few lines of change) feel
free to open pull requests directly.

## FAQ
### Q: Is CentOS supported?

A: We will support as many platforms as we can in the future, but currently only Ubuntu is fully tested, so it is recommended that you use Docker.  
However for CentOS specifically, you can try the following steps:
 ```bash
 #install gcc:
         wget http://ftp.gnu.org/gnu/gcc/gcc-7.4.0/gcc-7.4.0.tar.gz
         tar -xvzf gcc-7.4.0.tar.gz
         cd gcc-7.4.0 && ./contrib/download_prerequisites
         mkdir -p build_gcc_4.8.1 && cd &_
         ../gcc-7.4.0/configure --enable-checking=release --enable-languages=c,c++ --disable-multilib && make && make install
 	
 #install rocksdb:
         sudo yum install -y git build-essential make g++ swig
         sudo yum install -y snappy snappy-devel zlib zlib-devel bzip2 bzip2-devel lz4-devel libasan
         git clone -b v6.1.2 https://github.com/facebook/rocksdb.git
         cd rocksdb
         sudo make shared_lib
         sudo make install-shared
 	
 #install goquarkchain:
         mkdir -p $GOPATH/src/github.com/QuarkChain && cd $_
         git clone https://github.com/QuarkChain/goquarkchain.git
         cd $GOPATH/src/github.com/QuarkChain/goquarkchain/consensus/qkchash/native/ && g++ -shared -o libqkchash.so -fPIC qkchash.cpp -O3 -std=gnu++11
         cd ../../../cmd/cluster && go build -v
``` 
### Q: Is macOS supported?

A: We will support as many platforms as we can in the future, but currently only Ubuntu is fully tested, so it is recommended that you use Docker.  
However for macOS specifically, you can try the following steps:

First,you should download xcode through the app store 
and then open  terminal  
 ```bash
 #install brew:
         /usr/bin/ruby -e “$(curl -fsSL https://raw.githubusercontent.com/Homebrew/install/master/install)”

 #install gcc rocksdb swig:
         brew install rocksdb gcc swig

 #install golang:
         brew install go@1.14
         vim ~/.bash_profile

 #add the following content to .bash_profile file:
         export GOPATH=/usr/local/Cellar/go/<go version>
         export GOBIN=$GOPATH/bin
         export PATH=$PATH:$GOBIN

 #save .bash_profile file:
         source ~/.bash_profile
         
 #install goquarkchain:
         mkdir -p $GOPATH/src/github.com/QuarkChain && cd $_
         git clone https://github.com/QuarkChain/goquarkchain.git
         cd $GOPATH/src/github.com/QuarkChain/goquarkchain/consensus/qkchash/native/ 
         sudo g++ -shared -o libqkchash.so -fPIC qkchash.cpp -O3 -std=gnu++17 && make
         cd ../../../cmd/cluster && go build -v
``` 

## Developer Community
Join our developer community on [Discourse](https://community.quarkchain.io/) and [Discord](http://discord.me/quarkchain).

## License
Unless explicitly mentioned in a folder or a file, all files are licensed under GNU Lesser General Public License defined in LICENSE file.<|MERGE_RESOLUTION|>--- conflicted
+++ resolved
@@ -168,11 +168,7 @@
 
 ### Start Metamask API Service
 
-<<<<<<< HEAD
-If you want to use metamask to connect your node, you need to start metamask_ 
-=======
 If you want to use metamask to connect your node, you need to start service under folder `/cmd/eth_api` using following command.
->>>>>>> 8300700e
 ```bash
 <goquarkchain>/cmd/eth_api# go run main.go --config ./mainnet.json
 ```
