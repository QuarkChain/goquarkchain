package account

import (
	"errors"
	"github.com/ethereum/go-ethereum/common"
)

var (
	// ErrGenIdentityKey error info : err generate identity key
	ErrGenIdentityKey = errors.New("ErrGenIdentityKey")
)

// DefaultKeyStoreDirectory default keystore dir
const (
	DefaultKeyStoreDirectory = "./keystore/"
	kdfParamsPrf             = "prf"
	kdfParamsPrfValue        = "hmac-sha256"
	kdfParamsPrfDkLen        = "dklen"
	kdfParamsPrfDkLenValue   = 32
	kdfParamsC               = "c"
	kdfParamsCValue          = 262144
	kdfParamsSalt            = "salt"

	cryptoKDF     = "pbkdf2"
	cryptoCipher  = "aes-128-ctr"
	cryptoVersion = 1

	jsonVersion = 3
)

const (
	RecipientLength    = 20
	KeyLength          = 32
	FullShardKeyLength = 4
)

// Recipient recipient type
type Recipient = common.Address

// BytesToIdentityRecipient trans bytes to Recipient
func BytesToIdentityRecipient(b []byte) Recipient {
	return Recipient(common.BytesToAddress(b))
}

// Key key type
type Key [KeyLength]byte

// SetBytes set bytes to it's value
func (a *Key) SetBytes(b []byte) {
	if len(b) > len(a) {
		b = b[len(b)-KeyLength:]
	}
	copy(a[KeyLength-len(b):], b)
}

// Bytes return it's bytes
func (a Key) Bytes() []byte {
	return a[:]
}

// BytesToIdentityKey trans bytes to Key
func BytesToIdentityKey(b []byte) Key {
	var a Key
	a.SetBytes(b)
	return a
}

<<<<<<< HEAD
type ReceiptCnt struct {
=======
type CoinbaseStatses struct {
	CoinbaseStatsList []CoinbaseStats `json:"ReceiptCntList" gencodec:"required" bytesizeofslicelen:"4"`
}

type CoinbaseStats struct {
>>>>>>> 98332ef7
	Addr Recipient
	Cnt  uint32
}<|MERGE_RESOLUTION|>--- conflicted
+++ resolved
@@ -65,15 +65,11 @@
 	return a
 }
 
-<<<<<<< HEAD
-type ReceiptCnt struct {
-=======
 type CoinbaseStatses struct {
 	CoinbaseStatsList []CoinbaseStats `json:"ReceiptCntList" gencodec:"required" bytesizeofslicelen:"4"`
 }
 
 type CoinbaseStats struct {
->>>>>>> 98332ef7
 	Addr Recipient
 	Cnt  uint32
 }