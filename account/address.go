package account

import (
	"bytes"
	"encoding/binary"
	"encoding/hex"
	"errors"
	"fmt"
	"github.com/QuarkChain/goquarkchain/common"
<<<<<<< HEAD
	"reflect"
	"strings"
=======
	"github.com/ethereum/go-ethereum/common/hexutil"
>>>>>>> 3db0041d
)

// Address include recipient and fullShardKey
type Address struct {
	Recipient    Recipient
	FullShardKey uint32
}

// NewAddress new address with recipient and fullShardKey
func NewAddress(recipient Recipient, fullShardKey uint32) Address {
	return Address{
		Recipient:    recipient,
		FullShardKey: fullShardKey,
	}
}

// ToHex return bytes included recipient and fullShardKey
func (Self Address) ToHex() string {
	address := Self.ToBytes()
	return hexutil.Encode(address)

}

func (Self Address) ToBytes() []byte {
	address := Self.Recipient.Bytes()
	shardKey := Uint32ToBytes(Self.FullShardKey)
	address = append(address, shardKey...)
	return address
}

// GetFullShardID get fullShardID depend shardSize
func (Self *Address) GetFullShardID(shardSize uint32) (uint32, error) {
	if common.IsP2(shardSize) == false {
		return 0, fmt.Errorf("shardSize is not right shardSize:%d", shardSize)
	}

	chainID := Self.FullShardKey >> 16
	shardID := Self.FullShardKey & (shardSize - 1)
	return uint32(chainID<<16 | shardSize | shardID), nil
}

func (self *Address) GetChainID() uint32 {
	return self.FullShardKey >> 16
}

// AddressInShard return address depend new fullShardKey
func (Self *Address) AddressInShard(fullShardKey uint32) Address {
	return NewAddress(Self.Recipient, fullShardKey)
}

// AddressInBranch return address depend new branch
func (Self *Address) AddressInBranch(branch Branch) Address {
	shardKey := Self.FullShardKey & ((1 << 16) - 1)
	newShardKey := (shardKey & ^(branch.GetShardSize() - 1)) + branch.GetShardID()
	newFullShardKey := branch.GetChainID()<<16 | newShardKey
	return NewAddress(Self.Recipient, newFullShardKey)
}

// CreatAddressFromIdentity creat address from identity
func CreatAddressFromIdentity(identity Identity, fullShardKey uint32) Address {
	return NewAddress(identity.recipient, fullShardKey)
}

// CreatRandomAccountWithFullShardKey creat random account with fullShardKey
func CreatRandomAccountWithFullShardKey(fullShardKey uint32) (Address, error) {
	identity, err := CreatRandomIdentity()
	if err != nil {
		return Address{}, err
	}
	return CreatAddressFromIdentity(identity, fullShardKey), nil
}

// CreatRandomAccountWithoutFullShardKey creat random account without fullShardKey
func CreatRandomAccountWithoutFullShardKey() (Address, error) {
	identity, err := CreatRandomIdentity()
	if err != nil {
		return Address{}, err
	}

	defaultFullShardKey, err := identity.GetDefaultFullShardKey()
	if err != nil {
		return Address{}, err
	}
	return CreatAddressFromIdentity(identity, defaultFullShardKey), nil
}

// CreatEmptyAddress creat empty address from fullShardKey
func CreatEmptyAddress(fullShardKey uint32) Address {
	zeroBytes := make([]byte, RecipientLength)
	recipient := BytesToIdentityRecipient(zeroBytes)
	return NewAddress(recipient, fullShardKey)
}

// CreatAddressFromBytes creat address from bytes
func CreatAddressFromBytes(bs []byte) (Address, error) {
	if len(bs) != RecipientLength+FullShardKeyLength {
		return Address{}, fmt.Errorf("bs length excepted %d,unexcepted %d", RecipientLength+FullShardKeyLength, len(bs))
	}

	buffer := bytes.NewBuffer(bs[RecipientLength:])
	var x uint32
	err := binary.Read(buffer, binary.BigEndian, &x)
	if err != nil {
		return Address{}, err
	}
	recipient := BytesToIdentityRecipient(bs[0:RecipientLength])
	return NewAddress(recipient, x), nil
}

// IsEmpty check address is empty
func (Self *Address) IsEmpty() bool {
	zero := make([]byte, RecipientLength)
	return bytes.Equal(zero, Self.Recipient.Bytes())
}
func (Self *Address) String() string {
	return fmt.Sprintf("0x%x", Self.ToHex())
}

var (
	addressT = reflect.TypeOf(Address{})
)

// MarshalJSON Address serialisation
func (Self Address) MarshalJSON() (out []byte, err error) {
	return []byte(`"` + Self.String() + `"`), nil
}

func (Self *Address) UnmarshalJSON(data []byte) error {
	input := strings.TrimSpace(string(data))
	if len(input) >= 2 && input[0] == '"' && input[len(input)-1] == '"' {
		input = input[1 : len(input)-1]
	} else {
		return errors.New("address unmarshal failed ,should with \" \"")
	}

	if !common.Has0xPrefix(input) {
		return errors.New("should have 0x prefix")
	}

	input = input[2:]
	if len(input) != 0 && len(input) != 48 {
		fmt.Println("len", len(input))
		return errors.New("len should 0 or 48")
	}
	if len(input) == 0 {
		Self.Recipient = Recipient{}
		Self.FullShardKey = 0
		return nil
	}
	recipientData, err := hex.DecodeString(input[0:40])
	if err != nil {
		return err
	}

	Self.Recipient = BytesToIdentityRecipient(recipientData)

	fullShardKeyData, err := hex.DecodeString(input[40:])
	if err != nil {
		return err
	}
	bytesBuffer := bytes.NewBuffer(fullShardKeyData)
	var x uint32
	binary.Read(bytesBuffer, binary.BigEndian, &x)
	Self.FullShardKey = x
	return nil
}<|MERGE_RESOLUTION|>--- conflicted
+++ resolved
@@ -7,12 +7,9 @@
 	"errors"
 	"fmt"
 	"github.com/QuarkChain/goquarkchain/common"
-<<<<<<< HEAD
+	"github.com/ethereum/go-ethereum/common/hexutil"
 	"reflect"
 	"strings"
-=======
-	"github.com/ethereum/go-ethereum/common/hexutil"
->>>>>>> 3db0041d
 )
 
 // Address include recipient and fullShardKey
@@ -127,9 +124,6 @@
 	zero := make([]byte, RecipientLength)
 	return bytes.Equal(zero, Self.Recipient.Bytes())
 }
-func (Self *Address) String() string {
-	return fmt.Sprintf("0x%x", Self.ToHex())
-}
 
 var (
 	addressT = reflect.TypeOf(Address{})
@@ -137,7 +131,7 @@
 
 // MarshalJSON Address serialisation
 func (Self Address) MarshalJSON() (out []byte, err error) {
-	return []byte(`"` + Self.String() + `"`), nil
+	return []byte(`"` + Self.ToHex() + `"`), nil
 }
 
 func (Self *Address) UnmarshalJSON(data []byte) error {
