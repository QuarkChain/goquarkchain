--- conflicted
+++ resolved
@@ -16,16 +16,9 @@
 
 package state
 
-
 import (
 	"bytes"
-<<<<<<< HEAD
-	"math/big"
-	"testing"
- qkcCommon "github.com/QuarkChain/goquarkchain/common"
-=======
 	qkcCommon "github.com/QuarkChain/goquarkchain/common"
->>>>>>> f3403dea
 	"github.com/ethereum/go-ethereum/common"
 	"github.com/ethereum/go-ethereum/crypto"
 	"github.com/ethereum/go-ethereum/ethdb"
@@ -38,9 +31,6 @@
 	genesisTokenID = qkcCommon.TokenIDEncode("QKC")
 )
 
-var(
-	genesisTokenID=qkcCommon.TokenIDEncode("QKC")
-)
 type StateSuite struct {
 	db    *ethdb.MemDatabase
 	state *StateDB
@@ -121,11 +111,7 @@
 
 	// db, trie are already non-empty values
 	so0 := state.getStateObject(stateobjaddr0)
-<<<<<<< HEAD
-	so0.SetBalance(big.NewInt(42),genesisTokenID)
-=======
 	so0.SetBalance(big.NewInt(42), genesisTokenID)
->>>>>>> f3403dea
 	so0.SetNonce(43)
 	so0.SetCode(crypto.Keccak256Hash([]byte{'c', 'a', 'f', 'e'}), []byte{'c', 'a', 'f', 'e'})
 	so0.suicided = false
@@ -137,11 +123,7 @@
 
 	// and one with deleted == true
 	so1 := state.getStateObject(stateobjaddr1)
-<<<<<<< HEAD
-	so1.SetBalance(big.NewInt(52),genesisTokenID)
-=======
 	so1.SetBalance(big.NewInt(52), genesisTokenID)
->>>>>>> f3403dea
 	so1.SetNonce(53)
 	so1.SetCode(crypto.Keccak256Hash([]byte{'c', 'a', 'f', 'e', '2'}), []byte{'c', 'a', 'f', 'e', '2'})
 	so1.suicided = true
