// Modified from go-ethereum under GNU Lesser General Public License

package core

import (
	"errors"
	"fmt"
	"github.com/QuarkChain/goquarkchain/account"
	"io"
	"math/big"
	mrand "math/rand"
	"sort"
	"sync"
	"sync/atomic"
	"time"

	"github.com/QuarkChain/goquarkchain/account"

	"github.com/QuarkChain/goquarkchain/cluster/config"
	"github.com/QuarkChain/goquarkchain/consensus"
	"github.com/QuarkChain/goquarkchain/core/rawdb"
	"github.com/QuarkChain/goquarkchain/core/types"
	"github.com/QuarkChain/goquarkchain/serialize"
	"github.com/ethereum/go-ethereum/common"
	"github.com/ethereum/go-ethereum/common/mclock"
	"github.com/ethereum/go-ethereum/common/prque"
	"github.com/ethereum/go-ethereum/ethdb"
	"github.com/ethereum/go-ethereum/event"
	"github.com/ethereum/go-ethereum/log"
	"github.com/ethereum/go-ethereum/metrics"
	lru "github.com/hashicorp/golang-lru"
)

var (
	blockInsertTimer     = metrics.NewRegisteredTimer("chain/inserts", nil)
	blockValidationTimer = metrics.NewRegisteredTimer("chain/validation", nil)
	blockExecutionTimer  = metrics.NewRegisteredTimer("chain/execution", nil)
	blockWriteTimer      = metrics.NewRegisteredTimer("chain/write", nil)

	ErrNoGenesis = errors.New("Genesis not found in chain")
)

const (
	bodyCacheLimit      = 256
	blockCacheLimit     = 256
	receiptsCacheLimit  = 32
	maxFutureBlocks     = 256
	maxTimeFutureBlocks = 30
	badBlockLimit       = 10
	triesInMemory       = 128

	// BlockChainVersion ensures that an incompatible database forces a resync from scratch.
	BlockChainVersion = 3
)

// CacheConfig contains the configuration values for the trie caching/pruning
// that's resident in a blockchain.
type CacheConfig struct {
	Disabled       bool          // Whether to disable trie write caching (archive node)
	TrieCleanLimit int           // Memory allowance (MB) to use for caching trie nodes in memory
	TrieDirtyLimit int           // Memory limit (MB) at which to start flushing dirty trie nodes to disk
	TrieTimeLimit  time.Duration // Time limit after which to flush the current in-memory trie to disk
}

// RootBlockChain represents the canonical chain given a database with a genesis
// block. The Blockchain manages chain imports, reverts, chain reorganisations.
//
// Importing blocks in to the block chain happens according to the set of rules
// defined by the two stage Validator. Processing of blocks is done using the
// Processor which processes the included transaction. The validation of the state
// is done in the second part of the Validator. Failing results in aborting of
// the import.
//
// The RootBlockChain also helps in returning blocks from **any** chain included
// in the database as well as blocks that represents the canonical chain. It's
// important to note that GetBlock can return any block and does not need to be
// included in the canonical one where as GetBlockByNumber always represents the
// canonical chain.
type RootBlockChain struct {
	chainConfig *config.QuarkChainConfig // Chain & network configuration
	cacheConfig *CacheConfig             // Cache configuration for pruning

	db     ethdb.Database // Low level persistent database to store final content in
	triegc *prque.Prque   // Priority queue mapping block numbers to tries to gc
	gcproc time.Duration  // Accumulates canonical block processing for trie dumping

	headerChain          *RootHeaderChain
	validatedMinorBlocks map[common.Hash]*serialize.Uint256
	rmLogsFeed           event.Feed
	chainFeed            event.Feed
	chainSideFeed        event.Feed
	chainHeadFeed        event.Feed
	logsFeed             event.Feed
	scope                event.SubscriptionScope
	genesisBlock         *types.RootBlock

	mu      sync.RWMutex // global mutex for locking chain operations
	chainmu sync.RWMutex // blockchain insertion lock
	procmu  sync.RWMutex // block processor lock

	checkpoint   int          // checkpoint counts towards the new checkpoint
	currentBlock atomic.Value // Current head of the block chain

	blockCache   *lru.Cache // Cache for the most recent entire blocks
	futureBlocks *lru.Cache // future blocks are blocks added for later processing

	quit    chan struct{} // blockchain quit channel
	running int32         // running must be called atomically
	// procInterrupt must be atomically called
	procInterrupt int32          // interrupt signaler for block processing
	wg            sync.WaitGroup // chain processing wait group for shutting down

	engine    consensus.Engine
	validator Validator // block and state validator interface

	badBlocks      *lru.Cache                        // Bad block cache
	shouldPreserve func(block *types.RootBlock) bool // Function used to determine whether should preserve the given block.

	fakeMinorBlockChain *MinorBlockChain
}
// NewBlockChain returns a fully initialized block chain using information
// available in the database. It initializes the default Ethereum Validator and
// Processor.
func NewRootBlockChain(db ethdb.Database, cacheConfig *CacheConfig, chainConfig *config.QuarkChainConfig, engine consensus.Engine, shouldPreserve func(block *types.RootBlock) bool) (*RootBlockChain, error) {
	if cacheConfig == nil {
		cacheConfig = &CacheConfig{
			TrieCleanLimit: 256,
			TrieDirtyLimit: 256,
			TrieTimeLimit:  5 * time.Minute,
		}
	}
	blockCache, _ := lru.New(blockCacheLimit)
	futureBlocks, _ := lru.New(maxFutureBlocks)
	badBlocks, _ := lru.New(badBlockLimit)

	bc := &RootBlockChain{
		chainConfig:    chainConfig,
		cacheConfig:    cacheConfig,
		db:             db,
		triegc:         prque.New(nil),
		quit:           make(chan struct{}),
		shouldPreserve: shouldPreserve,
		blockCache:     blockCache,
		futureBlocks:   futureBlocks,
		engine:         engine,
		badBlocks:      badBlocks,
	}
	bc.SetValidator(NewRootBlockValidator(chainConfig, bc, engine))

	var err error
	bc.headerChain, err = NewHeaderChain(db, chainConfig, engine, bc.getProcInterrupt)
	if err != nil {
		return nil, err
	}
	genesisBlock := bc.GetBlockByNumber(0)
	if genesisBlock == nil {
		return nil, ErrNoGenesis
	}
	bc.genesisBlock = genesisBlock.(*types.RootBlock)
	if err := bc.loadLastState(); err != nil {
		return nil, err
	}
	// Take ownership of this particular state
	go bc.update()
	return bc, nil
}

func (bc *RootBlockChain) getProcInterrupt() bool {
	return atomic.LoadInt32(&bc.procInterrupt) == 1
}

// loadLastState loads the last known chain state from the database. This method
// assumes that the chain manager mutex is held.
func (bc *RootBlockChain) loadLastState() error {
	// Restore the last known head block
	head := rawdb.ReadHeadBlockHash(bc.db)
	if head == (common.Hash{}) {
		// Corrupt or empty database, init from scratch
		log.Warn("Empty database, resetting chain")
		return bc.Reset()
	}
	// Make sure the entire head block is available
	currentBlock := bc.GetBlock(head)
	if currentBlock == nil {
		// Corrupt or empty database, init from scratch
		log.Warn("Head block missing, resetting chain", "hash", head)
		return bc.Reset()
	}
	// Everything seems to be fine, set as the head block
	bc.currentBlock.Store(currentBlock)

	// Restore the last known head header
	currentHeader := currentBlock.IHeader()
	if head := rawdb.ReadHeadHeaderHash(bc.db); head != (common.Hash{}) {
		if header := bc.GetHeader(head); header != nil {
			currentHeader = header
		}
	}
	bc.headerChain.SetCurrentHeader(currentHeader.(*types.RootBlockHeader))

	headerTd := bc.GetTd(currentHeader.Hash())
	blockTd := bc.GetTd(currentBlock.Hash())

	log.Info("Loaded most recent local header", "number", currentHeader.NumberU64(), "hash", currentHeader.Hash(), "td", headerTd, "age", common.PrettyAge(time.Unix(int64(currentHeader.GetTime()), 0)))
	log.Info("Loaded most recent local full block", "number", currentBlock.NumberU64(), "hash", currentBlock.Hash(), "td", blockTd, "age", common.PrettyAge(time.Unix(int64(currentBlock.IHeader().GetTime()), 0)))

	return nil
}

// SetHead rewinds the local chain to a new head. In the case of headers, everything
// above the new head will be deleted and the new one set. In the case of blocks
// though, the head may be further rewound if block bodies are missing (non-archive
// nodes after a fast sync).
func (bc *RootBlockChain) SetHead(head uint64) error {
	log.Warn("Rewinding blockchain", "target", head)

	bc.mu.Lock()
	defer bc.mu.Unlock()

	// Rewind the header chain, deleting all block bodies until then
	delFn := func(db rawdb.DatabaseDeleter, hash common.Hash) {
		rawdb.DeleteBlock(db, hash)
	}
	bc.headerChain.SetHead(head, delFn)
	currentHeader := bc.headerChain.CurrentHeader()

	// Clear out any stale content from the caches
	bc.blockCache.Purge()
	bc.futureBlocks.Purge()

	// Rewind the block chain, ensuring we don't end up with a stateless head block
	if currentBlock := bc.CurrentBlock(); currentBlock != nil && currentHeader.NumberU64() < currentBlock.NumberU64() {
		bc.currentBlock.Store(bc.GetBlock(currentHeader.Hash()))
	}

	// If either blocks reached nil, reset to the genesis state
	if currentBlock := bc.CurrentBlock(); currentBlock == nil {
		bc.currentBlock.Store(bc.genesisBlock)
	}
	currentBlock := bc.CurrentBlock()

	rawdb.WriteHeadBlockHash(bc.db, currentBlock.Hash())

	return bc.loadLastState()
}

// CurrentBlock retrieves the current head block of the canonical chain. The
// block is retrieved from the blockchain's internal cache.
func (bc *RootBlockChain) CurrentBlock() *types.RootBlock {
	return bc.currentBlock.Load().(*types.RootBlock)
}

// SetValidator sets the validator which is used to validate incoming blocks.
func (bc *RootBlockChain) SetValidator(validator Validator) {
	bc.procmu.Lock()
	defer bc.procmu.Unlock()
	bc.validator = validator
}

// Validator returns the current validator.
func (bc *RootBlockChain) Validator() Validator {
	bc.procmu.RLock()
	defer bc.procmu.RUnlock()
	return bc.validator
}

// Reset purges the entire blockchain, restoring it to its genesis state.
func (bc *RootBlockChain) Reset() error {
	return bc.ResetWithGenesisBlock(bc.genesisBlock)
}

// ResetWithGenesisBlock purges the entire blockchain, restoring it to the
// specified genesis state.
func (bc *RootBlockChain) ResetWithGenesisBlock(genesis *types.RootBlock) error {
	// Dump the entire block chain and purge the caches
	if err := bc.SetHead(0); err != nil {
		return err
	}
	bc.mu.Lock()
	defer bc.mu.Unlock()

	// Prepare the genesis block and reinitialise the chain
	if err := bc.headerChain.WriteTd(genesis.Hash(), genesis.Difficulty()); err != nil {
		log.Crit("Failed to write genesis block TD", "err", err)
	}
	rawdb.WriteRootBlock(bc.db, genesis)

	bc.genesisBlock = genesis
	bc.insert(bc.genesisBlock)
	bc.currentBlock.Store(bc.genesisBlock)
	bc.headerChain.SetGenesis(bc.genesisBlock.Header())
	bc.headerChain.SetCurrentHeader(bc.genesisBlock.Header())

	return nil
}

// repair tries to repair the current blockchain by rolling back the current block
// until one with associated state is found. This is needed to fix incomplete db
// writes caused either by crashes/power outages, or simply non-committed tries.
//
// This method only rolls back the current block. The current header and current
// fast block are left intact.
func (bc *RootBlockChain) repair(head **types.RootBlock) error {
	for {
		block := bc.GetBlock((*head).ParentHash())
		if block == nil {
			return fmt.Errorf("missing block %d [%x]", (*head).NumberU64()-1, (*head).ParentHash())
		}
		(*head) = block.(*types.RootBlock)
	}
}

// Export writes the active chain to the given writer.
func (bc *RootBlockChain) Export(w io.Writer) error {
	return bc.ExportN(w, uint64(0), bc.CurrentBlock().NumberU64())
}

// ExportN writes a subset of the active chain to the given writer.
func (bc *RootBlockChain) ExportN(w io.Writer, first uint64, last uint64) error {
	bc.mu.RLock()
	defer bc.mu.RUnlock()

	if first > last {
		return fmt.Errorf("export failed: first (%d) is greater than last (%d)", first, last)
	}
	log.Info("Exporting batch of blocks", "count", last-first+1)

	start, reported := time.Now(), time.Now()
	for nr := first; nr <= last; nr++ {
		block := bc.GetBlockByNumber(nr)
		if block == nil {
			return fmt.Errorf("export failed on #%d: not found", nr)
		}
		data, err := serialize.SerializeToBytes(block)
		if err != nil {
			return err
		}
		w.Write(data)
		if time.Since(reported) >= statsReportLimit {
			log.Info("Exporting blocks", "exported", block.NumberU64()-first, "elapsed", common.PrettyDuration(time.Since(start)))
			reported = time.Now()
		}
	}

	return nil
}

// insert injects a new head block into the current block chain. This method
// assumes that the block is indeed a true head. It will also reset the head
// header and the head fast sync block to this very same block if they are older
// or if they are on a different side chain.
//
// Note, this function assumes that the `mu` mutex is held!
func (bc *RootBlockChain) insert(block *types.RootBlock) {
	// If the block is on a side chain or an unknown one, force other heads onto it too
	updateHeads := rawdb.ReadCanonicalHash(bc.db, rawdb.ChainTypeRoot, block.NumberU64()) != block.Hash()

	// Add the block to the canonical chain number scheme and mark as the head
	rawdb.WriteCanonicalHash(bc.db, rawdb.ChainTypeRoot, block.Hash(), block.NumberU64())
	rawdb.WriteHeadBlockHash(bc.db, block.Hash())

	bc.currentBlock.Store(block)

	// If the block is better than our head or is on a different chain, force update heads
	if updateHeads {
		bc.headerChain.SetCurrentHeader(block.Header())
	}
}

// Genesis retrieves the chain's genesis block.
func (bc *RootBlockChain) Genesis() *types.RootBlock {
	return bc.genesisBlock
}

// HasBlock checks if a block is fully present in the database or not.
func (bc *RootBlockChain) HasBlock(hash common.Hash) bool {
	if bc.blockCache.Contains(hash) {
		return true
	}
	return rawdb.HasBlock(bc.db, hash)
}

// GetBlock retrieves a block from the database by hash and number,
// caching it if found.
func (bc *RootBlockChain) GetBlock(hash common.Hash) types.IBlock {
	// Short circuit if the block's already in the cache, retrieve otherwise
	if block, ok := bc.blockCache.Get(hash); ok {
		return block.(*types.RootBlock)
	}
	block := rawdb.ReadRootBlock(bc.db, hash)
	if block == nil {
		return nil
	}
	// Cache the found block for next time and return
	bc.blockCache.Add(block.Hash(), block)
	return block
}

// GetBlockByNumber retrieves a block from the database by number, caching it
// (associated with its hash) if found.
func (bc *RootBlockChain) GetBlockByNumber(number uint64) types.IBlock {
	hash := rawdb.ReadCanonicalHash(bc.db, rawdb.ChainTypeRoot, number)
	if hash == (common.Hash{}) {
		return nil
	}
	return bc.GetBlock(hash)
}

// Stop stops the blockchain service. If any imports are currently in progress
// it will abort them using the procInterrupt.
func (bc *RootBlockChain) Stop() {
	if !atomic.CompareAndSwapInt32(&bc.running, 0, 1) {
		return
	}
	// Unsubscribe all subscriptions registered from blockchain
	bc.scope.Close()
	close(bc.quit)
	atomic.StoreInt32(&bc.procInterrupt, 1)

	bc.wg.Wait()
	log.Info("Blockchain manager stopped")
}

func (bc *RootBlockChain) procFutureBlocks() {
	blocks := make([]types.IBlock, 0, bc.futureBlocks.Len())
	for _, hash := range bc.futureBlocks.Keys() {
		if block, exist := bc.futureBlocks.Peek(hash); exist {
			blocks = append(blocks, block.(*types.RootBlock))
		}
	}
	if len(blocks) > 0 {
		sort.Slice(blocks, func(i, j int) bool { return blocks[i].NumberU64() < blocks[j].NumberU64() })

		// Insert one by one as chain insertion needs contiguous ancestry between blocks
		for i := range blocks {
			bc.InsertChain(blocks[i : i+1])
		}
	}
}

// WriteStatus status of write
type WriteStatus byte

const (
	NonStatTy WriteStatus = iota
	CanonStatTy
	SideStatTy
)

// Rollback is designed to remove a chain of links from the database that aren't
// certain enough to be valid.
func (bc *RootBlockChain) Rollback(chain []common.Hash) {
	bc.mu.Lock()
	defer bc.mu.Unlock()

	for i := len(chain) - 1; i >= 0; i-- {
		hash := chain[i]

		currentHeader := bc.headerChain.CurrentHeader()
		if currentHeader.Hash() == hash {
			bc.headerChain.SetCurrentHeader(bc.GetHeader(currentHeader.GetParentHash()).(*types.RootBlockHeader))
		}
		if currentBlock := bc.CurrentBlock(); currentBlock.Hash() == hash {
			newBlock := bc.GetBlock(currentBlock.ParentHash())
			bc.currentBlock.Store(newBlock)
			rawdb.WriteHeadBlockHash(bc.db, newBlock.Hash())
		}
	}
}

var lastWrite uint64

// WriteBlockWithoutState writes only the block and its metadata to the database,
// but does not write any state. This is used to construct competing side forks
// up to the point where they exceed the canonical total difficulty.
func (bc *RootBlockChain) WriteBlockWithoutState(block types.IBlock, td *big.Int) (err error) {
	bc.wg.Add(1)
	defer bc.wg.Done()

	if err := bc.headerChain.WriteTd(block.Hash(), td); err != nil {
		return err
	}
	rawdb.WriteRootBlock(bc.db, block.(*types.RootBlock))

	return nil
}

//todo
// WriteBlockWithState writes the block and all associated state to the database.
func (bc *RootBlockChain) WriteBlockWithState(block *types.RootBlock) (status WriteStatus, err error) {
	bc.wg.Add(1)
	defer bc.wg.Done()

	// Calculate the total difficulty of the block
	ptd := bc.GetTd(block.ParentHash())
	if ptd == nil {
		return NonStatTy, errors.New("unknown ancestor")
	}
	// Make sure no inconsistent state is leaked during insertion
	bc.mu.Lock()
	defer bc.mu.Unlock()

	currentBlock := bc.CurrentBlock()
	localTd := bc.GetTd(currentBlock.Hash())
	externTd := new(big.Int).Add(block.Difficulty(), ptd)

	// Irrelevant of the canonical status, write the block itself to the database
	if err := bc.headerChain.WriteTd(block.Hash(), externTd); err != nil {
		return NonStatTy, err
	}
	rawdb.WriteRootBlock(bc.db, block)

	// Write other block data using a batch.
	batch := bc.db.NewBatch()

	// If the total difficulty is higher than our known, add it to the canonical chain
	// Second clause in the if statement reduces the vulnerability to selfish mining.
	// Please refer to http://www.cs.cornell.edu/~ie53/publications/btcProcFC.pdf
	reorg := externTd.Cmp(localTd) > 0
	currentBlock = bc.CurrentBlock()
	if !reorg && externTd.Cmp(localTd) == 0 {
		// Split same-difficulty blocks by number, then preferentially select
		// the block generated by the local miner as the canonical block.
		if block.NumberU64() < currentBlock.NumberU64() {
			reorg = true
		} else if block.NumberU64() == currentBlock.NumberU64() {
			var currentPreserve, blockPreserve bool
			if bc.shouldPreserve != nil {
				currentPreserve, blockPreserve = bc.shouldPreserve(currentBlock), bc.shouldPreserve(block)
			}
			reorg = !currentPreserve && (blockPreserve || mrand.Float64() < 0.5)
		}
	}
	if reorg {
		// Reorganise the chain if the parent is not the head block
		if block.ParentHash() != currentBlock.Hash() {
			if err := bc.reorg(currentBlock, block); err != nil {
				return NonStatTy, err
			}
		}
		// Write the positional metadata for transaction/receipt lookups and preimages
		rawdb.WriteBlockContentLookupEntries(batch, block)

		status = CanonStatTy
	} else {
		status = SideStatTy
	}
	if err := batch.Write(); err != nil {
		return NonStatTy, err
	}

	// Set new head.
	if status == CanonStatTy {
		bc.insert(block)
	}
	bc.futureBlocks.Remove(block.Hash())
	return status, nil
}

// addFutureBlock checks if the block is within the max allowed window to get
// accepted for future processing, and returns an error if the block is too far
// ahead and was not added.
func (bc *RootBlockChain) addFutureBlock(block types.IBlock) error {
	max := big.NewInt(time.Now().Unix() + maxTimeFutureBlocks).Uint64()
	if block.IHeader().GetTime() > max {
		return fmt.Errorf("future block timestamp %v > allowed %v", block.IHeader().GetTime(), max)
	}
	bc.futureBlocks.Add(block.Hash(), block)
	return nil
}

// InsertChain attempts to insert the given batch of blocks in to the canonical
// chain or, otherwise, create a fork. If an error is returned it will return
// the index number of the failing block as well an error describing what went
// wrong.
//
// After insertion is done, all accumulated events will be fired.
func (bc *RootBlockChain) InsertChain(chain []types.IBlock) (int, error) {
	if err:=bc.FakeInsertToShard(chain);err!=nil{
		return 0,err
	}
	for _, v := range chain {
		log.Info("RootBlockChain", "InsertChain-num", v.IHeader().NumberU64())
	}
	defer log.Info("RootBlockChain", "InsertChain", "end")
	// Sanity check that we have something meaningful to import
	if len(chain) == 0 {
		return 0, nil
	}
	// Do a sanity check that the provided chain is actually ordered and linked
	for i := 1; i < len(chain); i++ {
		if chain[i].NumberU64() != chain[i-1].NumberU64()+1 || chain[i].IHeader().GetParentHash() != chain[i-1].Hash() {
			// Chain broke ancestry, log a message (programming error) and skip insertion
			log.Error("Non contiguous block insert", "number", chain[i].NumberU64(), "hash", chain[i].Hash(),
				"parent", chain[i].IHeader().GetParentHash(), "prevnumber", chain[i-1].NumberU64(), "prevhash", chain[i-1].Hash())

			return 0, fmt.Errorf("non contiguous insert: item %d is #%d [%x…], item %d is #%d [%x…] (parent [%x…])", i-1, chain[i-1].NumberU64(),
				chain[i-1].Hash().Bytes()[:4], i, chain[i].NumberU64(), chain[i].Hash().Bytes()[:4], chain[i].IHeader().GetParentHash().Bytes()[:4])
		}
	}
	// Pre-checks passed, start the full block imports
	bc.wg.Add(1)
	bc.chainmu.Lock()
	n, events, err := bc.insertChain(chain, true)
	bc.chainmu.Unlock()
	bc.wg.Done()

	bc.PostChainEvents(events)
	return n, err
}

// insertChain is the internal implementation of insertChain, which assumes that
// 1) chains are contiguous, and 2) The chain mutex is held.
//
// This method is split out so that import batches that require re-injecting
// historical blocks can do so without releasing the lock, which could lead to
// racey behaviour. If a sidechain import is in progress, and the historic state
// is imported, but then new canon-head is added before the actual sidechain
// completes, then the historic state could be pruned again
func (bc *RootBlockChain) insertChain(chain []types.IBlock, verifySeals bool) (int, []interface{}, error) {
	// If the chain is terminating, don't even bother starting u
	if atomic.LoadInt32(&bc.procInterrupt) == 1 {
		return 0, nil, nil
	}

	// A queued approach to delivering events. This is generally
	// faster than direct delivery and requires much less mutex
	// acquiring.
	var (
		stats     = insertStats{startTime: mclock.Now()}
		events    = make([]interface{}, 0, len(chain))
		lastCanon *types.RootBlock
	)
	// Start the parallel header verifier
	headers := make([]types.IHeader, len(chain))
	seals := make([]bool, len(chain))

	for i, block := range chain {
		headers[i] = block.IHeader()
		seals[i] = verifySeals
	}
	abort, results := bc.engine.VerifyHeaders(bc, headers, seals)
	defer close(abort)

	// Peek the error for the first block to decide the directing import logic
	it := newInsertIterator(chain, results, bc.Validator())

	block, err := it.next()
	switch {
	// First block is pruned, insert as sidechain and reorg only if TD grows enough
	case err == ErrPrunedAncestor:
		return bc.insertSidechain(it)

	// First block is future, shove it (and all children) to the future queue (unknown ancestor)
	case err == ErrFutureBlock || (err == ErrUnknownAncestor && bc.futureBlocks.Contains(it.first().IHeader().GetParentHash())):
		for block != nil && (it.index == 0 || err == ErrUnknownAncestor) {
			if err := bc.addFutureBlock(block); err != nil {
				return it.index, events, err
			}
			block, err = it.next()
		}
		stats.queued += it.processed()
		stats.ignored += it.remaining()

		// If there are any still remaining, mark as ignored
		return it.index, events, err

	// First block (and state) is known
	//   1. We did a roll-back, and should now do a re-import
	//   2. The block is stored as a sidechain, and is lying about it's stateroot, and passes a stateroot
	// 	    from the canonical chain, which has not been verified.
	case err == ErrKnownBlock:
		// Skip all known blocks that behind us
		current := bc.CurrentBlock().NumberU64()

		for block != nil && err == ErrKnownBlock && current >= block.NumberU64() {
			stats.ignored++
			block, err = it.next()
		}
		// Falls through to the block import

	// Some other error occurred, abort
	case err != nil:
		stats.ignored += len(it.chain)
		bc.reportBlock(block, err)
		return it.index, events, err
	}
	// No validation errors for the first block (or chain prefix skipped)
	for ; block != nil && err == nil; block, err = it.next() {
		// If the chain is terminating, stop processing blocks
		if atomic.LoadInt32(&bc.procInterrupt) == 1 {
			log.Debug("Premature abort during blocks processing")
			break
		}
		// Retrieve the parent block and it's state to execute on top
		start := time.Now()

		parent := it.previous()
		if parent == nil {
			parent = bc.GetBlock(block.IHeader().GetParentHash())
		}
		t0 := time.Now()
		if err != nil {
			bc.reportBlock(block, err)
			return it.index, events, err
		}
		// Validate the state using the default validator
		if err := bc.Validator().ValidateBlock(block); err != nil {
			bc.reportBlock(block, err)
			return it.index, events, err
		}
		t1 := time.Now()
		proctime := time.Since(start)

		// Write the block to the chain and get the status.
		status, err := bc.WriteBlockWithState(block.(*types.RootBlock))
		t2 := time.Now()
		if err != nil {
			return it.index, events, err
		}
		blockInsertTimer.UpdateSince(start)
		blockValidationTimer.Update(t1.Sub(t0))
		blockValidationTimer.Update(t2.Sub(t1))
		switch status {
		case CanonStatTy:
			log.Debug("Inserted new block", "number", block.NumberU64(), "hash", block.Hash(),
				"minorHeaderd", len(block.Content()), "elapsed", common.PrettyDuration(time.Since(start)))
			lastCanon = block.(*types.RootBlock)
			events = append(events, RootChainEvent{lastCanon, block.Hash()})

			// Only count canonical blocks for GC processing time
			bc.gcproc += proctime

		case SideStatTy:
			log.Debug("Inserted forked block", "number", block.NumberU64(), "hash", block.Hash(),
				"diff", block.IHeader().GetDifficulty(), "elapsed", common.PrettyDuration(time.Since(start)),
				"headblock", len(block.Content()))
			events = append(events, RootChainSideEvent{block.(*types.RootBlock)})
		}
		blockInsertTimer.UpdateSince(start)
		stats.processed++
		stats.report(chain, it.index)
	}
	// Any blocks remaining here? The only ones we care about are the future ones
	if block != nil && err == ErrFutureBlock {
		if err := bc.addFutureBlock(block); err != nil {
			return it.index, events, err
		}
		block, err = it.next()

		for ; block != nil && err == ErrUnknownAncestor; block, err = it.next() {
			if err := bc.addFutureBlock(block); err != nil {
				return it.index, events, err
			}
			stats.queued++
		}
	}
	stats.ignored += it.remaining()

	// Append a single chain head event if we've progressed the chain
	if lastCanon != nil && bc.CurrentBlock().Hash() == lastCanon.Hash() {
		events = append(events, RootChainHeadEvent{lastCanon})
	}
	return it.index, events, err
}

// insertSidechain is called when an import batch hits upon a pruned ancestor
// error, which happens when a sidechain with a sufficiently old fork-block is
// found.
//
// The method writes all (header-and-body-valid) blocks to disk, then tries to
// switch over to the new chain if the TD exceeded the current chain.
func (bc *RootBlockChain) insertSidechain(it *insertIterator) (int, []interface{}, error) {
	var (
		externTd *big.Int
		current  = bc.CurrentBlock().NumberU64()
	)
	// The first sidechain block error is already verified to be ErrPrunedAncestor.
	// Since we don't import them here, we expect ErrUnknownAncestor for the remaining
	// ones. Any other errors means that the block is invalid, and should not be written
	// to disk.
	block, err := it.current(), ErrPrunedAncestor
	for ; block != nil && (err == ErrPrunedAncestor); block, err = it.next() {
		// Check the canonical state root for that number
		if number := block.NumberU64(); current >= number {
			if canonical := bc.GetBlockByNumber(number); canonical != nil && canonical.Hash() == block.Hash() {
				// This is most likely a shadow-state attack. When a fork is imported into the
				// database, and it eventually reaches a block height which is not pruned, we
				// just found that the state already exist! This means that the sidechain block
				// refers to a state which already exists in our canon chain.
				//
				// If left unchecked, we would now proceed importing the blocks, without actually
				// having verified the state of the previous blocks.
				log.Warn("Sidechain ghost-state attack detected", "number", block.NumberU64(), "sideroot")

				// If someone legitimately side-mines blocks, they would still be imported as usual. However,
				// we cannot risk writing unverified blocks to disk when they obviously target the pruning
				// mechanism.
				return it.index, nil, errors.New("sidechain ghost-state attack")
			}
		}
		if externTd == nil {
			externTd = bc.GetTd(block.IHeader().GetParentHash())
		}
		externTd = new(big.Int).Add(externTd, block.IHeader().GetDifficulty())

		if !bc.HasBlock(block.Hash()) {
			start := time.Now()
			if err := bc.WriteBlockWithoutState(block, externTd); err != nil {
				return it.index, nil, err
			}
			log.Debug("Inserted sidechain block", "number", block.NumberU64(), "hash", block.Hash(),
				"diff", block.IHeader().GetDifficulty(), "elapsed", common.PrettyDuration(time.Since(start)),
				"headers", len(block.Content()))
		}
	}
	// At this point, we've written all sidechain blocks to database. Loop ended
	// either on some other error or all were processed. If there was some other
	// error, we can ignore the rest of those blocks.
	//
	// If the externTd was larger than our local TD, we now need to reimport the previous
	// blocks to regenerate the required state
	localTd := bc.GetTd(bc.CurrentBlock().Hash())
	if localTd.Cmp(externTd) > 0 {
		log.Info("Sidechain written to disk", "start", it.first().NumberU64(), "end", it.previous().NumberU64(), "sidetd", externTd, "localtd", localTd)
		return it.index, nil, err
	}
	// Gather all the sidechain hashes (full blocks may be memory heavy)
	var (
		hashes []common.Hash
	)
	parent := bc.GetHeader(it.previous().Hash())
	for parent != nil {
		hashes = append(hashes, parent.Hash())
		parent = bc.GetHeader(parent.GetParentHash())
	}
	if parent == nil {
		return it.index, nil, errors.New("missing parent")
	}
	// Import all the pruned blocks to make the state available
	var (
		blocks []types.IBlock
	)
	for i := len(hashes) - 1; i >= 0; i-- {
		// Append the next block to our batch
		block := bc.GetBlock(hashes[i])

		blocks = append(blocks, block)

		// If memory use grew too large, import and continue. Sadly we need to discard
		// all raised events and logs from notifications since we're too heavy on the
		// memory here.
		if len(blocks) >= 2048 {
			log.Info("Importing heavy sidechain segment", "blocks", len(blocks), "start", blocks[0].NumberU64(), "end", block.NumberU64())
			if _, _, err := bc.insertChain(blocks, false); err != nil {
				return 0, nil, err
			}
			blocks = blocks[:0]

			// If the chain is terminating, stop processing blocks
			if atomic.LoadInt32(&bc.procInterrupt) == 1 {
				log.Debug("Premature abort during blocks processing")
				return 0, nil, nil
			}
		}
	}
	if len(blocks) > 0 {
		log.Info("Importing sidechain segment", "start", blocks[0].NumberU64(), "end", blocks[len(blocks)-1].NumberU64())
		return bc.insertChain(blocks, false)
	}
	return 0, nil, nil
}

// reorgs takes two blocks, an old chain and a new chain and will reconstruct the blocks and inserts them
// to be part of the new canonical chain and accumulates potential missing transactions and post an
// event about them
func (bc *RootBlockChain) reorg(oldBlock, newBlock types.IBlock) error {
	var (
		newChain       []types.IBlock
		oldChain       []types.IBlock
		commonBlock    types.IBlock
		deletedHeaders types.MinorBlockHeaders
	)

	// first reduce whoever is higher bound
	if oldBlock.NumberU64() > newBlock.NumberU64() {
		// reduce old chain
		for ; oldBlock != nil && oldBlock.NumberU64() != newBlock.NumberU64(); oldBlock = bc.GetBlock(oldBlock.IHeader().GetParentHash()) {
			oldChain = append(oldChain, oldBlock)
			deletedHeaders = append(deletedHeaders, oldBlock.(*types.RootBlock).MinorBlockHeaders()...)
		}
	} else {
		// reduce new chain and append new chain blocks for inserting later on
		for ; newBlock != nil && newBlock.NumberU64() != oldBlock.NumberU64(); newBlock = bc.GetBlock(newBlock.IHeader().GetParentHash()) {
			newChain = append(newChain, newBlock)
		}
	}
	if oldBlock == nil {
		return fmt.Errorf("Invalid old chain")
	}
	if newBlock == nil {
		return fmt.Errorf("Invalid new chain")
	}

	for {
		if oldBlock.Hash() == newBlock.Hash() {
			commonBlock = oldBlock
			break
		}

		oldChain = append(oldChain, oldBlock)
		newChain = append(newChain, newBlock)

		oldBlock, newBlock = bc.GetBlock(oldBlock.IHeader().GetParentHash()), bc.GetBlock(newBlock.IHeader().GetParentHash())
		if oldBlock == nil {
			return fmt.Errorf("Invalid old chain")
		}
		if newBlock == nil {
			return fmt.Errorf("Invalid new chain")
		}
	}
	// Ensure the user sees large reorgs
	if len(oldChain) > 0 && len(newChain) > 0 {
		logFn := log.Debug
		if len(oldChain) > 63 {
			logFn = log.Warn
		}
		logFn("Chain split detected", "number", commonBlock.NumberU64(), "hash", commonBlock.Hash(),
			"drop", len(oldChain), "dropfrom", oldChain[0].Hash(), "add", len(newChain), "addfrom", newChain[0].Hash())
	} else {
		log.Error("Impossible reorg, please file an issue", "oldnum", oldBlock.NumberU64(), "oldhash", oldBlock.Hash(), "newnum", newBlock.NumberU64(), "newhash", newBlock.Hash())
	}
	// Insert the new chain, taking care of the proper incremental order
	var addedHeaders types.MinorBlockHeaders
	for i := len(newChain) - 1; i >= 0; i-- {
		// insert the block in the canonical way, re-writing history
		bc.insert(newChain[i].(*types.RootBlock))
		// write lookup entries for hash based transaction/receipt searches
		rawdb.WriteBlockContentLookupEntries(bc.db, newChain[i].(*types.RootBlock))
		addedHeaders = append(addedHeaders, newChain[i].(*types.RootBlock).MinorBlockHeaders()...)
	}
	// calculate the difference between deleted and added transactions
	diff := types.MinorHeaderDifference(deletedHeaders, addedHeaders)
	// When transactions get deleted from the database that means the
	// receipts that were created in the fork must also be deleted
	batch := bc.db.NewBatch()
	for _, item := range diff {
		rawdb.DeleteBlockContentLookupEntry(batch, item.Hash())
	}
	batch.Write()

	if len(oldChain) > 0 {
		go func() {
			for _, block := range oldChain {
				bc.chainSideFeed.Send(RootChainSideEvent{Block: block.(*types.RootBlock)})
			}
		}()
	}

	return nil
}

// PostChainEvents iterates over the events generated by a chain insertion and
// posts them into the event feed.
// TODO: Should not expose PostChainEvents. The chain events should be posted in WriteBlock.
func (bc *RootBlockChain) PostChainEvents(events []interface{}) {
	for _, event := range events {
		switch ev := event.(type) {
		case RootChainEvent:
			bc.chainFeed.Send(ev)

		case RootChainHeadEvent:
			bc.chainHeadFeed.Send(ev)

		case RootChainSideEvent:
			bc.chainSideFeed.Send(ev)
		}
	}
}

func (bc *RootBlockChain) update() {
	futureTimer := time.NewTicker(5 * time.Second)
	defer futureTimer.Stop()
	for {
		select {
		case <-futureTimer.C:
			bc.procFutureBlocks()
		case <-bc.quit:
			return
		}
	}
}

// BadBlocks returns a list of the last 'bad blocks' that the client has seen on the network
func (bc *RootBlockChain) BadBlocks() []*types.RootBlock {
	blocks := make([]*types.RootBlock, 0, bc.badBlocks.Len())
	for _, hash := range bc.badBlocks.Keys() {
		if blk, exist := bc.badBlocks.Peek(hash); exist {
			block := blk.(*types.RootBlock)
			blocks = append(blocks, block)
		}
	}
	return blocks
}

// addBadBlock adds a bad block to the bad-block LRU cache
func (bc *RootBlockChain) addBadBlock(block *types.RootBlock) {
	bc.badBlocks.Add(block.Hash(), block)
}

// reportBlock logs a bad block error.
func (bc *RootBlockChain) reportBlock(block types.IBlock, err error) {
	bc.addBadBlock(block.(*types.RootBlock))

	log.Error(fmt.Sprintf(`
########## BAD BLOCK #########
Chain config: %v

Number: %v
Hash: 0x%x

Error: %v
##############################
`, bc.chainConfig, block.NumberU64(), block.Hash(), err))
}

// InsertHeaderChain attempts to insert the given header chain in to the local
// chain, possibly creating a reorg. If an error is returned, it will return the
// index number of the failing header as well an error describing what went wrong.
//
// The verify parameter can be used to fine tune whether nonce verification
// should be done or not. The reason behind the optional check is because some
// of the header retrieval mechanisms already need to verify nonces, as well as
// because nonces can be verified sparsely, not needing to check each.
func (bc *RootBlockChain) InsertHeaderChain(chain []*types.RootBlockHeader, checkFreq int) (int, error) {
	start := time.Now()
	if i, err := bc.headerChain.ValidateHeaderChain(chain, checkFreq); err != nil {
		return i, err
	}

	// Make sure only one thread manipulates the chain at once
	bc.chainmu.Lock()
	defer bc.chainmu.Unlock()

	bc.wg.Add(1)
	defer bc.wg.Done()

	whFunc := func(header *types.RootBlockHeader) error {
		bc.mu.Lock()
		defer bc.mu.Unlock()

		_, err := bc.headerChain.WriteHeader(header)
		return err
	}

	return bc.headerChain.InsertHeaderChain(chain, whFunc, start)
}

// writeHeader writes a header into the local chain, given that its parent is
// already known. If the total difficulty of the newly inserted header becomes
// greater than the current known TD, the canonical chain is re-routed.
//
// Note: This method is not concurrent-safe with inserting blocks simultaneously
// into the chain, as side effects caused by reorganisations cannot be emulated
// without the real blocks. Hence, writing headers directly should only be done
// in two scenarios: pure-header mode of operation (light clients), or properly
// separated header/block phases (non-archive clients).
func (bc *RootBlockChain) writeHeader(header *types.RootBlockHeader) error {
	bc.wg.Add(1)
	defer bc.wg.Done()

	bc.mu.Lock()
	defer bc.mu.Unlock()

	_, err := bc.headerChain.WriteHeader(header)
	return err
}

// CurrentHeader retrieves the current head header of the canonical chain. The
// header is retrieved from the RootHeaderChain's internal cache.
func (bc *RootBlockChain) CurrentHeader() types.IHeader {
	return bc.headerChain.CurrentHeader()
}

// GetTd retrieves a block's total difficulty in the canonical chain from the
// database by hash and number, caching it if found.
func (bc *RootBlockChain) GetTd(hash common.Hash) *big.Int {
	return bc.headerChain.GetTd(hash)
}

// GetHeader retrieves a block header from the database by hash and number,
// caching it if found.
func (bc *RootBlockChain) GetHeader(hash common.Hash) types.IHeader {
	return bc.headerChain.GetHeader(hash)
}

// HasHeader checks if a block header is present in the database or not, caching
// it if present.
func (bc *RootBlockChain) HasHeader(hash common.Hash) bool {
	return bc.headerChain.HasHeader(hash)
}

// GetBlockHashesFromHash retrieves a number of block hashes starting at a given
// hash, fetching towards the genesis block.
func (bc *RootBlockChain) GetBlockHashesFromHash(hash common.Hash, max uint64) []common.Hash {
	return bc.headerChain.GetBlockHashesFromHash(hash, max)
}

// GetAncestor retrieves the Nth ancestor of a given block. It assumes that either the given block or
// a close ancestor of it is canonical. maxNonCanonical points to a downwards counter limiting the
// number of blocks to be individually checked before we reach the canonical chain.
//
// Note: ancestor == 0 returns the same block, 1 returns its parent and so on.
func (bc *RootBlockChain) GetAncestor(hash common.Hash, number, ancestor uint64, maxNonCanonical *uint64) (common.Hash, uint64) {
	bc.chainmu.Lock()
	defer bc.chainmu.Unlock()

	return bc.headerChain.GetAncestor(hash, number, ancestor, maxNonCanonical)
}

func (bc *RootBlockChain) isSameChain(longerChainHeader, shorterChainHeader *types.RootBlockHeader) bool {
	return false
	//TODO????
	//return bc.headerChain.isSameChain(longerChainHeader, shorterChainHeader)
}

func (bc *RootBlockChain) containMinorBlock(hash common.Hash) bool {
	// TODO fake
	return true
	//_, ok := bc.validatedMinorBlocks[hash]
	//return ok
}

func (bc *RootBlockChain) AddValidatedMinorBlockHeader(header types.IHeader) {
	bc.validatedMinorBlocks[header.Hash()] = header.(*types.MinorBlockHeader).CoinbaseAmount
}

func (bc *RootBlockChain) GetLatestMinorBlockHeaders(hash common.Hash) map[uint32]*types.MinorBlockHeader {
	headerMap := make(map[uint32]*types.MinorBlockHeader)
	headers := rawdb.ReadLatestMinorBlockHeaders(bc.db, hash)
	for _, header := range headers {
		headerMap[header.Branch.GetFullShardID()] = header
	}

	return headerMap
}

func (bc *RootBlockChain) SetLatestMinorBlockHeaders(hash common.Hash, headerMap map[uint32]*types.MinorBlockHeader) {
	headers := make([]*types.MinorBlockHeader, 0, len(headerMap))
	for _, header := range headerMap {
		headers = append(headers, header)
	}

	rawdb.WriteLatestMinorBlockHeaders(bc.db, hash, headers)
}

func CalculateRootBlockCoinbase(config *config.QuarkChainConfig, block *types.RootBlock) *big.Int {
	totalAmount := new(big.Int).SetUint64(0)
	rate := config.RewardTaxRate
	for _, header := range block.MinorBlockHeaders() {
		totalAmount = new(big.Int).Add(totalAmount, header.CoinbaseAmount.Value)
	}
	totalAmount = new(big.Int).Div(new(big.Int).Mul(totalAmount, new(big.Int).Sub(rate.Denom(), rate.Num())), rate.Denom())
	return new(big.Int).Add(config.Root.CoinbaseAmount, totalAmount)
}

// GetHeaderByNumber retrieves a block header from the database by number,
// caching it (associated with its hash) if found.
func (bc *RootBlockChain) GetHeaderByNumber(number uint64) types.IHeader {
	return bc.headerChain.GetHeaderByNumber(number)
}

// Config retrieves the blockchain's chain configuration.
func (bc *RootBlockChain) Config() *config.QuarkChainConfig { return bc.chainConfig }

// Engine retrieves the blockchain's consensus engine.
func (bc *RootBlockChain) Engine() consensus.Engine { return bc.engine }

// SubscribeRemovedLogsEvent registers a subscription of RemovedLogsEvent.
func (bc *RootBlockChain) SubscribeRemovedLogsEvent(ch chan<- RemovedLogsEvent) event.Subscription {
	return bc.scope.Track(bc.rmLogsFeed.Subscribe(ch))
}

// SubscribeChainEvent registers a subscription of ChainEvent.
func (bc *RootBlockChain) SubscribeChainEvent(ch chan<- RootChainEvent) event.Subscription {
	return bc.scope.Track(bc.chainFeed.Subscribe(ch))
}

// SubscribeChainHeadEvent registers a subscription of ChainHeadEvent.
func (bc *RootBlockChain) SubscribeChainHeadEvent(ch chan<- RootChainHeadEvent) event.Subscription {
	return bc.scope.Track(bc.chainHeadFeed.Subscribe(ch))
}

// SubscribeChainSideEvent registers a subscription of ChainSideEvent.
func (bc *RootBlockChain) SubscribeChainSideEvent(ch chan<- RootChainSideEvent) event.Subscription {
	return bc.scope.Track(bc.chainSideFeed.Subscribe(ch))
}

<<<<<<< HEAD
func (bc *RootBlockChain) CreateBlockToMine(mHeaderList []*types.MinorBlockHeader, address *account.Address, createTime *uint64) *types.RootBlock {
	if address == nil {
		temp := account.CreatEmptyAddress(0)
		address = &temp
	}
	if createTime == nil {
		temp := uint64(time.Now().Unix())
		if bc.CurrentBlock().Time()+1 > temp {
			temp = bc.CurrentBlock().Time() + 1
		}
		createTime = &temp
	}
	difficulty, err := bc.engine.CalcDifficulty(bc, *createTime, bc.CurrentHeader())
	if err != nil {
		panic(errors.New("sb"))
=======
func (bc *RootBlockChain) CreateBlockToMine(mHeaderList []*types.MinorBlockHeader, address *account.Address, createTime *uint64) (*types.RootBlock, error) {
	if address == nil {
		a := account.CreatEmptyAddress(0)
		address = &a
	}
	if createTime == nil {
		ts := uint64(time.Now().Unix())
		if bc.CurrentBlock().Time()+1 > ts {
			ts = bc.CurrentBlock().Time() + 1
		}
		createTime = &ts
	}
	difficulty, err := bc.engine.CalcDifficulty(bc, *createTime, bc.CurrentHeader())
	if err != nil {
		return nil, err
>>>>>>> 977855c5
	}
	block := bc.CurrentBlock().Header().CreateBlockToAppend(createTime, difficulty, address, nil, nil)
	block.ExtendMinorBlockHeaderList(mHeaderList)
	block.Finalize(bc.CalculateRootBlockCoinBase(block), address)
<<<<<<< HEAD
	return block
}

func (bc *RootBlockChain) CalculateRootBlockCoinBase(rootBlock *types.RootBlock) *big.Int {
	coinBaseAmount := bc.Config().Root.CoinbaseAmount
	rewardTaxRate := bc.Config().RewardTaxRate
	value := big.NewRat(1, 1)
	value.Sub(value, rewardTaxRate)
	value.Quo(value, rewardTaxRate)
=======
	return block, nil
}

func (bc *RootBlockChain) CalculateRootBlockCoinBase(rootBlock *types.RootBlock) *big.Int {
	ret := new(big.Int).Set(bc.Config().Root.CoinbaseAmount)
	rewardTaxRate := bc.Config().RewardTaxRate
	ratio := big.NewRat(1, 1)
	ratio.Sub(ratio, rewardTaxRate)
	ratio.Quo(ratio, rewardTaxRate)
>>>>>>> 977855c5

	minorBlockFee := new(big.Int)
	for _, header := range rootBlock.MinorBlockHeaders() {
		minorBlockFee.Add(minorBlockFee, header.CoinbaseAmount.Value)
	}
<<<<<<< HEAD
	minorBlockFee.Mul(minorBlockFee, value.Denom())
	minorBlockFee.Div(minorBlockFee, value.Num())
	ans := new(big.Int).Add(coinBaseAmount, minorBlockFee)
	return ans
}
func (bc *RootBlockChain) IsMinorBlockValidated(hash common.Hash) bool {
	minorBlock := rawdb.ReadMinorBlock(bc.db, hash)
	return minorBlock != nil
}

func (bc *RootBlockChain) GetNextDifficulty(create *uint64) *big.Int {
	if create == nil {
		temp := uint64(time.Now().Unix())
		if temp < bc.CurrentBlock().Time()+1 {
			temp = bc.CurrentBlock().Time() + 1
		}
		create = &temp
	}
	data, err := bc.engine.CalcDifficulty(bc, *create, bc.CurrentBlock().Header())
	if err != nil {
		panic(errors.New("sb"))
	}
	return data
}

func (bc *RootBlockChain) GetBlockCount() {
	//TODO for json rpc
	//Returns a dict(full_shard_id, dict(miner_recipient, block_count))
}

func (bc *RootBlockChain) WriteCommittingHash(hash common.Hash) {
	rawdb.WriteRbCommittingHash(bc.db, hash)
=======
	minorBlockFee.Mul(minorBlockFee, ratio.Num())
	minorBlockFee.Div(minorBlockFee, ratio.Denom())
	ret.Add(ret, minorBlockFee)
	return ret
}
func (bc *RootBlockChain) IsMinorBlockValidated(hash common.Hash) bool {
	return rawdb.ReadMinorBlock(bc.db, hash) != nil
}

func (bc *RootBlockChain) GetNextDifficulty(create *uint64) (*big.Int, error) {
	if create == nil {
		ts := uint64(time.Now().Unix())
		if ts < bc.CurrentBlock().Time()+1 {
			ts = bc.CurrentBlock().Time() + 1
		}
		create = &ts
	}
	return bc.engine.CalcDifficulty(bc, *create, bc.CurrentBlock().Header())
}

func (bc *RootBlockChain) GetBlockCount() {
	// TODO for json rpc
	// Returns a dict(full_shard_id, dict(miner_recipient, block_count))
}

func (bc *RootBlockChain) WriteCommittingHash(hash common.Hash) {
	rawdb.WriteRootBlockCommittingHash(bc.db, hash)
>>>>>>> 977855c5
}

func (bc *RootBlockChain) ClearCommittingHash() {
	rawdb.DeleteRbCommittingHash(bc.db)
}

func (bc *RootBlockChain) GetCommittingBlockHash() common.Hash {
	return rawdb.ReadRbCommittingHash(bc.db)
<<<<<<< HEAD
}

func (bc *RootBlockChain)SetMinorBlockChain(m *MinorBlockChain)  {
	bc.fakeMinorBlockChain=m
}

func (bc *RootBlockChain)FakeInsertToShard(blocks []types.IBlock)error  {
	for _,v:=range blocks{
		block,ok:=v.(*types.RootBlock)
		if !ok{
			panic(errors.New("sb"))
		}
		fmt.Println("分片插入root--开始")
		if err:=bc.fakeMinorBlockChain.AddRootBlock(block);err!=nil{
			return err
		}
		fmt.Println("分片插入root--结束",block.Number())
	}
	fmt.Println("FakeInsertToShard 成功!@@@@@@@@@@@@@@@@@@@@@")
	return nil
}

func (bc *RootBlockChain)AddMinorBlockChain(block *types.MinorBlock)error  {
	if block.Header().Branch.Value==bc.fakeMinorBlockChain.branch.Value{
		fmt.Println("准备插入minorBlockChain",block.Number())
		_,_,err:=bc.fakeMinorBlockChain.InsertChain([]types.IBlock{block})
		if err!=nil{
			panic(err)
		}
		fmt.Println("结束插入minorBlockChain",block.Number())
		return nil
	}
	fmt.Println("不是本branch",block.Header().Branch.Value,bc.fakeMinorBlockChain.branch.Value)
	return nil
=======
>>>>>>> 977855c5
}<|MERGE_RESOLUTION|>--- conflicted
+++ resolved
@@ -13,8 +13,6 @@
 	"sync"
 	"sync/atomic"
 	"time"
-
-	"github.com/QuarkChain/goquarkchain/account"
 
 	"github.com/QuarkChain/goquarkchain/cluster/config"
 	"github.com/QuarkChain/goquarkchain/consensus"
@@ -118,6 +116,7 @@
 
 	fakeMinorBlockChain *MinorBlockChain
 }
+
 // NewBlockChain returns a fully initialized block chain using information
 // available in the database. It initializes the default Ethereum Validator and
 // Processor.
@@ -576,8 +575,8 @@
 //
 // After insertion is done, all accumulated events will be fired.
 func (bc *RootBlockChain) InsertChain(chain []types.IBlock) (int, error) {
-	if err:=bc.FakeInsertToShard(chain);err!=nil{
-		return 0,err
+	if err := bc.FakeInsertToShard(chain); err != nil {
+		return 0, err
 	}
 	for _, v := range chain {
 		log.Info("RootBlockChain", "InsertChain-num", v.IHeader().NumberU64())
@@ -1196,7 +1195,6 @@
 	return bc.scope.Track(bc.chainSideFeed.Subscribe(ch))
 }
 
-<<<<<<< HEAD
 func (bc *RootBlockChain) CreateBlockToMine(mHeaderList []*types.MinorBlockHeader, address *account.Address, createTime *uint64) *types.RootBlock {
 	if address == nil {
 		temp := account.CreatEmptyAddress(0)
@@ -1212,28 +1210,10 @@
 	difficulty, err := bc.engine.CalcDifficulty(bc, *createTime, bc.CurrentHeader())
 	if err != nil {
 		panic(errors.New("sb"))
-=======
-func (bc *RootBlockChain) CreateBlockToMine(mHeaderList []*types.MinorBlockHeader, address *account.Address, createTime *uint64) (*types.RootBlock, error) {
-	if address == nil {
-		a := account.CreatEmptyAddress(0)
-		address = &a
-	}
-	if createTime == nil {
-		ts := uint64(time.Now().Unix())
-		if bc.CurrentBlock().Time()+1 > ts {
-			ts = bc.CurrentBlock().Time() + 1
-		}
-		createTime = &ts
-	}
-	difficulty, err := bc.engine.CalcDifficulty(bc, *createTime, bc.CurrentHeader())
-	if err != nil {
-		return nil, err
->>>>>>> 977855c5
 	}
 	block := bc.CurrentBlock().Header().CreateBlockToAppend(createTime, difficulty, address, nil, nil)
 	block.ExtendMinorBlockHeaderList(mHeaderList)
 	block.Finalize(bc.CalculateRootBlockCoinBase(block), address)
-<<<<<<< HEAD
 	return block
 }
 
@@ -1243,23 +1223,11 @@
 	value := big.NewRat(1, 1)
 	value.Sub(value, rewardTaxRate)
 	value.Quo(value, rewardTaxRate)
-=======
-	return block, nil
-}
-
-func (bc *RootBlockChain) CalculateRootBlockCoinBase(rootBlock *types.RootBlock) *big.Int {
-	ret := new(big.Int).Set(bc.Config().Root.CoinbaseAmount)
-	rewardTaxRate := bc.Config().RewardTaxRate
-	ratio := big.NewRat(1, 1)
-	ratio.Sub(ratio, rewardTaxRate)
-	ratio.Quo(ratio, rewardTaxRate)
->>>>>>> 977855c5
 
 	minorBlockFee := new(big.Int)
 	for _, header := range rootBlock.MinorBlockHeaders() {
 		minorBlockFee.Add(minorBlockFee, header.CoinbaseAmount.Value)
 	}
-<<<<<<< HEAD
 	minorBlockFee.Mul(minorBlockFee, value.Denom())
 	minorBlockFee.Div(minorBlockFee, value.Num())
 	ans := new(big.Int).Add(coinBaseAmount, minorBlockFee)
@@ -1291,36 +1259,7 @@
 }
 
 func (bc *RootBlockChain) WriteCommittingHash(hash common.Hash) {
-	rawdb.WriteRbCommittingHash(bc.db, hash)
-=======
-	minorBlockFee.Mul(minorBlockFee, ratio.Num())
-	minorBlockFee.Div(minorBlockFee, ratio.Denom())
-	ret.Add(ret, minorBlockFee)
-	return ret
-}
-func (bc *RootBlockChain) IsMinorBlockValidated(hash common.Hash) bool {
-	return rawdb.ReadMinorBlock(bc.db, hash) != nil
-}
-
-func (bc *RootBlockChain) GetNextDifficulty(create *uint64) (*big.Int, error) {
-	if create == nil {
-		ts := uint64(time.Now().Unix())
-		if ts < bc.CurrentBlock().Time()+1 {
-			ts = bc.CurrentBlock().Time() + 1
-		}
-		create = &ts
-	}
-	return bc.engine.CalcDifficulty(bc, *create, bc.CurrentBlock().Header())
-}
-
-func (bc *RootBlockChain) GetBlockCount() {
-	// TODO for json rpc
-	// Returns a dict(full_shard_id, dict(miner_recipient, block_count))
-}
-
-func (bc *RootBlockChain) WriteCommittingHash(hash common.Hash) {
 	rawdb.WriteRootBlockCommittingHash(bc.db, hash)
->>>>>>> 977855c5
 }
 
 func (bc *RootBlockChain) ClearCommittingHash() {
@@ -1329,41 +1268,38 @@
 
 func (bc *RootBlockChain) GetCommittingBlockHash() common.Hash {
 	return rawdb.ReadRbCommittingHash(bc.db)
-<<<<<<< HEAD
-}
-
-func (bc *RootBlockChain)SetMinorBlockChain(m *MinorBlockChain)  {
-	bc.fakeMinorBlockChain=m
-}
-
-func (bc *RootBlockChain)FakeInsertToShard(blocks []types.IBlock)error  {
-	for _,v:=range blocks{
-		block,ok:=v.(*types.RootBlock)
-		if !ok{
+}
+
+func (bc *RootBlockChain) SetMinorBlockChain(m *MinorBlockChain) {
+	bc.fakeMinorBlockChain = m
+}
+
+func (bc *RootBlockChain) FakeInsertToShard(blocks []types.IBlock) error {
+	for _, v := range blocks {
+		block, ok := v.(*types.RootBlock)
+		if !ok {
 			panic(errors.New("sb"))
 		}
 		fmt.Println("分片插入root--开始")
-		if err:=bc.fakeMinorBlockChain.AddRootBlock(block);err!=nil{
+		if err := bc.fakeMinorBlockChain.AddRootBlock(block); err != nil {
 			return err
 		}
-		fmt.Println("分片插入root--结束",block.Number())
+		fmt.Println("分片插入root--结束", block.Number())
 	}
 	fmt.Println("FakeInsertToShard 成功!@@@@@@@@@@@@@@@@@@@@@")
 	return nil
 }
 
-func (bc *RootBlockChain)AddMinorBlockChain(block *types.MinorBlock)error  {
-	if block.Header().Branch.Value==bc.fakeMinorBlockChain.branch.Value{
-		fmt.Println("准备插入minorBlockChain",block.Number())
-		_,_,err:=bc.fakeMinorBlockChain.InsertChain([]types.IBlock{block})
-		if err!=nil{
+func (bc *RootBlockChain) AddMinorBlockChain(block *types.MinorBlock) error {
+	if block.Header().Branch.Value == bc.fakeMinorBlockChain.branch.Value {
+		fmt.Println("准备插入minorBlockChain", block.Number())
+		_, _, err := bc.fakeMinorBlockChain.InsertChain([]types.IBlock{block})
+		if err != nil {
 			panic(err)
 		}
-		fmt.Println("结束插入minorBlockChain",block.Number())
+		fmt.Println("结束插入minorBlockChain", block.Number())
 		return nil
 	}
-	fmt.Println("不是本branch",block.Header().Branch.Value,bc.fakeMinorBlockChain.branch.Value)
+	fmt.Println("不是本branch", block.Header().Branch.Value, bc.fakeMinorBlockChain.branch.Value)
 	return nil
-=======
->>>>>>> 977855c5
 }