--- conflicted
+++ resolved
@@ -1176,10 +1176,10 @@
 	}
 	block := bc.CurrentBlock().Header().CreateBlockToAppend(createTime, difficulty, address, nil, nil)
 	block.ExtendMinorBlockHeaderList(mHeaderList)
-<<<<<<< HEAD
-	data := bc.CalculateRootBlockCoinBase(block)
-	temp := types.NewTokenBalanceMap()
-	temp.BalanceMap[qkcCommon.TokenIDEncode("QKC")] = data
+	coinbaseToken, err := bc.CalculateRootBlockCoinBase(block)
+	if err != nil {
+		return nil, err
+	}
 	if len(bc.chainConfig.GuardianPrivateKey) > 0 {
 		prvKey, err := crypto.ToECDSA(bc.chainConfig.GuardianPrivateKey)
 		if err != nil {
@@ -1187,14 +1187,7 @@
 		}
 		block.SignWithPrivateKey(prvKey)
 	}
-	block.Finalize(temp, address, common.Hash{})
-=======
-	coinbaseToken, err := bc.CalculateRootBlockCoinBase(block)
-	if err != nil {
-		return nil, err
-	}
 	block.Finalize(coinbaseToken, address, common.Hash{})
->>>>>>> 5756884f
 	return block, nil
 }
 
