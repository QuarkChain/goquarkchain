// Modified from go-ethereum under GNU Lesser General Public License

package core

import (
	"errors"
	"fmt"
	"github.com/ethereum/go-ethereum/crypto"
	"io"
	"math/big"
	mrand "math/rand"
	"sort"
	"sync"
	"sync/atomic"
	"time"

	"github.com/QuarkChain/goquarkchain/account"

	"github.com/QuarkChain/goquarkchain/cluster/config"
	qkcCommon "github.com/QuarkChain/goquarkchain/common"
	"github.com/QuarkChain/goquarkchain/consensus"
	"github.com/QuarkChain/goquarkchain/core/rawdb"
	"github.com/QuarkChain/goquarkchain/core/types"
	"github.com/QuarkChain/goquarkchain/serialize"
	"github.com/ethereum/go-ethereum/common"
	"github.com/ethereum/go-ethereum/common/mclock"
	"github.com/ethereum/go-ethereum/common/prque"
	"github.com/ethereum/go-ethereum/ethdb"
	"github.com/ethereum/go-ethereum/event"
	"github.com/ethereum/go-ethereum/log"
	"github.com/hashicorp/golang-lru"
)

var (
	ErrNoGenesis = errors.New("Genesis not found in chain")
)

const (
	blockCacheLimit           = 1024 // TODO really need 1024?
	receiptsCacheLimit        = 32
	maxFutureBlocks           = 32
	maxTimeFutureBlocks       = 30
	triesInMemory             = 256
	validatedMinorBlockHashes = 128
)

// CacheConfig contains the configuration values for the trie caching/pruning
// that's resident in a blockchain.
type CacheConfig struct {
	Disabled       bool          // Whether to disable trie write caching (archive node)
	TrieCleanLimit int           // Memory allowance (MB) to use for caching trie nodes in memory
	TrieDirtyLimit int           // Memory limit (MB) at which to start flushing dirty trie nodes to disk
	TrieTimeLimit  time.Duration // Time limit after which to flush the current in-memory trie to disk
}

// RootBlockChain represents the canonical chain given a database with a genesis
// block. The Blockchain manages chain imports, reverts, chain reorganisations.
//
// Importing blocks in to the block chain happens according to the set of rules
// defined by the two stage Validator. Processing of blocks is done using the
// Processor which processes the included transaction. The validation of the state
// is done in the second part of the Validator. Failing results in aborting of
// the import.
//
// The RootBlockChain also helps in returning blocks from **any** chain included
// in the database as well as blocks that represents the canonical chain. It's
// important to note that GetBlock can return any block and does not need to be
// included in the canonical one where as GetBlockByNumber always represents the
// canonical chain.
type RootBlockChain struct {
	chainConfig *config.QuarkChainConfig // Chain & network configuration

	db     ethdb.Database // Low level persistent database to store final content in
	triegc *prque.Prque   // Priority queue mapping block numbers to tries to gc
	gcproc time.Duration  // Accumulates canonical block processing for trie dumping

	headerChain              *RootHeaderChain
	validatedMinorBlockCache *lru.Cache // Cache for the most recent validated Minor Block hash
	rmLogsFeed               event.Feed
	chainFeed                event.Feed
	chainSideFeed            event.Feed
	chainHeadFeed            event.Feed
	logsFeed                 event.Feed
	scope                    event.SubscriptionScope
	genesisBlock             *types.RootBlock

	mu      sync.RWMutex // global mutex for locking chain operations
	chainmu sync.RWMutex // blockchain insertion lock
	procmu  sync.RWMutex // block processor lock

	checkpoint   int          // checkpoint counts towards the new checkpoint
	currentBlock atomic.Value // Current head of the block chain

	blockCache   *lru.Cache // Cache for the most recent entire blocks
	futureBlocks *lru.Cache // future blocks are blocks added for later processing

	quit    chan struct{} // blockchain quit channel
	running int32         // running must be called atomically
	// procInterrupt must be atomically called
	procInterrupt int32          // interrupt signaler for block processing
	wg            sync.WaitGroup // chain processing wait group for shutting down

	engine    consensus.Engine
	validator Validator // block and state validator interface

	shouldPreserve   func(block *types.RootBlock) bool // Function used to determine whether should preserve the given block.
	countMinorBlocks bool
	addBlockAndBroad func(block *types.RootBlock) error
}

// NewBlockChain returns a fully initialized block chain using information
// available in the database. It initializes the default Ethereum Validator and
// Processor.
func NewRootBlockChain(db ethdb.Database, chainConfig *config.QuarkChainConfig, engine consensus.Engine, shouldPreserve func(block *types.RootBlock) bool) (*RootBlockChain, error) {
	blockCache, _ := lru.New(blockCacheLimit)
	futureBlocks, _ := lru.New(maxFutureBlocks)
	validatedMinorBlockHashCache, _ := lru.New(validatedMinorBlockHashes)

	bc := &RootBlockChain{
		chainConfig:              chainConfig,
		db:                       db,
		triegc:                   prque.New(nil),
		quit:                     make(chan struct{}),
		shouldPreserve:           shouldPreserve,
		blockCache:               blockCache,
		futureBlocks:             futureBlocks,
		engine:                   engine,
		validatedMinorBlockCache: validatedMinorBlockHashCache,
	}
	bc.SetValidator(NewRootBlockValidator(chainConfig, bc, engine))

	var err error
	bc.headerChain, err = NewHeaderChain(db, chainConfig, engine, bc.getProcInterrupt)
	if err != nil {
		return nil, err
	}
	genesisBlock := bc.GetBlockByNumber(0)
	if genesisBlock == nil {
		return nil, ErrNoGenesis
	}
	bc.genesisBlock = genesisBlock.(*types.RootBlock)

	if err := bc.loadLastState(); err != nil {
		return nil, err
	}
	// Take ownership of this particular state
	go bc.update()
	return bc, nil
}

func (bc *RootBlockChain) getProcInterrupt() bool {
	return atomic.LoadInt32(&bc.procInterrupt) == 1
}

// loadLastState loads the last known chain state from the database. This method
// assumes that the chain manager mutex is held.
func (bc *RootBlockChain) loadLastState() error {
	// Restore the last known head block
	head := rawdb.ReadHeadBlockHash(bc.db)
	if head == (common.Hash{}) {
		// Corrupt or empty database, init from scratch
		log.Warn("Empty database, resetting chain")
		return bc.Reset()
	}
	// Make sure the entire head block is available
	currentBlock := bc.GetBlock(head)
	if currentBlock == nil {
		// Corrupt or empty database, init from scratch
		log.Warn("Head block missing, resetting chain", "hash", head)
		return bc.Reset()
	}
	// Everything seems to be fine, set as the head block
	bc.currentBlock.Store(currentBlock)

	// Restore the last known head header
	currentHeader := currentBlock.IHeader()
	if head := rawdb.ReadHeadHeaderHash(bc.db); head != (common.Hash{}) {
		if header := bc.GetHeader(head); header != nil {
			currentHeader = header
		}
	}
	bc.headerChain.SetCurrentHeader(currentHeader.(*types.RootBlockHeader))

	headerTd := bc.GetTd(currentHeader.Hash())
	blockTd := bc.GetTd(currentBlock.Hash())

	log.Info("Loaded most recent local header", "number", currentHeader.NumberU64(), "hash", currentHeader.Hash(), "td", headerTd, "age", common.PrettyAge(time.Unix(int64(currentHeader.GetTime()), 0)))
	log.Info("Loaded most recent local full block", "number", currentBlock.NumberU64(), "hash", currentBlock.Hash(), "td", blockTd, "age", common.PrettyAge(time.Unix(int64(currentBlock.IHeader().GetTime()), 0)))

	return nil
}

// SetHead rewinds the local chain to a new head. In the case of Headers, everything
// above the new head will be deleted and the new one set. In the case of blocks
// though, the head may be further rewound if block bodies are missing (non-archive
// nodes after a fast sync).
func (bc *RootBlockChain) SetHead(head uint64) error {
	log.Warn("Rewinding blockchain", "target", head)

	bc.mu.Lock()
	defer bc.mu.Unlock()

	// Rewind the header chain, deleting all block bodies until then
	delFn := func(db rawdb.DatabaseDeleter, hash common.Hash) {
		rawdb.DeleteBlock(db, hash)
	}
	bc.headerChain.SetHead(head, delFn)
	currentHeader := bc.headerChain.CurrentHeader()

	// Clear out any stale content from the caches
	bc.blockCache.Purge()
	bc.futureBlocks.Purge()

	// Rewind the block chain, ensuring we don't end up with a stateless head block
	if currentBlock := bc.CurrentBlock(); currentBlock != nil && currentHeader.NumberU64() < currentBlock.NumberU64() {
		bc.currentBlock.Store(bc.GetBlock(currentHeader.Hash()))
	}

	// If either blocks reached nil, reset to the genesis state
	if currentBlock := bc.CurrentBlock(); currentBlock == nil {
		bc.currentBlock.Store(bc.genesisBlock)
	}
	currentBlock := bc.CurrentBlock()

	rawdb.WriteHeadBlockHash(bc.db, currentBlock.Hash())

	return bc.loadLastState()
}

// CurrentBlock retrieves the current head block of the canonical chain. The
// block is retrieved from the blockchain's internal cache.
func (bc *RootBlockChain) CurrentBlock() *types.RootBlock {
	return bc.currentBlock.Load().(*types.RootBlock)
}

// SetValidator sets the validator which is used to validate incoming blocks.
func (bc *RootBlockChain) SetValidator(validator Validator) {
	bc.procmu.Lock()
	defer bc.procmu.Unlock()
	bc.validator = validator
}

// Validator returns the current validator.
func (bc *RootBlockChain) Validator() Validator {
	bc.procmu.RLock()
	defer bc.procmu.RUnlock()
	return bc.validator
}

// Reset purges the entire blockchain, restoring it to its genesis state.
func (bc *RootBlockChain) Reset() error {
	return bc.ResetWithGenesisBlock(bc.genesisBlock)
}

// ResetWithGenesisBlock purges the entire blockchain, restoring it to the
// specified genesis state.
func (bc *RootBlockChain) ResetWithGenesisBlock(genesis *types.RootBlock) error {
	// Dump the entire block chain and purge the caches
	if err := bc.SetHead(0); err != nil {
		return err
	}
	bc.mu.Lock()
	defer bc.mu.Unlock()

	// Prepare the genesis block and reinitialise the chain
	if err := bc.headerChain.WriteTd(genesis.Hash(), genesis.Difficulty()); err != nil {
		log.Crit("Failed to write genesis block TD", "err", err)
	}
	rawdb.WriteRootBlock(bc.db, genesis)

	bc.genesisBlock = genesis
	bc.insert(bc.genesisBlock)
	bc.currentBlock.Store(bc.genesisBlock)
	bc.headerChain.SetGenesis(bc.genesisBlock.Header())
	bc.headerChain.SetCurrentHeader(bc.genesisBlock.Header())

	return nil
}

// repair tries to repair the current blockchain by rolling back the current block
// until one with associated state is found. This is needed to fix incomplete db
// writes caused either by crashes/power outages, or simply non-committed tries.
//
// This method only rolls back the current block. The current header and current
// fast block are left intact.
func (bc *RootBlockChain) repair(head **types.RootBlock) error {
	for {
		block := bc.GetBlock((*head).ParentHash())
		if block == nil {
			return fmt.Errorf("missing block %d [%x]", (*head).NumberU64()-1, (*head).ParentHash())
		}
		(*head) = block.(*types.RootBlock)
	}
}

// Export writes the active chain to the given writer.
func (bc *RootBlockChain) Export(w io.Writer) error {
	return bc.ExportN(w, uint64(0), bc.CurrentBlock().NumberU64())
}

// ExportN writes a subset of the active chain to the given writer.
func (bc *RootBlockChain) ExportN(w io.Writer, first uint64, last uint64) error {
	bc.mu.RLock()
	defer bc.mu.RUnlock()

	if first > last {
		return fmt.Errorf("export failed: first (%d) is greater than last (%d)", first, last)
	}
	log.Info("Exporting batch of blocks", "count", last-first+1)

	start, reported := time.Now(), time.Now()
	for nr := first; nr <= last; nr++ {
		block := bc.GetBlockByNumber(nr)
		if block == nil {
			return fmt.Errorf("export failed on #%d: not found", nr)
		}
		data, err := serialize.SerializeToBytes(block)
		if err != nil {
			return err
		}
		w.Write(data)
		if time.Since(reported) >= statsReportLimit {
			log.Info("Exporting blocks", "exported", block.NumberU64()-first, "elapsed", common.PrettyDuration(time.Since(start)))
			reported = time.Now()
		}
	}

	return nil
}

// insert injects a new head block into the current block chain. This method
// assumes that the block is indeed a true head. It will also reset the head
// header and the head fast sync block to this very same block if they are older
// or if they are on a different side chain.
//
// Note, this function assumes that the `mu` mutex is held!
func (bc *RootBlockChain) insert(block *types.RootBlock) {
	// If the block is on a side chain or an unknown one, force other heads onto it too
	updateHeads := rawdb.ReadCanonicalHash(bc.db, rawdb.ChainTypeRoot, block.NumberU64()) != block.Hash()

	// Add the block to the canonical chain number scheme and mark as the head
	if err := bc.PutRootBlockIndex(block); err != nil {
		//TODO need delete later?
		panic(err)
	}
	rawdb.WriteHeadBlockHash(bc.db, block.Hash())

	bc.currentBlock.Store(block)

	// If the block is better than our head or is on a different chain, force update heads
	if updateHeads {
		bc.headerChain.SetCurrentHeader(block.Header())
	}
}

// Genesis retrieves the chain's genesis block.
func (bc *RootBlockChain) Genesis() *types.RootBlock {
	return bc.genesisBlock
}

// HasBlock checks if a block is fully present in the database or not.
func (bc *RootBlockChain) HasBlock(hash common.Hash) bool {
	if bc.blockCache.Contains(hash) {
		return true
	}
	return rawdb.HasBlock(bc.db, hash)
}

// GetBlock retrieves a block from the database by hash and number,
// caching it if found.
func (bc *RootBlockChain) GetBlock(hash common.Hash) types.IBlock {
	// Short circuit if the block's already in the cache, retrieve otherwise
	if block, ok := bc.blockCache.Get(hash); ok {
		return block.(*types.RootBlock)
	}
	block := rawdb.ReadRootBlock(bc.db, hash)
	if block == nil {
		return nil
	}
	// Cache the found block for next time and return
	bc.blockCache.Add(block.Hash(), block)
	return block
}

// GetBlockByNumber retrieves a block from the database by number, caching it
// (associated with its hash) if found.
func (bc *RootBlockChain) GetBlockByNumber(number uint64) types.IBlock {
	hash := rawdb.ReadCanonicalHash(bc.db, rawdb.ChainTypeRoot, number)
	if hash == (common.Hash{}) {
		return nil
	}
	return bc.GetBlock(hash)
}

// Stop stops the blockchain service. If any imports are currently in progress
// it will abort them using the procInterrupt.
func (bc *RootBlockChain) Stop() {
	if !atomic.CompareAndSwapInt32(&bc.running, 0, 1) {
		return
	}
	// Unsubscribe all subscriptions registered from blockchain
	bc.scope.Close()
	close(bc.quit)
	atomic.StoreInt32(&bc.procInterrupt, 1)

	bc.wg.Wait()
	log.Info("Blockchain manager stopped")
}

func (bc *RootBlockChain) procFutureBlocks() {
	blocks := make([]types.IBlock, 0, bc.futureBlocks.Len())
	for _, hash := range bc.futureBlocks.Keys() {
		if block, exist := bc.futureBlocks.Peek(hash); exist {
			blocks = append(blocks, block.(*types.RootBlock))
		}
	}
	if len(blocks) > 0 {
		sort.Slice(blocks, func(i, j int) bool { return blocks[i].NumberU64() < blocks[j].NumberU64() })

		// Insert one by one as chain insertion needs contiguous ancestry between blocks
		for i := range blocks {
			bc.InsertChain(blocks[i:i+1], nil)
		}
	}
}

// WriteStatus status of write
type WriteStatus byte

const (
	NonStatTy WriteStatus = iota
	CanonStatTy
	SideStatTy
)

// Rollback is designed to remove a chain of links from the database that aren't
// certain enough to be valid.
func (bc *RootBlockChain) Rollback(chain []common.Hash) {
	bc.mu.Lock()
	defer bc.mu.Unlock()

	for i := len(chain) - 1; i >= 0; i-- {
		hash := chain[i]

		currentHeader := bc.headerChain.CurrentHeader()
		if currentHeader.Hash() == hash {
			bc.headerChain.SetCurrentHeader(bc.GetHeader(currentHeader.GetParentHash()).(*types.RootBlockHeader))
		}
		if currentBlock := bc.CurrentBlock(); currentBlock.Hash() == hash {
			newBlock := bc.GetBlock(currentBlock.ParentHash())
			bc.currentBlock.Store(newBlock)
			rawdb.WriteHeadBlockHash(bc.db, newBlock.Hash())
		}
	}
}

var lastWrite uint64

// WriteBlockWithoutState writes only the block and its metadata to the database,
// but does not write any state. This is used to construct competing side forks
// up to the point where they exceed the canonical total difficulty.
func (bc *RootBlockChain) WriteBlockWithoutState(block types.IBlock, td *big.Int) (err error) {
	bc.wg.Add(1)
	defer bc.wg.Done()

	if err := bc.headerChain.WriteTd(block.Hash(), td); err != nil {
		return err
	}
	rawdb.WriteRootBlock(bc.db, block.(*types.RootBlock))

	return nil
}

//todo
// WriteBlockWithState writes the block and all associated state to the database.
func (bc *RootBlockChain) WriteBlockWithState(block *types.RootBlock, writedb bool) (status WriteStatus, err error) {
	bc.wg.Add(1)
	defer bc.wg.Done()

	// Calculate the total difficulty of the block
	ptd := bc.GetBlock(block.ParentHash()).IHeader().GetTotalDifficulty()
	// Make sure no inconsistent state is leaked during insertion
	bc.mu.Lock()
	defer bc.mu.Unlock()

	currentBlock := bc.CurrentBlock()
	localTd := currentBlock.TotalDifficulty()
	externTd := new(big.Int).Add(block.Difficulty(), ptd)

	// Irrelevant of the canonical status, write the block itself to the database
	if err := bc.headerChain.WriteTd(block.Hash(), externTd); err != nil {
		return NonStatTy, err
	}
	if writedb {
		rawdb.WriteRootBlock(bc.db, block)
	}

	// Write other block data using a batch.
	batch := bc.db.NewBatch()

	// If the total difficulty is higher than our known, add it to the canonical chain
	// Second clause in the if statement reduces the vulnerability to selfish mining.
	// Please refer to http://www.cs.cornell.edu/~ie53/publications/btcProcFC.pdf
	reorg := externTd.Cmp(localTd) > 0
	currentBlock = bc.CurrentBlock()
	if !reorg && externTd.Cmp(localTd) == 0 {
		// Split same-difficulty blocks by number, then preferentially select
		// the block generated by the local miner as the canonical block.
		if block.NumberU64() < currentBlock.NumberU64() {
			reorg = true
		} else if block.NumberU64() == currentBlock.NumberU64() {
			var currentPreserve, blockPreserve bool
			if bc.shouldPreserve != nil {
				currentPreserve, blockPreserve = bc.shouldPreserve(currentBlock), bc.shouldPreserve(block)
			}
			reorg = !currentPreserve && (blockPreserve || mrand.Float64() < 0.5)
		}
	}
	if reorg {
		// Reorganise the chain if the parent is not the head block
		if block.ParentHash() != currentBlock.Hash() {
			if err := bc.reorg(currentBlock, block); err != nil {
				return NonStatTy, err
			}
		}
		// Write the positional metadata for transaction/receipt lookups and preimages
		rawdb.WriteBlockContentLookupEntries(batch, block)

		status = CanonStatTy
	} else {
		status = SideStatTy
	}
	if err := batch.Write(); err != nil {
		return NonStatTy, err
	}

	// Set new head.
	if status == CanonStatTy {
		bc.insert(block)
	}
	bc.futureBlocks.Remove(block.Hash())
	return status, nil
}

// addFutureBlock checks if the block is within the max allowed window to get
// accepted for future processing, and returns an error if the block is too far
// ahead and was not added.
func (bc *RootBlockChain) addFutureBlock(block types.IBlock) error {
	max := big.NewInt(time.Now().Unix() + maxTimeFutureBlocks).Uint64()
	if block.IHeader().GetTime() > max {
		return fmt.Errorf("future block timestamp %v > allowed %v", block.IHeader().GetTime(), max)
	}
	bc.futureBlocks.Add(block.Hash(), block)
	return nil
}

// InsertChain attempts to insert the given batch of blocks in to the canonical
// chain or, otherwise, create a fork. If an error is returned it will return
// the index number of the failing block as well an error describing what went
// wrong.
//
// After insertion is done, all accumulated events will be fired.
func (bc *RootBlockChain) InsertChain(chain []types.IBlock, params *InsertChainParams) (int, error) {
	if params == nil {
		params = GetDefaultInsertChainParams()
	}
	// Sanity check that we have something meaningful to import
	if len(chain) == 0 {
		return 0, nil
	}
	// Do a sanity check that the provided chain is actually ordered and linked
	for i := 1; i < len(chain); i++ {
		if chain[i].NumberU64() != chain[i-1].NumberU64()+1 || chain[i].IHeader().GetParentHash() != chain[i-1].Hash() {
			// Chain broke ancestry, log a message (programming error) and skip insertion
			log.Error("Non contiguous block insert", "number", chain[i].NumberU64(), "hash", chain[i].Hash(),
				"parent", chain[i].IHeader().GetParentHash(), "prevnumber", chain[i-1].NumberU64(), "prevhash", chain[i-1].Hash())

			return 0, fmt.Errorf("non contiguous insert: item %d is #%d [%x…], item %d is #%d [%x…] (parent [%x…])", i-1, chain[i-1].NumberU64(),
				chain[i-1].Hash().Bytes()[:4], i, chain[i].NumberU64(), chain[i].Hash().Bytes()[:4], chain[i].IHeader().GetParentHash().Bytes()[:4])
		}
	}
	// Pre-checks passed, start the full block imports
	bc.wg.Add(1)
	bc.chainmu.Lock()
	n, events, err := bc.insertChain(chain, true, params)
	bc.chainmu.Unlock()
	bc.wg.Done()

	bc.PostChainEvents(events)
	return n, err
}

// insertChain is the internal implementation of insertChain, which assumes that
// 1) chains are contiguous, and 2) The chain mutex is held.
//
// This method is split out so that import batches that require re-injecting
// historical blocks can do so without releasing the lock, which could lead to
// racey behaviour. If a sidechain import is in progress, and the historic state
// is imported, but then new canon-head is added before the actual sidechain
// completes, then the historic state could be pruned again
func (bc *RootBlockChain) insertChain(chain []types.IBlock, verifySeals bool, params *InsertChainParams) (int, []interface{}, error) {
	// If the chain is terminating, don't even bother starting u
	if atomic.LoadInt32(&bc.procInterrupt) == 1 {
		return 0, nil, nil
	}

	// A queued approach to delivering events. This is generally
	// faster than direct delivery and requires much less mutex
	// acquiring.
	var (
		stats     = insertStats{startTime: mclock.Now()}
		events    = make([]interface{}, 0, len(chain))
		lastCanon *types.RootBlock
	)
	// Start the parallel header verifier
	headers := make([]types.IHeader, len(chain))
	seals := make([]bool, len(chain))

	for i, block := range chain {
		headers[i] = block.IHeader()
		seals[i] = verifySeals
	}
	abort, results := bc.engine.VerifyHeaders(bc, headers, seals)
	defer close(abort)

	// Peek the error for the first block to decide the directing import logic
	bc.Validator().SetWriteDBFlag(params.WriteDB)
	it := newInsertIterator(chain, results, bc.Validator())

	block, err := it.next()
	switch {
	// First block is pruned, insert as sidechain and reorg only if TD grows enough
	case err == ErrPrunedAncestor:
		return bc.insertSidechain(it, params)

	// First block is future, shove it (and all children) to the future queue (unknown ancestor)
	case err == ErrFutureBlock || (err == ErrUnknownAncestor && bc.futureBlocks.Contains(it.first().IHeader().GetParentHash())):
		for block != nil && (it.index == 0 || err == ErrUnknownAncestor) {
			if err := bc.addFutureBlock(block); err != nil {
				return it.index, events, err
			}
			block, err = it.next()
		}
		stats.queued += it.processed()
		stats.ignored += it.remaining()

		// If there are any still remaining, mark as ignored
		return it.index, events, err

	// First block (and state) is known
	//   1. We did a roll-back, and should now do a re-import
	//   2. The block is stored as a sidechain, and is lying about it's stateroot, and passes a stateroot
	// 	    from the canonical chain, which has not been verified.
	case err == ErrKnownBlock:
		// Skip all known blocks that behind us
		current := bc.CurrentBlock().NumberU64()

		for block != nil && err == ErrKnownBlock && current >= block.NumberU64() {
			stats.ignored++
			block, err = it.next()
		}
		// Falls through to the block import

	// Some other error occurred, abort
	case err != nil:
		stats.ignored += len(it.chain)
		bc.reportBlock(block, err)
		return it.index, events, err
	}
	// No validation errors for the first block (or chain prefix skipped)
	for ; block != nil && err == nil; block, err = it.next() {
		// If the chain is terminating, stop processing blocks
		if atomic.LoadInt32(&bc.procInterrupt) == 1 {
			log.Debug("Premature abort during blocks processing")
			break
		}
		// Retrieve the parent block and it's state to execute on top
		start := time.Now()

		parent := it.previous()
		if parent == nil {
			parent = bc.GetBlock(block.IHeader().GetParentHash())
		}
		if err != nil {
			bc.reportBlock(block, err)
			return it.index, events, err
		}
		if params.ShipIfTooOld && absUint64(bc.CurrentBlock().Header().NumberU64(), block.NumberU64()) > bc.Config().Root.MaxStaleRootBlockHeightDiff {
			log.Warn("Insert Root Block", "drop block height", block.NumberU64(), "tip height", bc.CurrentBlock().NumberU64())
			return it.index, events, fmt.Errorf("block is too old %v %v", block.IHeader().NumberU64(), bc.CurrentBlock().NumberU64())
		}
		proctime := time.Since(start)

		// Write the block to the chain and get the status.
		status, err := bc.WriteBlockWithState(block.(*types.RootBlock), params.WriteDB)
		if err != nil {
			return it.index, events, err
		}
		switch status {
		case CanonStatTy:
			log.Debug("Inserted new block", "number", block.NumberU64(), "hash", block.Hash(),
				"minorHeaderd", len(block.Content()), "elapsed", common.PrettyDuration(time.Since(start)))
			lastCanon = block.(*types.RootBlock)
			events = append(events, RootChainEvent{lastCanon, block.Hash()})

			// Only count canonical blocks for GC processing time
			bc.gcproc += proctime

		case SideStatTy:
			log.Debug("Inserted forked block", "number", block.NumberU64(), "hash", block.Hash(),
				"diff", block.IHeader().GetDifficulty(), "elapsed", common.PrettyDuration(time.Since(start)),
				"headblock", len(block.Content()))
			events = append(events, RootChainSideEvent{block.(*types.RootBlock)})
		}
		stats.processed++
		//stats.report(chain, it.index)
	}
	// Any blocks remaining here? The only ones we care about are the future ones
	if block != nil && err == ErrFutureBlock {
		if err := bc.addFutureBlock(block); err != nil {
			return it.index, events, err
		}
		block, err = it.next()

		for ; block != nil && err == ErrUnknownAncestor; block, err = it.next() {
			if err := bc.addFutureBlock(block); err != nil {
				return it.index, events, err
			}
			stats.queued++
		}
	}
	stats.ignored += it.remaining()

	// Append a single chain head event if we've progressed the chain
	if lastCanon != nil && bc.CurrentBlock().Hash() == lastCanon.Hash() {
		events = append(events, RootChainHeadEvent{lastCanon})
	}
	return it.index, events, err
}

// insertSidechain is called when an import batch hits upon a pruned ancestor
// error, which happens when a sidechain with a sufficiently old fork-block is
// found.
//
// The method writes all (header-and-body-valid) blocks to disk, then tries to
// switch over to the new chain if the TD exceeded the current chain.
func (bc *RootBlockChain) insertSidechain(it *insertIterator, params *InsertChainParams) (int, []interface{}, error) {
	var (
		externTd *big.Int
		current  = bc.CurrentBlock().NumberU64()
	)
	// The first sidechain block error is already verified to be ErrPrunedAncestor.
	// Since we don't import them here, we expect ErrUnknownAncestor for the remaining
	// ones. Any other errors means that the block is invalid, and should not be written
	// to disk.
	block, err := it.current(), ErrPrunedAncestor
	for ; block != nil && (err == ErrPrunedAncestor); block, err = it.next() {
		// Check the canonical state root for that number
		if number := block.NumberU64(); current >= number {
			if canonical := bc.GetBlockByNumber(number); canonical != nil && canonical.Hash() == block.Hash() {
				// This is most likely a shadow-state attack. When a fork is imported into the
				// database, and it eventually reaches a block height which is not pruned, we
				// just found that the state already exist! This means that the sidechain block
				// refers to a state which already exists in our canon chain.
				//
				// If left unchecked, we would now proceed importing the blocks, without actually
				// having verified the state of the previous blocks.
				log.Warn("Sidechain ghost-state attack detected", "number", block.NumberU64(), "sideroot")

				// If someone legitimately side-mines blocks, they would still be imported as usual. However,
				// we cannot risk writing unverified blocks to disk when they obviously target the pruning
				// mechanism.
				return it.index, nil, errors.New("sidechain ghost-state attack")
			}
		}
		if externTd == nil {
			externTd = bc.GetTd(block.IHeader().GetParentHash())
		}
		externTd = new(big.Int).Add(externTd, block.IHeader().GetDifficulty())

		if !bc.HasBlock(block.Hash()) {
			start := time.Now()
			if err := bc.WriteBlockWithoutState(block, externTd); err != nil {
				return it.index, nil, err
			}
			log.Debug("Inserted sidechain block", "number", block.NumberU64(), "hash", block.Hash(),
				"diff", block.IHeader().GetDifficulty(), "elapsed", common.PrettyDuration(time.Since(start)),
				"Headers", len(block.Content()))
		}
	}
	// At this point, we've written all sidechain blocks to database. Loop ended
	// either on some other error or all were processed. If there was some other
	// error, we can ignore the rest of those blocks.
	//
	// If the externTd was larger than our local TD, we now need to reimport the previous
	// blocks to regenerate the required state
	localTd := bc.GetTd(bc.CurrentBlock().Hash())
	if localTd.Cmp(externTd) > 0 {
		log.Info("Sidechain written to disk", "start", it.first().NumberU64(), "end", it.previous().NumberU64(), "sidetd", externTd, "localtd", localTd)
		return it.index, nil, err
	}
	// Gather all the sidechain hashes (full blocks may be memory heavy)
	var (
		hashes []common.Hash
	)
	parent := bc.GetHeader(it.previous().Hash())
	for parent != nil {
		hashes = append(hashes, parent.Hash())
		parent = bc.GetHeader(parent.GetParentHash())
	}
	if parent == nil {
		return it.index, nil, errors.New("missing parent")
	}
	// Import all the pruned blocks to make the state available
	var (
		blocks []types.IBlock
	)
	for i := len(hashes) - 1; i >= 0; i-- {
		// Append the next block to our batch
		block := bc.GetBlock(hashes[i])

		blocks = append(blocks, block)

		// If memory use grew too large, import and continue. Sadly we need to discard
		// all raised events and logs from notifications since we're too heavy on the
		// memory here.
		if len(blocks) >= 2048 {
			log.Info("Importing heavy sidechain segment", "blocks", len(blocks), "start", blocks[0].NumberU64(), "end", block.NumberU64())
			if _, _, err := bc.insertChain(blocks, false, params); err != nil {
				return 0, nil, err
			}
			blocks = blocks[:0]

			// If the chain is terminating, stop processing blocks
			if atomic.LoadInt32(&bc.procInterrupt) == 1 {
				log.Debug("Premature abort during blocks processing")
				return 0, nil, nil
			}
		}
	}
	if len(blocks) > 0 {
		log.Info("Importing sidechain segment", "start", blocks[0].NumberU64(), "end", blocks[len(blocks)-1].NumberU64())
		return bc.insertChain(blocks, false, params)
	}
	return 0, nil, nil
}

// reorgs takes two blocks, an old chain and a new chain and will reconstruct the blocks and inserts them
// to be part of the new canonical chain and accumulates potential missing transactions and post an
// event about them
func (bc *RootBlockChain) reorg(oldBlock, newBlock types.IBlock) error {
	var (
		newChain       []types.IBlock
		oldChain       []types.IBlock
		commonBlock    types.IBlock
		deletedHeaders types.MinorBlockHeaders
	)

	// first reduce whoever is higher bound
	if oldBlock.NumberU64() > newBlock.NumberU64() {
		// reduce old chain
		for ; oldBlock != nil && oldBlock.NumberU64() != newBlock.NumberU64(); oldBlock = bc.GetBlock(oldBlock.IHeader().GetParentHash()) {
			oldChain = append(oldChain, oldBlock)
			deletedHeaders = append(deletedHeaders, oldBlock.(*types.RootBlock).MinorBlockHeaders()...)
		}
	} else {
		// reduce new chain and append new chain blocks for inserting later on
		for ; newBlock != nil && newBlock.NumberU64() != oldBlock.NumberU64(); newBlock = bc.GetBlock(newBlock.IHeader().GetParentHash()) {
			newChain = append(newChain, newBlock)
		}
	}
	if oldBlock == nil {
		return fmt.Errorf("Invalid old chain")
	}
	if newBlock == nil {
		return fmt.Errorf("Invalid new chain")
	}

	for {
		if oldBlock.Hash() == newBlock.Hash() {
			commonBlock = oldBlock
			break
		}

		oldChain = append(oldChain, oldBlock)
		newChain = append(newChain, newBlock)

		oldBlock, newBlock = bc.GetBlock(oldBlock.IHeader().GetParentHash()), bc.GetBlock(newBlock.IHeader().GetParentHash())
		if oldBlock == nil {
			return fmt.Errorf("Invalid old chain")
		}
		if newBlock == nil {
			return fmt.Errorf("Invalid new chain")
		}
	}
	// Ensure the user sees large reorgs
	if len(oldChain) > 0 && len(newChain) > 0 {
		logFn := log.Debug
		if len(oldChain) > 63 {
			logFn = log.Warn
		}
		logFn("Chain split detected", "number", commonBlock.NumberU64(), "hash", commonBlock.Hash(),
			"drop", len(oldChain), "dropfrom", oldChain[0].Hash(), "add", len(newChain), "addfrom", newChain[0].Hash())
	} else {
		log.Error("Impossible reorg, please file an issue", "oldnum", oldBlock.NumberU64(), "oldhash", oldBlock.Hash(), "newnum", newBlock.NumberU64(), "newhash", newBlock.Hash())
	}
	// Insert the new chain, taking care of the proper incremental order
	var addedHeaders types.MinorBlockHeaders
	for i := len(newChain) - 1; i >= 0; i-- {
		// insert the block in the canonical way, re-writing history
		bc.insert(newChain[i].(*types.RootBlock))
		// write lookup entries for hash based transaction/receipt searches
		rawdb.WriteBlockContentLookupEntries(bc.db, newChain[i].(*types.RootBlock))
		addedHeaders = append(addedHeaders, newChain[i].(*types.RootBlock).MinorBlockHeaders()...)
	}
	// calculate the difference between deleted and added transactions
	diff := types.MinorHeaderDifference(deletedHeaders, addedHeaders)
	// When transactions get deleted from the database that means the
	// receipts that were created in the fork must also be deleted
	batch := bc.db.NewBatch()
	for _, item := range diff {
		rawdb.DeleteBlockContentLookupEntry(batch, item.Hash())
	}
	batch.Write()

	if len(oldChain) > 0 {
		go func() {
			for _, block := range oldChain {
				bc.chainSideFeed.Send(RootChainSideEvent{Block: block.(*types.RootBlock)})
			}
		}()
	}

	return nil
}

// PostChainEvents iterates over the events generated by a chain insertion and
// posts them into the event feed.
// TODO: Should not expose PostChainEvents. The chain events should be posted in WriteBlock.
func (bc *RootBlockChain) PostChainEvents(events []interface{}) {
	for _, event := range events {
		switch ev := event.(type) {
		case RootChainEvent:
			bc.chainFeed.Send(ev)

		case RootChainHeadEvent:
			bc.chainHeadFeed.Send(ev)

		case RootChainSideEvent:
			bc.chainSideFeed.Send(ev)
		}
	}
}

func (bc *RootBlockChain) update() {
	futureTimer := time.NewTicker(5 * time.Second)
	defer futureTimer.Stop()
	for {
		select {
		case <-futureTimer.C:
			bc.procFutureBlocks()
		case <-bc.quit:
			return
		}
	}
}

// reportBlock logs a bad block error.
func (bc *RootBlockChain) reportBlock(block types.IBlock, err error) {

	log.Error(fmt.Sprintf(`
########## BAD BLOCK #########
Chain config: %v

Number: %v
Hash: 0x%x

Error: %v
##############################
`, bc.chainConfig, block.NumberU64(), block.Hash(), err))
}

// InsertHeaderChain attempts to insert the given header chain in to the local
// chain, possibly creating a reorg. If an error is returned, it will return the
// index number of the failing header as well an error describing what went wrong.
//
// The verify parameter can be used to fine tune whether nonce verification
// should be done or not. The reason behind the optional check is because some
// of the header retrieval mechanisms already need to verify nonces, as well as
// because nonces can be verified sparsely, not needing to check each.
func (bc *RootBlockChain) InsertHeaderChain(chain []*types.RootBlockHeader, checkFreq int) (int, error) {
	start := time.Now()
	if i, err := bc.headerChain.ValidateHeaderChain(chain, checkFreq); err != nil {
		return i, err
	}

	// Make sure only one thread manipulates the chain at once
	bc.chainmu.Lock()
	defer bc.chainmu.Unlock()

	bc.wg.Add(1)
	defer bc.wg.Done()

	whFunc := func(header *types.RootBlockHeader) error {
		bc.mu.Lock()
		defer bc.mu.Unlock()

		_, err := bc.headerChain.WriteHeader(header)
		return err
	}

	return bc.headerChain.InsertHeaderChain(chain, whFunc, start)
}

// writeHeader writes a header into the local chain, given that its parent is
// already known. If the total difficulty of the newly inserted header becomes
// greater than the current known TD, the canonical chain is re-routed.
//
// Note: This method is not concurrent-safe with inserting blocks simultaneously
// into the chain, as side effects caused by reorganisations cannot be emulated
// without the real blocks. Hence, writing Headers directly should only be done
// in two scenarios: pure-header mode of operation (light clients), or properly
// separated header/block phases (non-archive clients).
func (bc *RootBlockChain) writeHeader(header *types.RootBlockHeader) error {
	bc.wg.Add(1)
	defer bc.wg.Done()

	bc.mu.Lock()
	defer bc.mu.Unlock()

	_, err := bc.headerChain.WriteHeader(header)
	return err
}

// CurrentHeader retrieves the current head header of the canonical chain. The
// header is retrieved from the RootHeaderChain's internal cache.
func (bc *RootBlockChain) CurrentHeader() types.IHeader {
	return bc.headerChain.CurrentHeader()
}

// GetTd retrieves a block's total difficulty in the canonical chain from the
// database by hash and number, caching it if found.
func (bc *RootBlockChain) GetTd(hash common.Hash) *big.Int {
	return bc.headerChain.GetTd(hash)
}

// GetHeader retrieves a block header from the database by hash and number,
// caching it if found.
func (bc *RootBlockChain) GetHeader(hash common.Hash) types.IHeader {
	return bc.headerChain.GetHeader(hash)
}

// HasHeader checks if a block header is present in the database or not, caching
// it if present.
func (bc *RootBlockChain) HasHeader(hash common.Hash) bool {
	return bc.headerChain.HasHeader(hash)
}

// GetBlockHashesFromHash retrieves a number of block hashes starting at a given
// hash, fetching towards the genesis block.
func (bc *RootBlockChain) GetBlockHashesFromHash(hash common.Hash, max uint64) []common.Hash {
	return bc.headerChain.GetBlockHashesFromHash(hash, max)
}

// GetAncestor retrieves the Nth ancestor of a given block. It assumes that either the given block or
// a close ancestor of it is canonical. maxNonCanonical points to a downwards counter limiting the
// number of blocks to be individually checked before we reach the canonical chain.
//
// Note: ancestor == 0 returns the same block, 1 returns its parent and so on.
func (bc *RootBlockChain) GetAncestor(hash common.Hash, number, ancestor uint64, maxNonCanonical *uint64) (common.Hash, uint64) {
	bc.chainmu.Lock()
	defer bc.chainmu.Unlock()

	return bc.headerChain.GetAncestor(hash, number, ancestor, maxNonCanonical)
}

func (bc *RootBlockChain) isSameChain(longerChainHeader, shorterChainHeader *types.RootBlockHeader) bool {
	return bc.headerChain.isSameChain(longerChainHeader, shorterChainHeader)
}

func (bc *RootBlockChain) AddValidatedMinorBlockHeader(hash common.Hash, coinbaseToken *types.TokenBalances) {
	bc.PutMinorBlockCoinbase(hash, coinbaseToken)
}

func (bc *RootBlockChain) GetLatestMinorBlockHeaders(hash common.Hash) map[uint32]*types.MinorBlockHeader {
	headerMap := make(map[uint32]*types.MinorBlockHeader)
	headers := rawdb.ReadLatestMinorBlockHeaders(bc.db, hash)
	for _, header := range headers {
		headerMap[header.Branch.GetFullShardID()] = header
	}

	return headerMap
}

func (bc *RootBlockChain) SetLatestMinorBlockHeaders(hash common.Hash, headerMap map[uint32]*types.MinorBlockHeader) {
	headers := make([]*types.MinorBlockHeader, 0, len(headerMap))
	for _, header := range headerMap {
		headers = append(headers, header)
	}

	rawdb.WriteLatestMinorBlockHeaders(bc.db, hash, headers)
}

// GetHeaderByNumber retrieves a block header from the database by number,
// caching it (associated with its hash) if found.
func (bc *RootBlockChain) GetHeaderByNumber(number uint64) types.IHeader {
	return bc.headerChain.GetHeaderByNumber(number)
}

// Config retrieves the blockchain's chain configuration.
func (bc *RootBlockChain) Config() *config.QuarkChainConfig { return bc.chainConfig }

// Engine retrieves the blockchain's consensus engine.
func (bc *RootBlockChain) Engine() consensus.Engine { return bc.engine }

func (m *RootBlockChain) SkipDifficultyCheck() bool {
	return m.Config().SkipRootDifficultyCheck
}

func (m *RootBlockChain) GetAdjustedDifficulty(header types.IHeader) (*big.Int, error) {
	rHeader := header.(*types.RootBlockHeader)
	adjustedDiff := rHeader.GetDifficulty()
	if crypto.VerifySignature(common.Hex2Bytes(m.Config().GuardianPublicKey), rHeader.Hash().Bytes(), rHeader.Signature[:]) {
		adjustedDiff = new(big.Int).Div(rHeader.GetDifficulty(), new(big.Int).SetUint64(1000))
	}
	return adjustedDiff, nil
}

// SubscribeRemovedLogsEvent registers a subscription of RemovedLogsEvent.
func (bc *RootBlockChain) SubscribeRemovedLogsEvent(ch chan<- RemovedLogsEvent) event.Subscription {
	return bc.scope.Track(bc.rmLogsFeed.Subscribe(ch))
}

// SubscribeChainEvent registers a subscription of ChainEvent.
func (bc *RootBlockChain) SubscribeChainEvent(ch chan<- RootChainEvent) event.Subscription {
	return bc.scope.Track(bc.chainFeed.Subscribe(ch))
}

// SubscribeChainHeadEvent registers a subscription of ChainHeadEvent.
func (bc *RootBlockChain) SubscribeChainHeadEvent(ch chan<- RootChainHeadEvent) event.Subscription {
	return bc.scope.Track(bc.chainHeadFeed.Subscribe(ch))
}

// SubscribeChainSideEvent registers a subscription of ChainSideEvent.
func (bc *RootBlockChain) SubscribeChainSideEvent(ch chan<- RootChainSideEvent) event.Subscription {
	return bc.scope.Track(bc.chainSideFeed.Subscribe(ch))
}

func (bc *RootBlockChain) CreateBlockToMine(mHeaderList []*types.MinorBlockHeader, address *account.Address, createTime *uint64) (*types.RootBlock, error) {
	if address == nil {
		a := account.CreatEmptyAddress(0)
		address = &a
	}
	if createTime == nil {
		ts := uint64(time.Now().Unix())
		if bc.CurrentBlock().Time()+1 > ts {
			ts = bc.CurrentBlock().Time() + 1
		}
		createTime = &ts
	}
	difficulty, err := bc.engine.CalcDifficulty(bc, *createTime, bc.CurrentHeader())
	if err != nil {
		return nil, err
	}
	block := bc.CurrentBlock().Header().CreateBlockToAppend(createTime, difficulty, address, nil, nil)
	block.ExtendMinorBlockHeaderList(mHeaderList)
<<<<<<< HEAD
	coinbaseToken, err := bc.CalculateRootBlockCoinBase(block)
	if err != nil {
		return nil, err
	}
	block.Finalize(coinbaseToken, address, common.Hash{})
	return block, nil
}

func (bc *RootBlockChain) CalculateRootBlockCoinBase(rootBlock *types.RootBlock) (*types.TokenBalances, error) {
	for _, header := range rootBlock.MinorBlockHeaders() {
		if !bc.ContainMinorBlockByHash(header.Hash()) {
			return nil, fmt.Errorf("rootBlockChain not contain minorBlock hash:%v", header.Hash().String())
		}
	}
	height := new(big.Int).SetUint64(rootBlock.Header().NumberU64())
	epoch := height.Div(height, bc.Config().Root.EpochInterval)
	numerator := powerBigInt(bc.Config().BlockRewardDecayFactor.Num(), epoch.Uint64())
	denominator := powerBigInt(bc.Config().BlockRewardDecayFactor.Denom(), epoch.Uint64())
	coinbaseAmount := new(big.Int).Mul(bc.Config().Root.CoinbaseAmount, numerator)
	coinbaseAmount = coinbaseAmount.Div(coinbaseAmount, denominator)

=======
	data := bc.CalculateRootBlockCoinBase(block)
	//TODO need modify later
	temp := types.NewEmptyTokenBalances()
	temp.SetValue(data, qkcCommon.TokenIDEncode("QKC"))
	block.Finalize(temp, address, common.Hash{})
	return block, nil
}

func (bc *RootBlockChain) CalculateRootBlockCoinBase(rootBlock *types.RootBlock) *big.Int {
	//TODO need modify later
	ret := new(big.Int).Set(bc.Config().Root.CoinbaseAmount)
>>>>>>> c0a3161a
	rewardTaxRate := bc.Config().RewardTaxRate
	one := big.NewRat(1, 1)
	ratioT := one.Sub(one, rewardTaxRate)
	ratio := ratioT.Quo(ratioT, rewardTaxRate)

<<<<<<< HEAD
	rewardTokenMap := types.NewEmptyTokenBalances()
	for _, mheader := range rootBlock.MinorBlockHeaders() {
		mToken := bc.GetMinorBlockCoinbaseTokens(mheader.Hash())
		rewardTokenMap.Add(mToken.GetBalanceMap())
=======
	minorBlockFee := new(big.Int)
	for _, header := range rootBlock.MinorBlockHeaders() {
		minorBlockFee.Add(minorBlockFee, header.CoinbaseAmount.GetTokenBalance(qkcCommon.TokenIDEncode("QKC")))
>>>>>>> c0a3161a
	}

	tempToken := rewardTokenMap.GetBalanceMap()
	for token, value := range tempToken {
		value = value.Mul(value, ratio.Denom())
		value = value.Div(value, ratio.Num())
		rewardTokenMap.SetValue(value, token)
	}
	genesisToken := qkcCommon.TokenIDEncode(bc.Config().GenesisToken)
	genesisTokenBalance := rewardTokenMap.GetTokenBalance(genesisToken)
	genesisTokenBalance.Add(genesisTokenBalance, coinbaseAmount)
	rewardTokenMap.SetValue(genesisTokenBalance, genesisToken)
	return rewardTokenMap, nil

}
func (bc *RootBlockChain) IsMinorBlockValidated(mHash common.Hash) bool {
	return bc.ContainMinorBlockByHash(mHash)
}

func (bc *RootBlockChain) GetNextDifficulty(create *uint64) (*big.Int, error) {
	if create == nil {
		ts := uint64(time.Now().Unix())
		if ts < bc.CurrentBlock().Time()+1 {
			ts = bc.CurrentBlock().Time() + 1
		}
		create = &ts
	}
	return bc.engine.CalcDifficulty(bc, *create, bc.CurrentBlock().Header())
}

func (bc *RootBlockChain) WriteCommittingHash(hash common.Hash) {
	rawdb.WriteRootBlockCommittingHash(bc.db, hash)
}

func (bc *RootBlockChain) ClearCommittingHash() {
	rawdb.DeleteRbCommittingHash(bc.db)
}

func (bc *RootBlockChain) GetCommittingBlockHash() common.Hash {
	return rawdb.ReadRbCommittingHash(bc.db)
}

func (bc *RootBlockChain) SetEnableCountMinorBlocks(flag bool) {
	bc.countMinorBlocks = flag
}

func (bc *RootBlockChain) SetBroadcastRootBlockFunc(f func(block *types.RootBlock) error) {
	bc.addBlockAndBroad = f
}

func (bc *RootBlockChain) AddBlock(block types.IBlock) error {
	rootBlock, ok := block.(*types.RootBlock)
	if !ok {
		return errors.New("block is not rootBlock")
	}
	return bc.addBlockAndBroad(rootBlock)
}

func (bc *RootBlockChain) PutRootBlockIndex(block *types.RootBlock) error {
	rawdb.WriteCanonicalHash(bc.db, rawdb.ChainTypeRoot, block.Hash(), block.NumberU64())

	if !bc.countMinorBlocks {
		return nil
	}
	var (
		shardRecipientCnt = make(map[uint32]map[account.Recipient]uint32)
		err               error
	)
	if block.Header().Number > 0 {
		if shardRecipientCnt, err = bc.GetBlockCount(block.Number() - 1); err != nil {
			return err
		}
	}

	for _, header := range block.MinorBlockHeaders() {
		fullShardID := header.Branch.GetFullShardID()
		recipient := header.Coinbase.Recipient
		oldCount := shardRecipientCnt[fullShardID][recipient]
		newCount := oldCount + 1
		if _, ok := shardRecipientCnt[fullShardID]; ok == false {
			shardRecipientCnt[fullShardID] = make(map[account.Recipient]uint32)
		}
		shardRecipientCnt[fullShardID][recipient] = newCount
		bc.PutRootBlockConfirmingMinorBlock(header.Hash(), fullShardID, block.Hash())
	}
	for fullShardID, infoList := range shardRecipientCnt {
		dataToDb := new(account.CoinbaseStatses)
		for addr, count := range infoList {
			dataToDb.CoinbaseStatsList = append(dataToDb.CoinbaseStatsList, account.CoinbaseStats{
				Addr: addr,
				Cnt:  count,
			})
		}
		data, err := serialize.SerializeToBytes(dataToDb)
		if err != nil {
			return err
		}
		rawdb.WriteMinorBlockCnt(bc.db, fullShardID, block.Header().Number, data)
	}
	return nil
}

func (bc *RootBlockChain) GetBlockCount(rootHeight uint32) (map[uint32]map[account.Recipient]uint32, error) {
	// Returns a dict(full_shard_id, dict(miner_recipient, block_count))
	shardRecipientCnt := make(map[uint32]map[account.Recipient]uint32)
	if !bc.countMinorBlocks {
		return shardRecipientCnt, nil
	}
	fullShardIds := bc.chainConfig.GetInitializedShardIdsBeforeRootHeight(rootHeight)
	for _, fullShardId := range fullShardIds {
		data := rawdb.GetMinorBlockCnt(bc.db, fullShardId, rootHeight)
		if len(data) == 0 {
			continue
		}
		infoList := new(account.CoinbaseStatses)
		if err := serialize.DeserializeFromBytes(data, infoList); err != nil {
			panic(err) //TODO delete later unexpected err
		}
		if _, ok := shardRecipientCnt[fullShardId]; !ok {
			shardRecipientCnt[fullShardId] = make(map[account.Recipient]uint32)
		}
		for _, info := range infoList.CoinbaseStatsList {
			shardRecipientCnt[fullShardId][info.Addr] = info.Cnt
		}
	}
	return shardRecipientCnt, nil
}

func (bc *RootBlockChain) ContainMinorBlockByHash(mHash common.Hash) bool {
	return rawdb.ContainMinorBlockByHash(bc.db, mHash)
}

func (bc *RootBlockChain) PutMinorBlockCoinbase(mHash common.Hash, coinBaseTokens *types.TokenBalances) {
	rawdb.PutMinorBlockCoinbase(bc.db, mHash, coinBaseTokens)
}

func (bc *RootBlockChain) GetMinorBlockCoinbaseTokens(mHash common.Hash) *types.TokenBalances {
	return rawdb.GetMinorBlockCoinbaseToken(bc.db, mHash)
}

func (bc *RootBlockChain) PutRootBlockConfirmingMinorBlock(mHash common.Hash, fullShardID uint32, rHash common.Hash) {
	rawdb.PutRootBlockConfirmingMinorBlock(bc.db, mHash, fullShardID, rHash)
}

func (bc *RootBlockChain) GetRootBlockConfirmingMinorBlock(mHash common.Hash, fullShardID uint32) common.Hash {
	//For json Rpc
	return rawdb.GetRootBlockConfirmingMinorBlock(bc.db, mHash, fullShardID)
}<|MERGE_RESOLUTION|>--- conflicted
+++ resolved
@@ -588,6 +588,13 @@
 
 	bc.PostChainEvents(events)
 	return n, err
+}
+
+func absUint64(a, b uint64) uint64 {
+	if a > b {
+		return a - b
+	}
+	return b - a
 }
 
 // insertChain is the internal implementation of insertChain, which assumes that
@@ -1164,7 +1171,6 @@
 	}
 	block := bc.CurrentBlock().Header().CreateBlockToAppend(createTime, difficulty, address, nil, nil)
 	block.ExtendMinorBlockHeaderList(mHeaderList)
-<<<<<<< HEAD
 	coinbaseToken, err := bc.CalculateRootBlockCoinBase(block)
 	if err != nil {
 		return nil, err
@@ -1186,34 +1192,15 @@
 	coinbaseAmount := new(big.Int).Mul(bc.Config().Root.CoinbaseAmount, numerator)
 	coinbaseAmount = coinbaseAmount.Div(coinbaseAmount, denominator)
 
-=======
-	data := bc.CalculateRootBlockCoinBase(block)
-	//TODO need modify later
-	temp := types.NewEmptyTokenBalances()
-	temp.SetValue(data, qkcCommon.TokenIDEncode("QKC"))
-	block.Finalize(temp, address, common.Hash{})
-	return block, nil
-}
-
-func (bc *RootBlockChain) CalculateRootBlockCoinBase(rootBlock *types.RootBlock) *big.Int {
-	//TODO need modify later
-	ret := new(big.Int).Set(bc.Config().Root.CoinbaseAmount)
->>>>>>> c0a3161a
 	rewardTaxRate := bc.Config().RewardTaxRate
 	one := big.NewRat(1, 1)
 	ratioT := one.Sub(one, rewardTaxRate)
 	ratio := ratioT.Quo(ratioT, rewardTaxRate)
 
-<<<<<<< HEAD
 	rewardTokenMap := types.NewEmptyTokenBalances()
 	for _, mheader := range rootBlock.MinorBlockHeaders() {
 		mToken := bc.GetMinorBlockCoinbaseTokens(mheader.Hash())
 		rewardTokenMap.Add(mToken.GetBalanceMap())
-=======
-	minorBlockFee := new(big.Int)
-	for _, header := range rootBlock.MinorBlockHeaders() {
-		minorBlockFee.Add(minorBlockFee, header.CoinbaseAmount.GetTokenBalance(qkcCommon.TokenIDEncode("QKC")))
->>>>>>> c0a3161a
 	}
 
 	tempToken := rewardTokenMap.GetBalanceMap()
