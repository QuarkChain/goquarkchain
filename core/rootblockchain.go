// Modified from go-ethereum under GNU Lesser General Public License

package core

import (
	"errors"
	"fmt"
	"io"
	"math/big"
	mrand "math/rand"
	"sort"
	"sync"
	"sync/atomic"
	"time"

	"github.com/QuarkChain/goquarkchain/account"

	"github.com/QuarkChain/goquarkchain/cluster/config"
	"github.com/QuarkChain/goquarkchain/consensus"
	"github.com/QuarkChain/goquarkchain/core/rawdb"
	"github.com/QuarkChain/goquarkchain/core/types"
	"github.com/QuarkChain/goquarkchain/serialize"
	"github.com/ethereum/go-ethereum/common"
	"github.com/ethereum/go-ethereum/common/mclock"
	"github.com/ethereum/go-ethereum/common/prque"
	"github.com/ethereum/go-ethereum/ethdb"
	"github.com/ethereum/go-ethereum/event"
	"github.com/ethereum/go-ethereum/log"
	"github.com/ethereum/go-ethereum/metrics"
	lru "github.com/hashicorp/golang-lru"
)

var (
	blockInsertTimer     = metrics.NewRegisteredTimer("chain/inserts", nil)
	blockValidationTimer = metrics.NewRegisteredTimer("chain/validation", nil)
	blockExecutionTimer  = metrics.NewRegisteredTimer("chain/execution", nil)
	blockWriteTimer      = metrics.NewRegisteredTimer("chain/write", nil)

	ErrNoGenesis = errors.New("Genesis not found in chain")
)

const (
	bodyCacheLimit            = 256
	blockCacheLimit           = 256
	receiptsCacheLimit        = 32
	maxFutureBlocks           = 256
	maxTimeFutureBlocks       = 30
	badBlockLimit             = 10
	triesInMemory             = 128
	validatedMinorBlockHashes = 2048

	// BlockChainVersion ensures that an incompatible database forces a resync from scratch.
	BlockChainVersion = 3
)

// CacheConfig contains the configuration values for the trie caching/pruning
// that's resident in a blockchain.
type CacheConfig struct {
	Disabled       bool          // Whether to disable trie write caching (archive node)
	TrieCleanLimit int           // Memory allowance (MB) to use for caching trie nodes in memory
	TrieDirtyLimit int           // Memory limit (MB) at which to start flushing dirty trie nodes to disk
	TrieTimeLimit  time.Duration // Time limit after which to flush the current in-memory trie to disk
}

// RootBlockChain represents the canonical chain given a database with a genesis
// block. The Blockchain manages chain imports, reverts, chain reorganisations.
//
// Importing blocks in to the block chain happens according to the set of rules
// defined by the two stage Validator. Processing of blocks is done using the
// Processor which processes the included transaction. The validation of the state
// is done in the second part of the Validator. Failing results in aborting of
// the import.
//
// The RootBlockChain also helps in returning blocks from **any** chain included
// in the database as well as blocks that represents the canonical chain. It's
// important to note that GetBlock can return any block and does not need to be
// included in the canonical one where as GetBlockByNumber always represents the
// canonical chain.
type RootBlockChain struct {
	chainConfig *config.QuarkChainConfig // Chain & network configuration
	cacheConfig *CacheConfig             // Cache configuration for pruning

	db     ethdb.Database // Low level persistent database to store final content in
	triegc *prque.Prque   // Priority queue mapping block numbers to tries to gc
	gcproc time.Duration  // Accumulates canonical block processing for trie dumping

	headerChain              *RootHeaderChain
	validatedMinorBlockCache *lru.Cache // Cache for the most recent validated Minor Block hash
	rmLogsFeed               event.Feed
	chainFeed                event.Feed
	chainSideFeed            event.Feed
	chainHeadFeed            event.Feed
	logsFeed                 event.Feed
	scope                    event.SubscriptionScope
	genesisBlock             *types.RootBlock

	mu      sync.RWMutex // global mutex for locking chain operations
	chainmu sync.RWMutex // blockchain insertion lock
	procmu  sync.RWMutex // block processor lock

	checkpoint   int          // checkpoint counts towards the new checkpoint
	currentBlock atomic.Value // Current head of the block chain

	blockCache   *lru.Cache // Cache for the most recent entire blocks
	futureBlocks *lru.Cache // future blocks are blocks added for later processing

	quit    chan struct{} // blockchain quit channel
	running int32         // running must be called atomically
	// procInterrupt must be atomically called
	procInterrupt int32          // interrupt signaler for block processing
	wg            sync.WaitGroup // chain processing wait group for shutting down

	engine    consensus.Engine
	validator Validator // block and state validator interface

	badBlocks        *lru.Cache                        // Bad block cache
	shouldPreserve   func(block *types.RootBlock) bool // Function used to determine whether should preserve the given block.
	countMinorBlocks bool
}

// NewBlockChain returns a fully initialized block chain using information
// available in the database. It initializes the default Ethereum Validator and
// Processor.
func NewRootBlockChain(db ethdb.Database, cacheConfig *CacheConfig, chainConfig *config.QuarkChainConfig, engine consensus.Engine, shouldPreserve func(block *types.RootBlock) bool) (*RootBlockChain, error) {
	if cacheConfig == nil {
		cacheConfig = &CacheConfig{
			TrieCleanLimit: 256,
			TrieDirtyLimit: 256,
			TrieTimeLimit:  5 * time.Minute,
		}
	}
	blockCache, _ := lru.New(blockCacheLimit)
	futureBlocks, _ := lru.New(maxFutureBlocks)
	badBlocks, _ := lru.New(badBlockLimit)
	validatedMinorBlockHashCache, _ := lru.New(validatedMinorBlockHashes)

	bc := &RootBlockChain{
		chainConfig:              chainConfig,
		cacheConfig:              cacheConfig,
		db:                       db,
		triegc:                   prque.New(nil),
		quit:                     make(chan struct{}),
		shouldPreserve:           shouldPreserve,
		blockCache:               blockCache,
		futureBlocks:             futureBlocks,
		engine:                   engine,
		badBlocks:                badBlocks,
		validatedMinorBlockCache: validatedMinorBlockHashCache,
	}
	bc.SetValidator(NewRootBlockValidator(chainConfig, bc, engine))

	var err error
	bc.headerChain, err = NewHeaderChain(db, chainConfig, engine, bc.getProcInterrupt)
	if err != nil {
		return nil, err
	}
	genesisBlock := bc.GetBlockByNumber(0)
	if genesisBlock == nil {
		return nil, ErrNoGenesis
	}
	bc.genesisBlock = genesisBlock.(*types.RootBlock)

	if err := bc.loadLastState(); err != nil {
		return nil, err
	}
	// Take ownership of this particular state
	go bc.update()
	return bc, nil
}

func (bc *RootBlockChain) getProcInterrupt() bool {
	return atomic.LoadInt32(&bc.procInterrupt) == 1
}

// loadLastState loads the last known chain state from the database. This method
// assumes that the chain manager mutex is held.
func (bc *RootBlockChain) loadLastState() error {
	// Restore the last known head block
	head := rawdb.ReadHeadBlockHash(bc.db)
	if head == (common.Hash{}) {
		// Corrupt or empty database, init from scratch
		log.Warn("Empty database, resetting chain")
		return bc.Reset()
	}
	// Make sure the entire head block is available
	currentBlock := bc.GetBlock(head)
	if currentBlock == nil {
		// Corrupt or empty database, init from scratch
		log.Warn("Head block missing, resetting chain", "hash", head)
		return bc.Reset()
	}
	// Everything seems to be fine, set as the head block
	bc.currentBlock.Store(currentBlock)

	// Restore the last known head header
	currentHeader := currentBlock.IHeader()
	if head := rawdb.ReadHeadHeaderHash(bc.db); head != (common.Hash{}) {
		if header := bc.GetHeader(head); header != nil {
			currentHeader = header
		}
	}
	bc.headerChain.SetCurrentHeader(currentHeader.(*types.RootBlockHeader))

	headerTd := bc.GetTd(currentHeader.Hash())
	blockTd := bc.GetTd(currentBlock.Hash())

	log.Info("Loaded most recent local header", "number", currentHeader.NumberU64(), "hash", currentHeader.Hash(), "td", headerTd, "age", common.PrettyAge(time.Unix(int64(currentHeader.GetTime()), 0)))
	log.Info("Loaded most recent local full block", "number", currentBlock.NumberU64(), "hash", currentBlock.Hash(), "td", blockTd, "age", common.PrettyAge(time.Unix(int64(currentBlock.IHeader().GetTime()), 0)))

	return nil
}

// SetHead rewinds the local chain to a new head. In the case of Headers, everything
// above the new head will be deleted and the new one set. In the case of blocks
// though, the head may be further rewound if block bodies are missing (non-archive
// nodes after a fast sync).
func (bc *RootBlockChain) SetHead(head uint64) error {
	log.Warn("Rewinding blockchain", "target", head)

	bc.mu.Lock()
	defer bc.mu.Unlock()

	// Rewind the header chain, deleting all block bodies until then
	delFn := func(db rawdb.DatabaseDeleter, hash common.Hash) {
		rawdb.DeleteBlock(db, hash)
	}
	bc.headerChain.SetHead(head, delFn)
	currentHeader := bc.headerChain.CurrentHeader()

	// Clear out any stale content from the caches
	bc.blockCache.Purge()
	bc.futureBlocks.Purge()

	// Rewind the block chain, ensuring we don't end up with a stateless head block
	if currentBlock := bc.CurrentBlock(); currentBlock != nil && currentHeader.NumberU64() < currentBlock.NumberU64() {
		bc.currentBlock.Store(bc.GetBlock(currentHeader.Hash()))
	}

	// If either blocks reached nil, reset to the genesis state
	if currentBlock := bc.CurrentBlock(); currentBlock == nil {
		bc.currentBlock.Store(bc.genesisBlock)
	}
	currentBlock := bc.CurrentBlock()

	rawdb.WriteHeadBlockHash(bc.db, currentBlock.Hash())

	return bc.loadLastState()
}

// CurrentBlock retrieves the current head block of the canonical chain. The
// block is retrieved from the blockchain's internal cache.
func (bc *RootBlockChain) CurrentBlock() *types.RootBlock {
	return bc.currentBlock.Load().(*types.RootBlock)
}

// SetValidator sets the validator which is used to validate incoming blocks.
func (bc *RootBlockChain) SetValidator(validator Validator) {
	bc.procmu.Lock()
	defer bc.procmu.Unlock()
	bc.validator = validator
}

// Validator returns the current validator.
func (bc *RootBlockChain) Validator() Validator {
	bc.procmu.RLock()
	defer bc.procmu.RUnlock()
	return bc.validator
}

// Reset purges the entire blockchain, restoring it to its genesis state.
func (bc *RootBlockChain) Reset() error {
	return bc.ResetWithGenesisBlock(bc.genesisBlock)
}

// ResetWithGenesisBlock purges the entire blockchain, restoring it to the
// specified genesis state.
func (bc *RootBlockChain) ResetWithGenesisBlock(genesis *types.RootBlock) error {
	// Dump the entire block chain and purge the caches
	if err := bc.SetHead(0); err != nil {
		return err
	}
	bc.mu.Lock()
	defer bc.mu.Unlock()

	// Prepare the genesis block and reinitialise the chain
	if err := bc.headerChain.WriteTd(genesis.Hash(), genesis.Difficulty()); err != nil {
		log.Crit("Failed to write genesis block TD", "err", err)
	}
	rawdb.WriteRootBlock(bc.db, genesis)

	bc.genesisBlock = genesis
	bc.insert(bc.genesisBlock)
	bc.currentBlock.Store(bc.genesisBlock)
	bc.headerChain.SetGenesis(bc.genesisBlock.Header())
	bc.headerChain.SetCurrentHeader(bc.genesisBlock.Header())

	return nil
}

// repair tries to repair the current blockchain by rolling back the current block
// until one with associated state is found. This is needed to fix incomplete db
// writes caused either by crashes/power outages, or simply non-committed tries.
//
// This method only rolls back the current block. The current header and current
// fast block are left intact.
func (bc *RootBlockChain) repair(head **types.RootBlock) error {
	for {
		block := bc.GetBlock((*head).ParentHash())
		if block == nil {
			return fmt.Errorf("missing block %d [%x]", (*head).NumberU64()-1, (*head).ParentHash())
		}
		(*head) = block.(*types.RootBlock)
	}
}

// Export writes the active chain to the given writer.
func (bc *RootBlockChain) Export(w io.Writer) error {
	return bc.ExportN(w, uint64(0), bc.CurrentBlock().NumberU64())
}

// ExportN writes a subset of the active chain to the given writer.
func (bc *RootBlockChain) ExportN(w io.Writer, first uint64, last uint64) error {
	bc.mu.RLock()
	defer bc.mu.RUnlock()

	if first > last {
		return fmt.Errorf("export failed: first (%d) is greater than last (%d)", first, last)
	}
	log.Info("Exporting batch of blocks", "count", last-first+1)

	start, reported := time.Now(), time.Now()
	for nr := first; nr <= last; nr++ {
		block := bc.GetBlockByNumber(nr)
		if block == nil {
			return fmt.Errorf("export failed on #%d: not found", nr)
		}
		data, err := serialize.SerializeToBytes(block)
		if err != nil {
			return err
		}
		w.Write(data)
		if time.Since(reported) >= statsReportLimit {
			log.Info("Exporting blocks", "exported", block.NumberU64()-first, "elapsed", common.PrettyDuration(time.Since(start)))
			reported = time.Now()
		}
	}

	return nil
}

// insert injects a new head block into the current block chain. This method
// assumes that the block is indeed a true head. It will also reset the head
// header and the head fast sync block to this very same block if they are older
// or if they are on a different side chain.
//
// Note, this function assumes that the `mu` mutex is held!
func (bc *RootBlockChain) insert(block *types.RootBlock) {
	// If the block is on a side chain or an unknown one, force other heads onto it too
	updateHeads := rawdb.ReadCanonicalHash(bc.db, rawdb.ChainTypeRoot, block.NumberU64()) != block.Hash()

	// Add the block to the canonical chain number scheme and mark as the head
	if err := bc.PutRootBlockIndex(block); err != nil {
		//TODO need delete later?
		panic(err)
	}
	rawdb.WriteHeadBlockHash(bc.db, block.Hash())

	bc.currentBlock.Store(block)

	// If the block is better than our head or is on a different chain, force update heads
	if updateHeads {
		bc.headerChain.SetCurrentHeader(block.Header())
	}
}

// Genesis retrieves the chain's genesis block.
func (bc *RootBlockChain) Genesis() *types.RootBlock {
	return bc.genesisBlock
}

// HasBlock checks if a block is fully present in the database or not.
func (bc *RootBlockChain) HasBlock(hash common.Hash) bool {
	if bc.blockCache.Contains(hash) {
		return true
	}
	return rawdb.HasBlock(bc.db, hash)
}

// GetBlock retrieves a block from the database by hash and number,
// caching it if found.
func (bc *RootBlockChain) GetBlock(hash common.Hash) types.IBlock {
	// Short circuit if the block's already in the cache, retrieve otherwise
	if block, ok := bc.blockCache.Get(hash); ok {
		return block.(*types.RootBlock)
	}
	block := rawdb.ReadRootBlock(bc.db, hash)
	if block == nil {
		return nil
	}
	// Cache the found block for next time and return
	bc.blockCache.Add(block.Hash(), block)
	return block
}

// GetBlockByNumber retrieves a block from the database by number, caching it
// (associated with its hash) if found.
func (bc *RootBlockChain) GetBlockByNumber(number uint64) types.IBlock {
	hash := rawdb.ReadCanonicalHash(bc.db, rawdb.ChainTypeRoot, number)
	if hash == (common.Hash{}) {
		return nil
	}
	return bc.GetBlock(hash)
}

// Stop stops the blockchain service. If any imports are currently in progress
// it will abort them using the procInterrupt.
func (bc *RootBlockChain) Stop() {
	if !atomic.CompareAndSwapInt32(&bc.running, 0, 1) {
		return
	}
	// Unsubscribe all subscriptions registered from blockchain
	bc.scope.Close()
	close(bc.quit)
	atomic.StoreInt32(&bc.procInterrupt, 1)

	bc.wg.Wait()
	log.Info("Blockchain manager stopped")
}

func (bc *RootBlockChain) procFutureBlocks() {
	blocks := make([]types.IBlock, 0, bc.futureBlocks.Len())
	for _, hash := range bc.futureBlocks.Keys() {
		if block, exist := bc.futureBlocks.Peek(hash); exist {
			blocks = append(blocks, block.(*types.RootBlock))
		}
	}
	if len(blocks) > 0 {
		sort.Slice(blocks, func(i, j int) bool { return blocks[i].NumberU64() < blocks[j].NumberU64() })

		// Insert one by one as chain insertion needs contiguous ancestry between blocks
		for i := range blocks {
			bc.InsertChain(blocks[i : i+1])
		}
	}
}

// WriteStatus status of write
type WriteStatus byte

const (
	NonStatTy WriteStatus = iota
	CanonStatTy
	SideStatTy
)

// Rollback is designed to remove a chain of links from the database that aren't
// certain enough to be valid.
func (bc *RootBlockChain) Rollback(chain []common.Hash) {
	bc.mu.Lock()
	defer bc.mu.Unlock()

	for i := len(chain) - 1; i >= 0; i-- {
		hash := chain[i]

		currentHeader := bc.headerChain.CurrentHeader()
		if currentHeader.Hash() == hash {
			bc.headerChain.SetCurrentHeader(bc.GetHeader(currentHeader.GetParentHash()).(*types.RootBlockHeader))
		}
		if currentBlock := bc.CurrentBlock(); currentBlock.Hash() == hash {
			newBlock := bc.GetBlock(currentBlock.ParentHash())
			bc.currentBlock.Store(newBlock)
			rawdb.WriteHeadBlockHash(bc.db, newBlock.Hash())
		}
	}
}

var lastWrite uint64

// WriteBlockWithoutState writes only the block and its metadata to the database,
// but does not write any state. This is used to construct competing side forks
// up to the point where they exceed the canonical total difficulty.
func (bc *RootBlockChain) WriteBlockWithoutState(block types.IBlock, td *big.Int) (err error) {
	bc.wg.Add(1)
	defer bc.wg.Done()

	if err := bc.headerChain.WriteTd(block.Hash(), td); err != nil {
		return err
	}
	rawdb.WriteRootBlock(bc.db, block.(*types.RootBlock))

	return nil
}

//todo
// WriteBlockWithState writes the block and all associated state to the database.
func (bc *RootBlockChain) WriteBlockWithState(block *types.RootBlock) (status WriteStatus, err error) {
	bc.wg.Add(1)
	defer bc.wg.Done()

	// Calculate the total difficulty of the block
	ptd := bc.GetTd(block.ParentHash())
	if ptd == nil {
		return NonStatTy, errors.New("unknown ancestor")
	}
	// Make sure no inconsistent state is leaked during insertion
	bc.mu.Lock()
	defer bc.mu.Unlock()

	currentBlock := bc.CurrentBlock()
	localTd := bc.GetTd(currentBlock.Hash())
	externTd := new(big.Int).Add(block.Difficulty(), ptd)

	// Irrelevant of the canonical status, write the block itself to the database
	if err := bc.headerChain.WriteTd(block.Hash(), externTd); err != nil {
		return NonStatTy, err
	}
	rawdb.WriteRootBlock(bc.db, block)

	// Write other block data using a batch.
	batch := bc.db.NewBatch()

	// If the total difficulty is higher than our known, add it to the canonical chain
	// Second clause in the if statement reduces the vulnerability to selfish mining.
	// Please refer to http://www.cs.cornell.edu/~ie53/publications/btcProcFC.pdf
	reorg := externTd.Cmp(localTd) > 0
	currentBlock = bc.CurrentBlock()
	if !reorg && externTd.Cmp(localTd) == 0 {
		// Split same-difficulty blocks by number, then preferentially select
		// the block generated by the local miner as the canonical block.
		if block.NumberU64() < currentBlock.NumberU64() {
			reorg = true
		} else if block.NumberU64() == currentBlock.NumberU64() {
			var currentPreserve, blockPreserve bool
			if bc.shouldPreserve != nil {
				currentPreserve, blockPreserve = bc.shouldPreserve(currentBlock), bc.shouldPreserve(block)
			}
			reorg = !currentPreserve && (blockPreserve || mrand.Float64() < 0.5)
		}
	}
	if reorg {
		// Reorganise the chain if the parent is not the head block
		if block.ParentHash() != currentBlock.Hash() {
			if err := bc.reorg(currentBlock, block); err != nil {
				return NonStatTy, err
			}
		}
		// Write the positional metadata for transaction/receipt lookups and preimages
		rawdb.WriteBlockContentLookupEntries(batch, block)

		status = CanonStatTy
	} else {
		status = SideStatTy
	}
	if err := batch.Write(); err != nil {
		return NonStatTy, err
	}

	// Set new head.
	if status == CanonStatTy {
		bc.insert(block)
	}
	bc.futureBlocks.Remove(block.Hash())
	return status, nil
}

// addFutureBlock checks if the block is within the max allowed window to get
// accepted for future processing, and returns an error if the block is too far
// ahead and was not added.
func (bc *RootBlockChain) addFutureBlock(block types.IBlock) error {
	max := big.NewInt(time.Now().Unix() + maxTimeFutureBlocks).Uint64()
	if block.IHeader().GetTime() > max {
		return fmt.Errorf("future block timestamp %v > allowed %v", block.IHeader().GetTime(), max)
	}
	bc.futureBlocks.Add(block.Hash(), block)
	return nil
}

// InsertChain attempts to insert the given batch of blocks in to the canonical
// chain or, otherwise, create a fork. If an error is returned it will return
// the index number of the failing block as well an error describing what went
// wrong.
//
// After insertion is done, all accumulated events will be fired.
func (bc *RootBlockChain) InsertChain(chain []types.IBlock) (int, error) {
	// Sanity check that we have something meaningful to import
	if len(chain) == 0 {
		return 0, nil
	}
	// Do a sanity check that the provided chain is actually ordered and linked
	for i := 1; i < len(chain); i++ {
		if chain[i].NumberU64() != chain[i-1].NumberU64()+1 || chain[i].IHeader().GetParentHash() != chain[i-1].Hash() {
			// Chain broke ancestry, log a message (programming error) and skip insertion
			log.Error("Non contiguous block insert", "number", chain[i].NumberU64(), "hash", chain[i].Hash(),
				"parent", chain[i].IHeader().GetParentHash(), "prevnumber", chain[i-1].NumberU64(), "prevhash", chain[i-1].Hash())

			return 0, fmt.Errorf("non contiguous insert: item %d is #%d [%x…], item %d is #%d [%x…] (parent [%x…])", i-1, chain[i-1].NumberU64(),
				chain[i-1].Hash().Bytes()[:4], i, chain[i].NumberU64(), chain[i].Hash().Bytes()[:4], chain[i].IHeader().GetParentHash().Bytes()[:4])
		}
	}
	// Pre-checks passed, start the full block imports
	bc.wg.Add(1)
	bc.chainmu.Lock()
	n, events, err := bc.insertChain(chain, true)
	bc.chainmu.Unlock()
	bc.wg.Done()

	bc.PostChainEvents(events)
	return n, err
}

// insertChain is the internal implementation of insertChain, which assumes that
// 1) chains are contiguous, and 2) The chain mutex is held.
//
// This method is split out so that import batches that require re-injecting
// historical blocks can do so without releasing the lock, which could lead to
// racey behaviour. If a sidechain import is in progress, and the historic state
// is imported, but then new canon-head is added before the actual sidechain
// completes, then the historic state could be pruned again
func (bc *RootBlockChain) insertChain(chain []types.IBlock, verifySeals bool) (int, []interface{}, error) {
	// If the chain is terminating, don't even bother starting u
	if atomic.LoadInt32(&bc.procInterrupt) == 1 {
		return 0, nil, nil
	}

	// A queued approach to delivering events. This is generally
	// faster than direct delivery and requires much less mutex
	// acquiring.
	var (
		stats     = insertStats{startTime: mclock.Now()}
		events    = make([]interface{}, 0, len(chain))
		lastCanon *types.RootBlock
	)
	// Start the parallel header verifier
	headers := make([]types.IHeader, len(chain))
	seals := make([]bool, len(chain))

	for i, block := range chain {
		headers[i] = block.IHeader()
		seals[i] = verifySeals
	}
	abort, results := bc.engine.VerifyHeaders(bc, headers, seals)
	defer close(abort)

	// Peek the error for the first block to decide the directing import logic
	it := newInsertIterator(chain, results, bc.Validator())

	block, err := it.next()
	switch {
	// First block is pruned, insert as sidechain and reorg only if TD grows enough
	case err == ErrPrunedAncestor:
		return bc.insertSidechain(it)

	// First block is future, shove it (and all children) to the future queue (unknown ancestor)
	case err == ErrFutureBlock || (err == ErrUnknownAncestor && bc.futureBlocks.Contains(it.first().IHeader().GetParentHash())):
		for block != nil && (it.index == 0 || err == ErrUnknownAncestor) {
			if err := bc.addFutureBlock(block); err != nil {
				return it.index, events, err
			}
			block, err = it.next()
		}
		stats.queued += it.processed()
		stats.ignored += it.remaining()

		// If there are any still remaining, mark as ignored
		return it.index, events, err

	// First block (and state) is known
	//   1. We did a roll-back, and should now do a re-import
	//   2. The block is stored as a sidechain, and is lying about it's stateroot, and passes a stateroot
	// 	    from the canonical chain, which has not been verified.
	case err == ErrKnownBlock:
		// Skip all known blocks that behind us
		current := bc.CurrentBlock().NumberU64()

		for block != nil && err == ErrKnownBlock && current >= block.NumberU64() {
			stats.ignored++
			block, err = it.next()
		}
		// Falls through to the block import

	// Some other error occurred, abort
	case err != nil:
		stats.ignored += len(it.chain)
		bc.reportBlock(block, err)
		return it.index, events, err
	}
	// No validation errors for the first block (or chain prefix skipped)
	for ; block != nil && err == nil; block, err = it.next() {
		// If the chain is terminating, stop processing blocks
		if atomic.LoadInt32(&bc.procInterrupt) == 1 {
			log.Debug("Premature abort during blocks processing")
			break
		}
		// Retrieve the parent block and it's state to execute on top
		start := time.Now()

		parent := it.previous()
		if parent == nil {
			parent = bc.GetBlock(block.IHeader().GetParentHash())
		}
		t0 := time.Now()
		if err != nil {
			bc.reportBlock(block, err)
			return it.index, events, err
		}
		// Validate the state using the default validator
		if err := bc.Validator().ValidateBlock(block); err != nil {
			bc.reportBlock(block, err)
			return it.index, events, err
		}
		t1 := time.Now()
		proctime := time.Since(start)

		// Write the block to the chain and get the status.
		status, err := bc.WriteBlockWithState(block.(*types.RootBlock))
		t2 := time.Now()
		if err != nil {
			return it.index, events, err
		}
		blockInsertTimer.UpdateSince(start)
		blockValidationTimer.Update(t1.Sub(t0))
		blockValidationTimer.Update(t2.Sub(t1))
		switch status {
		case CanonStatTy:
			log.Debug("Inserted new block", "number", block.NumberU64(), "hash", block.Hash(),
				"minorHeaderd", len(block.Content()), "elapsed", common.PrettyDuration(time.Since(start)))
			lastCanon = block.(*types.RootBlock)
			events = append(events, RootChainEvent{lastCanon, block.Hash()})

			// Only count canonical blocks for GC processing time
			bc.gcproc += proctime

		case SideStatTy:
			log.Debug("Inserted forked block", "number", block.NumberU64(), "hash", block.Hash(),
				"diff", block.IHeader().GetDifficulty(), "elapsed", common.PrettyDuration(time.Since(start)),
				"headblock", len(block.Content()))
			events = append(events, RootChainSideEvent{block.(*types.RootBlock)})
		}
		blockInsertTimer.UpdateSince(start)
		stats.processed++
		stats.report(chain, it.index)
	}
	// Any blocks remaining here? The only ones we care about are the future ones
	if block != nil && err == ErrFutureBlock {
		if err := bc.addFutureBlock(block); err != nil {
			return it.index, events, err
		}
		block, err = it.next()

		for ; block != nil && err == ErrUnknownAncestor; block, err = it.next() {
			if err := bc.addFutureBlock(block); err != nil {
				return it.index, events, err
			}
			stats.queued++
		}
	}
	stats.ignored += it.remaining()

	// Append a single chain head event if we've progressed the chain
	if lastCanon != nil && bc.CurrentBlock().Hash() == lastCanon.Hash() {
		events = append(events, RootChainHeadEvent{lastCanon})
	}
	return it.index, events, err
}

// insertSidechain is called when an import batch hits upon a pruned ancestor
// error, which happens when a sidechain with a sufficiently old fork-block is
// found.
//
// The method writes all (header-and-body-valid) blocks to disk, then tries to
// switch over to the new chain if the TD exceeded the current chain.
func (bc *RootBlockChain) insertSidechain(it *insertIterator) (int, []interface{}, error) {
	var (
		externTd *big.Int
		current  = bc.CurrentBlock().NumberU64()
	)
	// The first sidechain block error is already verified to be ErrPrunedAncestor.
	// Since we don't import them here, we expect ErrUnknownAncestor for the remaining
	// ones. Any other errors means that the block is invalid, and should not be written
	// to disk.
	block, err := it.current(), ErrPrunedAncestor
	for ; block != nil && (err == ErrPrunedAncestor); block, err = it.next() {
		// Check the canonical state root for that number
		if number := block.NumberU64(); current >= number {
			if canonical := bc.GetBlockByNumber(number); canonical != nil && canonical.Hash() == block.Hash() {
				// This is most likely a shadow-state attack. When a fork is imported into the
				// database, and it eventually reaches a block height which is not pruned, we
				// just found that the state already exist! This means that the sidechain block
				// refers to a state which already exists in our canon chain.
				//
				// If left unchecked, we would now proceed importing the blocks, without actually
				// having verified the state of the previous blocks.
				log.Warn("Sidechain ghost-state attack detected", "number", block.NumberU64(), "sideroot")

				// If someone legitimately side-mines blocks, they would still be imported as usual. However,
				// we cannot risk writing unverified blocks to disk when they obviously target the pruning
				// mechanism.
				return it.index, nil, errors.New("sidechain ghost-state attack")
			}
		}
		if externTd == nil {
			externTd = bc.GetTd(block.IHeader().GetParentHash())
		}
		externTd = new(big.Int).Add(externTd, block.IHeader().GetDifficulty())

		if !bc.HasBlock(block.Hash()) {
			start := time.Now()
			if err := bc.WriteBlockWithoutState(block, externTd); err != nil {
				return it.index, nil, err
			}
			log.Debug("Inserted sidechain block", "number", block.NumberU64(), "hash", block.Hash(),
				"diff", block.IHeader().GetDifficulty(), "elapsed", common.PrettyDuration(time.Since(start)),
				"Headers", len(block.Content()))
		}
	}
	// At this point, we've written all sidechain blocks to database. Loop ended
	// either on some other error or all were processed. If there was some other
	// error, we can ignore the rest of those blocks.
	//
	// If the externTd was larger than our local TD, we now need to reimport the previous
	// blocks to regenerate the required state
	localTd := bc.GetTd(bc.CurrentBlock().Hash())
	if localTd.Cmp(externTd) > 0 {
		log.Info("Sidechain written to disk", "start", it.first().NumberU64(), "end", it.previous().NumberU64(), "sidetd", externTd, "localtd", localTd)
		return it.index, nil, err
	}
	// Gather all the sidechain hashes (full blocks may be memory heavy)
	var (
		hashes []common.Hash
	)
	parent := bc.GetHeader(it.previous().Hash())
	for parent != nil {
		hashes = append(hashes, parent.Hash())
		parent = bc.GetHeader(parent.GetParentHash())
	}
	if parent == nil {
		return it.index, nil, errors.New("missing parent")
	}
	// Import all the pruned blocks to make the state available
	var (
		blocks []types.IBlock
	)
	for i := len(hashes) - 1; i >= 0; i-- {
		// Append the next block to our batch
		block := bc.GetBlock(hashes[i])

		blocks = append(blocks, block)

		// If memory use grew too large, import and continue. Sadly we need to discard
		// all raised events and logs from notifications since we're too heavy on the
		// memory here.
		if len(blocks) >= 2048 {
			log.Info("Importing heavy sidechain segment", "blocks", len(blocks), "start", blocks[0].NumberU64(), "end", block.NumberU64())
			if _, _, err := bc.insertChain(blocks, false); err != nil {
				return 0, nil, err
			}
			blocks = blocks[:0]

			// If the chain is terminating, stop processing blocks
			if atomic.LoadInt32(&bc.procInterrupt) == 1 {
				log.Debug("Premature abort during blocks processing")
				return 0, nil, nil
			}
		}
	}
	if len(blocks) > 0 {
		log.Info("Importing sidechain segment", "start", blocks[0].NumberU64(), "end", blocks[len(blocks)-1].NumberU64())
		return bc.insertChain(blocks, false)
	}
	return 0, nil, nil
}

// reorgs takes two blocks, an old chain and a new chain and will reconstruct the blocks and inserts them
// to be part of the new canonical chain and accumulates potential missing transactions and post an
// event about them
func (bc *RootBlockChain) reorg(oldBlock, newBlock types.IBlock) error {
	var (
		newChain       []types.IBlock
		oldChain       []types.IBlock
		commonBlock    types.IBlock
		deletedHeaders types.MinorBlockHeaders
	)

	// first reduce whoever is higher bound
	if oldBlock.NumberU64() > newBlock.NumberU64() {
		// reduce old chain
		for ; oldBlock != nil && oldBlock.NumberU64() != newBlock.NumberU64(); oldBlock = bc.GetBlock(oldBlock.IHeader().GetParentHash()) {
			oldChain = append(oldChain, oldBlock)
			deletedHeaders = append(deletedHeaders, oldBlock.(*types.RootBlock).MinorBlockHeaders()...)
		}
	} else {
		// reduce new chain and append new chain blocks for inserting later on
		for ; newBlock != nil && newBlock.NumberU64() != oldBlock.NumberU64(); newBlock = bc.GetBlock(newBlock.IHeader().GetParentHash()) {
			newChain = append(newChain, newBlock)
		}
	}
	if oldBlock == nil {
		return fmt.Errorf("Invalid old chain")
	}
	if newBlock == nil {
		return fmt.Errorf("Invalid new chain")
	}

	for {
		if oldBlock.Hash() == newBlock.Hash() {
			commonBlock = oldBlock
			break
		}

		oldChain = append(oldChain, oldBlock)
		newChain = append(newChain, newBlock)

		oldBlock, newBlock = bc.GetBlock(oldBlock.IHeader().GetParentHash()), bc.GetBlock(newBlock.IHeader().GetParentHash())
		if oldBlock == nil {
			return fmt.Errorf("Invalid old chain")
		}
		if newBlock == nil {
			return fmt.Errorf("Invalid new chain")
		}
	}
	// Ensure the user sees large reorgs
	if len(oldChain) > 0 && len(newChain) > 0 {
		logFn := log.Debug
		if len(oldChain) > 63 {
			logFn = log.Warn
		}
		logFn("Chain split detected", "number", commonBlock.NumberU64(), "hash", commonBlock.Hash(),
			"drop", len(oldChain), "dropfrom", oldChain[0].Hash(), "add", len(newChain), "addfrom", newChain[0].Hash())
	} else {
		log.Error("Impossible reorg, please file an issue", "oldnum", oldBlock.NumberU64(), "oldhash", oldBlock.Hash(), "newnum", newBlock.NumberU64(), "newhash", newBlock.Hash())
	}
	// Insert the new chain, taking care of the proper incremental order
	var addedHeaders types.MinorBlockHeaders
	for i := len(newChain) - 1; i >= 0; i-- {
		// insert the block in the canonical way, re-writing history
		bc.insert(newChain[i].(*types.RootBlock))
		// write lookup entries for hash based transaction/receipt searches
		rawdb.WriteBlockContentLookupEntries(bc.db, newChain[i].(*types.RootBlock))
		addedHeaders = append(addedHeaders, newChain[i].(*types.RootBlock).MinorBlockHeaders()...)
	}
	// calculate the difference between deleted and added transactions
	diff := types.MinorHeaderDifference(deletedHeaders, addedHeaders)
	// When transactions get deleted from the database that means the
	// receipts that were created in the fork must also be deleted
	batch := bc.db.NewBatch()
	for _, item := range diff {
		rawdb.DeleteBlockContentLookupEntry(batch, item.Hash())
	}
	batch.Write()

	if len(oldChain) > 0 {
		go func() {
			for _, block := range oldChain {
				bc.chainSideFeed.Send(RootChainSideEvent{Block: block.(*types.RootBlock)})
			}
		}()
	}

	return nil
}

// PostChainEvents iterates over the events generated by a chain insertion and
// posts them into the event feed.
// TODO: Should not expose PostChainEvents. The chain events should be posted in WriteBlock.
func (bc *RootBlockChain) PostChainEvents(events []interface{}) {
	for _, event := range events {
		switch ev := event.(type) {
		case RootChainEvent:
			bc.chainFeed.Send(ev)

		case RootChainHeadEvent:
			bc.chainHeadFeed.Send(ev)

		case RootChainSideEvent:
			bc.chainSideFeed.Send(ev)
		}
	}
}

func (bc *RootBlockChain) update() {
	futureTimer := time.NewTicker(5 * time.Second)
	defer futureTimer.Stop()
	for {
		select {
		case <-futureTimer.C:
			bc.procFutureBlocks()
		case <-bc.quit:
			return
		}
	}
}

// BadBlocks returns a list of the last 'bad blocks' that the client has seen on the network
func (bc *RootBlockChain) BadBlocks() []*types.RootBlock {
	blocks := make([]*types.RootBlock, 0, bc.badBlocks.Len())
	for _, hash := range bc.badBlocks.Keys() {
		if blk, exist := bc.badBlocks.Peek(hash); exist {
			block := blk.(*types.RootBlock)
			blocks = append(blocks, block)
		}
	}
	return blocks
}

// addBadBlock adds a bad block to the bad-block LRU cache
func (bc *RootBlockChain) addBadBlock(block *types.RootBlock) {
	bc.badBlocks.Add(block.Hash(), block)
}

// reportBlock logs a bad block error.
func (bc *RootBlockChain) reportBlock(block types.IBlock, err error) {
	bc.addBadBlock(block.(*types.RootBlock))

	log.Error(fmt.Sprintf(`
########## BAD BLOCK #########
Chain config: %v

Number: %v
Hash: 0x%x

Error: %v
##############################
`, bc.chainConfig, block.NumberU64(), block.Hash(), err))
}

// InsertHeaderChain attempts to insert the given header chain in to the local
// chain, possibly creating a reorg. If an error is returned, it will return the
// index number of the failing header as well an error describing what went wrong.
//
// The verify parameter can be used to fine tune whether nonce verification
// should be done or not. The reason behind the optional check is because some
// of the header retrieval mechanisms already need to verify nonces, as well as
// because nonces can be verified sparsely, not needing to check each.
func (bc *RootBlockChain) InsertHeaderChain(chain []*types.RootBlockHeader, checkFreq int) (int, error) {
	start := time.Now()
	if i, err := bc.headerChain.ValidateHeaderChain(chain, checkFreq); err != nil {
		return i, err
	}

	// Make sure only one thread manipulates the chain at once
	bc.chainmu.Lock()
	defer bc.chainmu.Unlock()

	bc.wg.Add(1)
	defer bc.wg.Done()

	whFunc := func(header *types.RootBlockHeader) error {
		bc.mu.Lock()
		defer bc.mu.Unlock()

		_, err := bc.headerChain.WriteHeader(header)
		return err
	}

	return bc.headerChain.InsertHeaderChain(chain, whFunc, start)
}

// writeHeader writes a header into the local chain, given that its parent is
// already known. If the total difficulty of the newly inserted header becomes
// greater than the current known TD, the canonical chain is re-routed.
//
// Note: This method is not concurrent-safe with inserting blocks simultaneously
// into the chain, as side effects caused by reorganisations cannot be emulated
// without the real blocks. Hence, writing Headers directly should only be done
// in two scenarios: pure-header mode of operation (light clients), or properly
// separated header/block phases (non-archive clients).
func (bc *RootBlockChain) writeHeader(header *types.RootBlockHeader) error {
	bc.wg.Add(1)
	defer bc.wg.Done()

	bc.mu.Lock()
	defer bc.mu.Unlock()

	_, err := bc.headerChain.WriteHeader(header)
	return err
}

// CurrentHeader retrieves the current head header of the canonical chain. The
// header is retrieved from the RootHeaderChain's internal cache.
func (bc *RootBlockChain) CurrentHeader() types.IHeader {
	return bc.headerChain.CurrentHeader()
}

// GetTd retrieves a block's total difficulty in the canonical chain from the
// database by hash and number, caching it if found.
func (bc *RootBlockChain) GetTd(hash common.Hash) *big.Int {
	return bc.headerChain.GetTd(hash)
}

// GetHeader retrieves a block header from the database by hash and number,
// caching it if found.
func (bc *RootBlockChain) GetHeader(hash common.Hash) types.IHeader {
	return bc.headerChain.GetHeader(hash)
}

// HasHeader checks if a block header is present in the database or not, caching
// it if present.
func (bc *RootBlockChain) HasHeader(hash common.Hash) bool {
	return bc.headerChain.HasHeader(hash)
}

// GetBlockHashesFromHash retrieves a number of block hashes starting at a given
// hash, fetching towards the genesis block.
func (bc *RootBlockChain) GetBlockHashesFromHash(hash common.Hash, max uint64) []common.Hash {
	return bc.headerChain.GetBlockHashesFromHash(hash, max)
}

// GetAncestor retrieves the Nth ancestor of a given block. It assumes that either the given block or
// a close ancestor of it is canonical. maxNonCanonical points to a downwards counter limiting the
// number of blocks to be individually checked before we reach the canonical chain.
//
// Note: ancestor == 0 returns the same block, 1 returns its parent and so on.
func (bc *RootBlockChain) GetAncestor(hash common.Hash, number, ancestor uint64, maxNonCanonical *uint64) (common.Hash, uint64) {
	bc.chainmu.Lock()
	defer bc.chainmu.Unlock()

	return bc.headerChain.GetAncestor(hash, number, ancestor, maxNonCanonical)
}

func (bc *RootBlockChain) isSameChain(longerChainHeader, shorterChainHeader *types.RootBlockHeader) bool {
	return bc.headerChain.isSameChain(longerChainHeader, shorterChainHeader)
}

func (bc *RootBlockChain) AddValidatedMinorBlockHeader(hash common.Hash) {
	// Short circuit if the block's already in the cache, retrieve otherwise
	if !bc.validatedMinorBlockCache.Contains(hash) {
		bc.validatedMinorBlockCache.Add(hash, []byte{})
		rawdb.WriteValidateMinorBlockHash(bc.db, hash)
	}
}

func (bc *RootBlockChain) GetLatestMinorBlockHeaders(hash common.Hash) map[uint32]*types.MinorBlockHeader {
	headerMap := make(map[uint32]*types.MinorBlockHeader)
	headers := rawdb.ReadLatestMinorBlockHeaders(bc.db, hash)
	for _, header := range headers {
		headerMap[header.Branch.GetFullShardID()] = header
	}

	return headerMap
}

func (bc *RootBlockChain) SetLatestMinorBlockHeaders(hash common.Hash, headerMap map[uint32]*types.MinorBlockHeader) {
	headers := make([]*types.MinorBlockHeader, 0, len(headerMap))
	for _, header := range headerMap {
		headers = append(headers, header)
	}

	rawdb.WriteLatestMinorBlockHeaders(bc.db, hash, headers)
}

func CalculateRootBlockCoinbase(config *config.QuarkChainConfig, block *types.RootBlock) *big.Int {
	totalAmount := new(big.Int).SetUint64(0)
	rate := config.RewardTaxRate
	for _, header := range block.MinorBlockHeaders() {
		totalAmount = new(big.Int).Add(totalAmount, header.CoinbaseAmount.Value)
	}
	totalAmount = new(big.Int).Div(new(big.Int).Mul(totalAmount, new(big.Int).Sub(rate.Denom(), rate.Num())), rate.Denom())
	return new(big.Int).Add(config.Root.CoinbaseAmount, totalAmount)
}

// GetHeaderByNumber retrieves a block header from the database by number,
// caching it (associated with its hash) if found.
func (bc *RootBlockChain) GetHeaderByNumber(number uint64) types.IHeader {
	return bc.headerChain.GetHeaderByNumber(number)
}

// Config retrieves the blockchain's chain configuration.
func (bc *RootBlockChain) Config() *config.QuarkChainConfig { return bc.chainConfig }

// Engine retrieves the blockchain's consensus engine.
func (bc *RootBlockChain) Engine() consensus.Engine { return bc.engine }

// SubscribeRemovedLogsEvent registers a subscription of RemovedLogsEvent.
func (bc *RootBlockChain) SubscribeRemovedLogsEvent(ch chan<- RemovedLogsEvent) event.Subscription {
	return bc.scope.Track(bc.rmLogsFeed.Subscribe(ch))
}

// SubscribeChainEvent registers a subscription of ChainEvent.
func (bc *RootBlockChain) SubscribeChainEvent(ch chan<- RootChainEvent) event.Subscription {
	return bc.scope.Track(bc.chainFeed.Subscribe(ch))
}

// SubscribeChainHeadEvent registers a subscription of ChainHeadEvent.
func (bc *RootBlockChain) SubscribeChainHeadEvent(ch chan<- RootChainHeadEvent) event.Subscription {
	return bc.scope.Track(bc.chainHeadFeed.Subscribe(ch))
}

// SubscribeChainSideEvent registers a subscription of ChainSideEvent.
func (bc *RootBlockChain) SubscribeChainSideEvent(ch chan<- RootChainSideEvent) event.Subscription {
	return bc.scope.Track(bc.chainSideFeed.Subscribe(ch))
}

func (bc *RootBlockChain) CreateBlockToMine(mHeaderList []*types.MinorBlockHeader, address *account.Address, createTime *uint64) (*types.RootBlock, error) {
	if address == nil {
		a := account.CreatEmptyAddress(0)
		address = &a
	}
	if createTime == nil {
		ts := uint64(time.Now().Unix())
		if bc.CurrentBlock().Time()+1 > ts {
			ts = bc.CurrentBlock().Time() + 1
		}
		createTime = &ts
	}
	difficulty, err := bc.engine.CalcDifficulty(bc, *createTime, bc.CurrentHeader())
	if err != nil {
		return nil, err
	}
	block := bc.CurrentBlock().Header().CreateBlockToAppend(createTime, difficulty, address, nil, nil)
	block.ExtendMinorBlockHeaderList(mHeaderList)
	block.Finalize(bc.CalculateRootBlockCoinBase(block), address)
	return block, nil
}

func (bc *RootBlockChain) CalculateRootBlockCoinBase(rootBlock *types.RootBlock) *big.Int {
	ret := new(big.Int).Set(bc.Config().Root.CoinbaseAmount)
	rewardTaxRate := bc.Config().RewardTaxRate
	ratio := big.NewRat(1, 1)
	ratio.Sub(ratio, rewardTaxRate)
	ratio.Quo(ratio, rewardTaxRate)

	minorBlockFee := new(big.Int)
	for _, header := range rootBlock.MinorBlockHeaders() {
		minorBlockFee.Add(minorBlockFee, header.CoinbaseAmount.Value)
	}
	minorBlockFee.Mul(minorBlockFee, ratio.Num())
	minorBlockFee.Div(minorBlockFee, ratio.Denom())
	ret.Add(ret, minorBlockFee)
	return ret
}
func (bc *RootBlockChain) IsMinorBlockValidated(hash common.Hash) bool {
	if bc.validatedMinorBlockCache.Contains(hash) {
		return true
	}
	return rawdb.ReadValidateMinorBlockHash(bc.db, hash)
}

func (bc *RootBlockChain) GetNextDifficulty(create *uint64) (*big.Int, error) {
	if create == nil {
		ts := uint64(time.Now().Unix())
		if ts < bc.CurrentBlock().Time()+1 {
			ts = bc.CurrentBlock().Time() + 1
		}
		create = &ts
	}
	return bc.engine.CalcDifficulty(bc, *create, bc.CurrentBlock().Header())
}

func (bc *RootBlockChain) WriteCommittingHash(hash common.Hash) {
	rawdb.WriteRootBlockCommittingHash(bc.db, hash)
}

func (bc *RootBlockChain) ClearCommittingHash() {
	rawdb.DeleteRbCommittingHash(bc.db)
}

func (bc *RootBlockChain) GetCommittingBlockHash() common.Hash {
	return rawdb.ReadRbCommittingHash(bc.db)
}

func (bc *RootBlockChain) SetEnableCountMinorBlocks(flag bool) {
	bc.countMinorBlocks = flag
}
func (bc *RootBlockChain) PutRootBlockIndex(block *types.RootBlock) error {
	rawdb.WriteCanonicalHash(bc.db, rawdb.ChainTypeRoot, block.Hash(), block.NumberU64())

	if !bc.countMinorBlocks {
		return nil
	}
	var (
		shardRecipientCnt = make(map[uint32]map[account.Recipient]uint32)
		err               error
	)
	if block.Header().Number > 0 {
		if shardRecipientCnt, err = bc.GetBlockCount(block.Number() - 1); err != nil {
			return err
		}
	}

	for _, header := range block.MinorBlockHeaders() {
		fullShardID := header.Branch.GetFullShardID()
		recipient := header.Coinbase.Recipient
		oldCount := shardRecipientCnt[fullShardID][recipient]
		newCount := oldCount + 1
		if _, ok := shardRecipientCnt[fullShardID]; ok == false {
			shardRecipientCnt[fullShardID] = make(map[account.Recipient]uint32)
		}
		shardRecipientCnt[fullShardID][recipient] = newCount
	}
	for fullShardID, infoList := range shardRecipientCnt {
<<<<<<< HEAD
		dataToDb := make([]account.ReceiptCnt, 0)
		for addr, count := range infoList {
			dataToDb = append(dataToDb, account.ReceiptCnt{
=======
		dataToDb := new(account.CoinbaseStatses)
		for addr, count := range infoList {
			dataToDb.CoinbaseStatsList = append(dataToDb.CoinbaseStatsList, account.CoinbaseStats{
>>>>>>> 98332ef7
				Addr: addr,
				Cnt:  count,
			})
		}
		data, err := serialize.SerializeToBytes(dataToDb)
		if err != nil {
			return err
		}
		rawdb.WriteMinorBlockCnt(bc.db, fullShardID, block.Header().Number, data)
	}
	return nil
}

func (bc *RootBlockChain) GetBlockCount(rootHeight uint32) (map[uint32]map[account.Recipient]uint32, error) {
	// Returns a dict(full_shard_id, dict(miner_recipient, block_count))
	shardRecipientCnt := make(map[uint32]map[account.Recipient]uint32)
	if !bc.countMinorBlocks {
		return shardRecipientCnt, nil
	}
	fullShardIds := bc.chainConfig.GetInitializedShardIdsBeforeRootHeight(rootHeight)
	for _, fullShardId := range fullShardIds {
		data := rawdb.GetMinorBlockCnt(bc.db, fullShardId, rootHeight)
		if len(data) == 0 {
			continue
		}
<<<<<<< HEAD
		infoList := new([]account.ReceiptCnt)
		if err := serialize.DeserializeFromBytes(data, infoList); err != nil {
			panic(err) //TODO delete later unexpected err
		}
		for _, info := range *infoList {
			if _, ok := shardRecipientCnt[fullShardId]; !ok {
				shardRecipientCnt[fullShardId] = make(map[account.Recipient]uint32)
			}
=======
		infoList := new(account.CoinbaseStatses)
		if err := serialize.DeserializeFromBytes(data, infoList); err != nil {
			panic(err) //TODO delete later unexpected err
		}
		if _, ok := shardRecipientCnt[fullShardId]; !ok {
			shardRecipientCnt[fullShardId] = make(map[account.Recipient]uint32)
		}
		for _, info := range infoList.CoinbaseStatsList {
>>>>>>> 98332ef7
			shardRecipientCnt[fullShardId][info.Addr] = info.Cnt
		}
	}
	return shardRecipientCnt, nil
}<|MERGE_RESOLUTION|>--- conflicted
+++ resolved
@@ -1288,15 +1288,9 @@
 		shardRecipientCnt[fullShardID][recipient] = newCount
 	}
 	for fullShardID, infoList := range shardRecipientCnt {
-<<<<<<< HEAD
-		dataToDb := make([]account.ReceiptCnt, 0)
-		for addr, count := range infoList {
-			dataToDb = append(dataToDb, account.ReceiptCnt{
-=======
 		dataToDb := new(account.CoinbaseStatses)
 		for addr, count := range infoList {
 			dataToDb.CoinbaseStatsList = append(dataToDb.CoinbaseStatsList, account.CoinbaseStats{
->>>>>>> 98332ef7
 				Addr: addr,
 				Cnt:  count,
 			})
@@ -1322,16 +1316,6 @@
 		if len(data) == 0 {
 			continue
 		}
-<<<<<<< HEAD
-		infoList := new([]account.ReceiptCnt)
-		if err := serialize.DeserializeFromBytes(data, infoList); err != nil {
-			panic(err) //TODO delete later unexpected err
-		}
-		for _, info := range *infoList {
-			if _, ok := shardRecipientCnt[fullShardId]; !ok {
-				shardRecipientCnt[fullShardId] = make(map[account.Recipient]uint32)
-			}
-=======
 		infoList := new(account.CoinbaseStatses)
 		if err := serialize.DeserializeFromBytes(data, infoList); err != nil {
 			panic(err) //TODO delete later unexpected err
@@ -1340,7 +1324,6 @@
 			shardRecipientCnt[fullShardId] = make(map[account.Recipient]uint32)
 		}
 		for _, info := range infoList.CoinbaseStatsList {
->>>>>>> 98332ef7
 			shardRecipientCnt[fullShardId][info.Addr] = info.Cnt
 		}
 	}
