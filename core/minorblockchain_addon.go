--- conflicted
+++ resolved
@@ -169,7 +169,7 @@
 	if evmTx.NetworkId() != m.clusterConfig.Quarkchain.NetworkID {
 		return nil, ErrNetWorkID
 	}
-	if !m.branch.IsInBranch(evmTx.FromFullShardKey()) {
+	if !m.branch.IsInBranch(evmTx.FromFullShardId()) {
 		return nil, ErrBranch
 	}
 
@@ -267,11 +267,7 @@
 	}
 	m.rootTip = rBlock.Header()
 	m.confirmedHeaderTip = nil
-<<<<<<< HEAD
 	m.currentEvmState, err = m.createEvmState(gBlock.Meta().Root, map[account.Recipient]*big.Int{})
-=======
-	m.currentEvmState, err = m.StateAt(gBlock.Meta().Root)
->>>>>>> bc3dbf3f
 	if err != nil {
 		return nil, err
 	}
@@ -329,19 +325,6 @@
 	rawdb.WriteLastConfirmedMinorBlockHeaderAtRootBlock(m.db, rBlockHash, mHash)
 }
 
-<<<<<<< HEAD
-func (m *MinorBlockChain) createEvmState(trieRootHash common.Hash, senderDisallowMap map[account.Recipient]*big.Int) (*state.StateDB, error) {
-	evmState, err := m.StateAt(trieRootHash)
-	if err != nil {
-		return nil, err
-	}
-	evmState.SetShardConfig(m.shardConfig)
-	evmState.SetSenderDisallowMap(senderDisallowMap)
-	return evmState, nil
-}
-
-=======
->>>>>>> bc3dbf3f
 func (m *MinorBlockChain) putTotalTxCount(mBlock *types.MinorBlock) error {
 	prevCount := uint32(0)
 	if mBlock.Header().Number > 1 {
@@ -406,16 +389,8 @@
 	}
 	log.Info(m.logInfo, "tipMinor", block.Number(), "hash", block.Hash().String(),
 		"mete.root", block.Meta().Root.String(), "rootBlock", rBlock.NumberU64(), "rootTip", m.rootTip.Number)
-<<<<<<< HEAD
-	senderDisallowMap, err := m.posw.BuildSenderDisallowMap(headerTipHash, nil)
-	if err != nil {
-		return err
-	}
-	m.currentEvmState, err = m.createEvmState(block.Meta().Root, senderDisallowMap)
-=======
 	var err error
 	m.currentEvmState, err = m.StateAt(block.Meta().Root)
->>>>>>> bc3dbf3f
 	if err != nil {
 		return err
 	}
@@ -431,15 +406,7 @@
 	}
 	recipient := mHeader.GetCoinbase().Recipient
 	rootHash := preMinorBlock.GetMetaData().Root
-<<<<<<< HEAD
-	senderDisallowMap, err := m.posw.BuildSenderDisallowMap(prevHash, &recipient)
-	if err != nil {
-		return nil, err
-	}
-	evmState, err := m.createEvmState(rootHash, senderDisallowMap)
-=======
 	evmState, err := m.stateAtWithSenderDisallowMap(rootHash, prevHash, &recipient)
->>>>>>> bc3dbf3f
 	if err != nil {
 		return nil, err
 	}
@@ -473,27 +440,19 @@
 		return nil, nil, nil, 0, ErrRootBlockIsNil
 	}
 
-<<<<<<< HEAD
-	preEvmState, err := m.getEvmStateForNewBlock(block.Header(), false)
-=======
 	coinbase := block.Coinbase().Recipient
 	preEvmState, err := m.stateAtWithSenderDisallowMap(parent.GetMetaData().Root, block.ParentHash(), &coinbase)
->>>>>>> bc3dbf3f
+	if err != nil {
+		return nil, nil, err
+	}
+	evmState := preEvmState.Copy()
+	senderDisallowMap, err := m.posw.BuildSenderDisallowMap(block.ParentHash(), nil) //TODO need check
 	if err != nil {
 		return nil, nil, nil, 0, err
 	}
-	evmState := preEvmState.Copy()
-<<<<<<< HEAD
-	senderDisallowMap, err := m.posw.BuildSenderDisallowMap(block.ParentHash(), nil) //TODO need check
-	if err != nil {
-		return nil, nil, nil, 0, err
-	}
 	evmState.SetSenderDisallowMap(senderDisallowMap)
 
 	xTxList, txCursorInfo, err := m.RunCrossShardTxWithCursor(evmState, block)
-=======
-	receipts, _, _, err := m.processor.Process(block, evmState, m.vmConfig, nil, nil)
->>>>>>> bc3dbf3f
 	if err != nil {
 		return nil, nil, nil, 0, err
 	}
@@ -522,7 +481,6 @@
 	if err != nil {
 		return nil, nil, err
 	}
-<<<<<<< HEAD
 	//fmt.Println("333")
 	coinbaseAmount := m.getCoinbaseAmount(block.Header().NumberU64())
 	coinbaseAmount.Add(evmState.GetBlockFee())
@@ -530,14 +488,6 @@
 	block.Finalize(receipts, evmState.IntermediateRoot(true), evmState.GetGasUsed(), evmState.GetXShardReceiveGasUsed(), coinbaseAmount, evmState.GetTxCursorInfo())
 	//fmt.Println("5033333", block.Meta().XShardTxCursorInfo)
 	_, err = m.InsertChain([]types.IBlock{block}, nil) // will lock
-=======
-	coinbaseAmount := new(big.Int).Add(m.getCoinbaseAmount(), evmState.GetBlockFee())
-	//TODO-master
-	temp := types.NewTokenBalanceMap()
-	temp.BalanceMap[qkcCommon.TokenIDEncode("QKC")] = coinbaseAmount
-	block.Finalize(receipts, evmState.IntermediateRoot(true), evmState.GetGasUsed(), evmState.GetXShardReceiveGasUsed(), temp, &types.XShardTxCursorInfo{})
-	_, err = m.InsertChain([]types.IBlock{block}) // will lock
->>>>>>> bc3dbf3f
 	if err != nil {
 		return nil, nil, err
 	}
@@ -665,16 +615,7 @@
 	} else {
 		gas = state.GetGasLimit().Uint64()
 	}
-<<<<<<< HEAD
-	senderDisallowMap, err := m.posw.BuildSenderDisallowMap(mBlock.Hash(), nil)
-	if err != nil {
-		return nil, err
-	}
-	state.SetSenderDisallowMap(senderDisallowMap)
-	evmTx, err := m.validateTx(tx, state, fromAddress, &gas, nil)
-=======
 	evmTx, err := m.validateTx(tx, state, fromAddress, &gas)
->>>>>>> bc3dbf3f
 	if err != nil {
 		return nil, err
 	}
@@ -811,6 +752,7 @@
 				txs.Pop()
 				continue
 			}
+
 		}
 		_, receipt, _, err := ApplyTransaction(m.ethChainConfig, m, gp, stateT, block.IHeader().(*types.MinorBlockHeader), tx, usedGas, *m.GetVMConfig())
 		switch err {
@@ -859,16 +801,12 @@
 		return ErrorTxContinue
 	}
 
-<<<<<<< HEAD
 	////TODO to add
 	//if tx.EvmTx.GasPrice().Cmp(m.clusterConfig.Quarkchain.MinMiningGasPrice) <= 0 {
 	//	return ErrorTxContinue
 	//}
 
 	sender, err := tx.Sender(types.NewEIP155Signer(m.clusterConfig.Quarkchain.NetworkID))
-=======
-	toShardSize, err := m.clusterConfig.Quarkchain.GetShardSizeByChainId(tx.EvmTx.ToChainID())
->>>>>>> bc3dbf3f
 	if err != nil {
 		return ErrorTxContinue
 	}
@@ -948,7 +886,6 @@
 			return nil, err
 		}
 	}
-<<<<<<< HEAD
 
 	pureCoinbaseAmount := m.getCoinbaseAmount(block.Header().Number)
 	for k, v := range pureCoinbaseAmount.BalanceMap {
@@ -957,16 +894,6 @@
 	pureCoinbaseAmount.Add(evmState.GetBlockFee())
 	block.Finalize(recipiets, evmState.IntermediateRoot(true), evmState.GetGasUsed(), evmState.GetXShardReceiveGasUsed(), pureCoinbaseAmount, &types.XShardTxCursorInfo{})
 	return block, nil
-=======
-	pureCoinbaseAmount := m.getCoinbaseAmount()
-	evmState.AddBalance(evmState.GetBlockCoinbase(), pureCoinbaseAmount)
-	coinbaseAmount := new(big.Int).Add(pureCoinbaseAmount, evmState.GetBlockFee())
-	//TODO-master
-	temp := types.NewTokenBalanceMap()
-	temp.BalanceMap[qkcCommon.TokenIDEncode("QKC")] = coinbaseAmount
-	newBlock.Finalize(recipiets, evmState.IntermediateRoot(true), evmState.GetGasUsed(), evmState.GetXShardReceiveGasUsed(), temp, &types.XShardTxCursorInfo{})
-	return newBlock, nil
->>>>>>> bc3dbf3f
 }
 
 //Cross-Shard transaction handling
@@ -1112,16 +1039,8 @@
 		origBlock := m.GetMinorBlock(origHeaderTip.Hash())
 		newBlock := m.GetMinorBlock(headerTipHash)
 		log.Warn("reWrite", "orig_number", origBlock.Number(), "orig_hash", origBlock.Hash().String(), "new_number", newBlock.Number(), "new_hash", newBlock.Hash().String())
-<<<<<<< HEAD
-		senderDisallowMap, err := m.posw.BuildSenderDisallowMap(headerTipHash, nil)
-		if err != nil {
-			return false, err
-		}
-		m.currentEvmState, err = m.createEvmState(newBlock.Meta().Root, senderDisallowMap)
-=======
 		var err error
 		m.currentEvmState, err = m.StateAt(newBlock.Meta().Root)
->>>>>>> bc3dbf3f
 		if err != nil {
 			return false, err
 		}
