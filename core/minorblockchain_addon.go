package core

import (
	"bytes"
	"errors"
	"fmt"
	"math"
	"math/big"
	"sort"
	"time"

	"github.com/QuarkChain/goquarkchain/cluster/config"
	"github.com/QuarkChain/goquarkchain/cluster/rpc"
	"github.com/QuarkChain/goquarkchain/core/rawdb"
	"github.com/QuarkChain/goquarkchain/core/vm"
	"github.com/QuarkChain/goquarkchain/qkcdb"
	"github.com/QuarkChain/goquarkchain/serialize"

	"github.com/QuarkChain/goquarkchain/account"
	qkcCommon "github.com/QuarkChain/goquarkchain/common"
	"github.com/QuarkChain/goquarkchain/core/state"
	"github.com/QuarkChain/goquarkchain/core/types"
	"github.com/ethereum/go-ethereum/common"
	"github.com/ethereum/go-ethereum/log"
)

var (
	MAX_FUTURE_TX_NONCE                   = uint64(64)
	ALLOWED_FUTURE_BLOCKS_TIME_VALIDATION = uint64(15)
)

func (m *MinorBlockChain) ReadLastConfirmedMinorBlockHeaderAtRootBlock(hash common.Hash) common.Hash {
	if data, ok := m.lastConfirmCache.Get(hash); ok {
		return data.(common.Hash)
	}
	data := rawdb.ReadLastConfirmedMinorBlockHeaderAtRootBlock(m.db, hash)
	if !bytes.Equal(data.Bytes(), common.Hash{}.Bytes()) {
		m.lastConfirmCache.Add(hash, data)
	}

	return data
}
func (m *MinorBlockChain) getLastConfirmedMinorBlockHeaderAtRootBlock(hash common.Hash) *types.MinorBlockHeader {
	rMinorHeaderHash := m.ReadLastConfirmedMinorBlockHeaderAtRootBlock(hash)
	if rMinorHeaderHash == qkcCommon.EmptyHash {
		return nil
	}
	return m.GetHeader(rMinorHeaderHash).(*types.MinorBlockHeader)
}

func getLocalFeeRate(qkcConfig *config.QuarkChainConfig) *big.Rat {
	ret := new(big.Rat).SetInt64(1)
	return ret.Sub(ret, qkcConfig.RewardTaxRate)
}

func powerBigInt(data *big.Int, p uint64) *big.Int {
	t := new(big.Int).Set(data)
	if p == 0 {
		return new(big.Int).SetUint64(1)
	}
	for index := 0; index < int(p)-1; index++ {
		t.Mul(t, t)
	}
	return t
}

func (m *MinorBlockChain) getCoinbaseAmount(height uint64) *types.TokenBalances {
	config := m.clusterConfig.Quarkchain.GetShardConfigByFullShardID(uint32(m.branch.Value))
	epoch := new(big.Int).Div(new(big.Int).SetUint64(height), config.EpochInterval)

	decayNumerator := powerBigInt(m.clusterConfig.Quarkchain.BlockRewardDecayFactor.Num(), epoch.Uint64())
	decayDenominator := powerBigInt(m.clusterConfig.Quarkchain.BlockRewardDecayFactor.Denom(), epoch.Uint64())
	coinbaseAmount := new(big.Int).Mul(config.CoinbaseAmount, m.clusterConfig.Quarkchain.RewardTaxRate.Num())
	coinbaseAmount = new(big.Int).Mul(coinbaseAmount, decayNumerator)
	coinbaseAmount = new(big.Int).Div(coinbaseAmount, m.clusterConfig.Quarkchain.RewardTaxRate.Denom())
	coinbaseAmount = new(big.Int).Div(coinbaseAmount, decayDenominator)

	data := make(map[uint64]*big.Int)
	data[m.clusterConfig.Quarkchain.GetDefaultChainTokenID()] = coinbaseAmount
	return types.NewTokenBalancesWithMap(data)
}

func (m *MinorBlockChain) putMinorBlock(mBlock *types.MinorBlock, xShardReceiveTxList []*types.CrossShardTransactionDeposit) error {
	if _, ok := m.heightToMinorBlockHashes[mBlock.NumberU64()]; !ok {
		m.heightToMinorBlockHashes[mBlock.NumberU64()] = make(map[common.Hash]struct{})
	}
	m.heightToMinorBlockHashes[mBlock.NumberU64()][mBlock.Hash()] = struct{}{}
	if !m.HasBlock(mBlock.Hash()) {
		rawdb.WriteMinorBlock(m.db, mBlock)
	}

	if err := m.putTotalTxCount(mBlock); err != nil {
		return err
	}

	if err := m.putConfirmedCrossShardTransactionDepositList(mBlock.Hash(), xShardReceiveTxList); err != nil {
		return err
	}
	return nil
}
func (m *MinorBlockChain) updateTip(state *state.StateDB, block *types.MinorBlock) (bool, error) {
	preRootHeader := m.getRootBlockHeaderByHash(block.PrevRootBlockHash())
	if preRootHeader == nil {
		return false, errors.New("missing prev block")
	}

	tipPrevRootHeader := m.getRootBlockHeaderByHash(m.CurrentBlock().PrevRootBlockHash())
	// Don't update tip if the block depends on a root block that is not root_tip or root_tip's ancestor
	if !m.isSameRootChain(m.rootTip, preRootHeader) {
		return false, nil
	}
	updateTip := false
	currentTip := m.CurrentBlock().IHeader().(*types.MinorBlockHeader)
	if block.Header().ParentHash == currentTip.Hash() {
		updateTip = true
	} else if m.isMinorBlockLinkedToRootTip(block) {
		if block.Header().Number > currentTip.NumberU64() {
			updateTip = true
		} else if block.Header().Number == currentTip.NumberU64() {
			updateTip = preRootHeader.Number > tipPrevRootHeader.Number
		}
	}
	if updateTip {
		m.currentEvmState = state
	}
	return updateTip, nil
}

func (m *MinorBlockChain) validateTx(tx *types.Transaction, evmState *state.StateDB, fromAddress *account.Address, gas, xShardGasLimit *uint64) (*types.Transaction, error) {
	if evmState == nil && fromAddress != nil {
		return nil, errors.New("validateTx params err")
	}
	if tx.TxType != types.EvmTx {
		return nil, errors.New("unexpected tx type")
	}
	evmTx := tx.EvmTx
	if fromAddress != nil {
		nonce := evmState.GetNonce(fromAddress.Recipient)
		evmTx.SetNonce(nonce)
		if evmTx.FromFullShardKey() != fromAddress.FullShardKey {
			return nil, errors.New("from full shard id not match")
		}
		evmTxGas := evmTx.Gas()
		if gas != nil {
			evmTxGas = *gas
		}
		evmTx.SetGas(evmTxGas)
	}
	toShardSize, err := m.clusterConfig.Quarkchain.GetShardSizeByChainId(tx.EvmTx.ToChainID())
	if err != nil {
		return nil, err
	}
	if err := tx.EvmTx.SetToShardSize(toShardSize); err != nil {
		return nil, err
	}
	fromShardSize, err := m.clusterConfig.Quarkchain.GetShardSizeByChainId(tx.EvmTx.FromChainID())
	if err != nil {
		return nil, err
	}
	if err := tx.EvmTx.SetFromShardSize(fromShardSize); err != nil {
		return nil, err
	}

	if evmTx.NetworkId() != m.clusterConfig.Quarkchain.NetworkID {
		return nil, ErrNetWorkID
	}
	if !m.branch.IsInBranch(evmTx.FromFullShardId()) {
		return nil, ErrBranch
	}

	toBranch := account.Branch{Value: evmTx.ToFullShardId()}

	if evmTx.IsCrossShard() {
		initializedFullShardIDs := m.clusterConfig.Quarkchain.GetInitializedShardIdsBeforeRootHeight(m.rootTip.Number)
		hasInit := false
		for _, v := range initializedFullShardIDs {
			if toBranch.GetFullShardID() == v {
				hasInit = true
			}
		}
		if !hasInit {
			return nil, errors.New("shard is not initialized yet")
		}
	}

	if evmTx.IsCrossShard() && !m.isNeighbor(toBranch, nil) {
		return nil, ErrNotNeighbor
	}

	if xShardGasLimit == nil {
		x := m.xShardGasLimit.Uint64()
		xShardGasLimit = &x
	}
	if evmTx.IsCrossShard() && evmTx.Gas() > *xShardGasLimit {
		return nil, fmt.Errorf("xshard evm tx exceeds xshard gasLimit %v %v", evmTx.Gas(), xShardGasLimit)
	}

	sender, err := tx.Sender(types.NewEIP155Signer(m.clusterConfig.Quarkchain.NetworkID))
	if err != nil {
		return nil, err
	}

	tx = &types.Transaction{
		TxType: types.EvmTx,
		EvmTx:  evmTx,
	}
	reqNonce := evmState.GetNonce(sender)
	if reqNonce < evmTx.Nonce() && evmTx.Nonce() < reqNonce+MAX_FUTURE_TX_NONCE { //TODO fix
		return tx, nil
	}
	evmState.SetQuarkChainConfig(m.clusterConfig.Quarkchain)
	if err := ValidateTransaction(evmState, tx, fromAddress); err != nil {
		return nil, err
	}
	return tx, nil
}
func (m *MinorBlockChain) InitGenesisState(rBlock *types.RootBlock) (*types.MinorBlock, error) {
	log.Info(m.logInfo, "InitGenesisState number", rBlock.Number(), "hash", rBlock.Hash().String())
	defer log.Info(m.logInfo, "InitGenesisState", "end")
	m.mu.Lock() // used in initFromRootBlock and addRootBlock, so should lock
	defer m.mu.Unlock()
	var err error
	gBlock := m.genesisBlock
	if m.genesisBlock.PrevRootBlockHash() != rBlock.Hash() {
		gBlock, err = NewGenesis(m.clusterConfig.Quarkchain).CreateMinorBlock(rBlock, m.branch.Value, m.db)
		if err != nil {
			return nil, err
		}
	}

	rawdb.WriteTd(m.db, gBlock.Hash(), gBlock.Difficulty())
	height := m.clusterConfig.Quarkchain.GetGenesisRootHeight(m.branch.Value)
	if rBlock.Header().Number != height {
		return nil, errors.New("header number not match")
	}

	if err := m.putMinorBlock(gBlock, nil); err != nil {
		return nil, err
	}
	m.putRootBlock(rBlock, nil)
	rawdb.WriteGenesisBlock(m.db, rBlock.Hash(), gBlock) // key:rootBlockHash value:minorBlock
	if m.initialized {
		return gBlock, nil
	}
	m.rootTip = rBlock.Header()
	m.confirmedHeaderTip = nil
	m.currentEvmState, err = m.StateAt(gBlock.Meta().Root)
	if err != nil {
		return nil, err
	}

	m.initialized = true
	return gBlock, nil
}

// GetTransactionCount get txCount for addr
func (m *MinorBlockChain) GetTransactionCount(recipient account.Recipient, height *uint64) (uint64, error) {
	// no need to lock
	evmState, err := m.getEvmStateByHeight(height)
	if err != nil {
		return 0, err
	}
	return evmState.GetNonce(recipient), nil
}

func (m *MinorBlockChain) isSameRootChain(long types.IHeader, short types.IHeader) bool {
	return isSameChain(m.db, long, short)
}

func (m *MinorBlockChain) isMinorBlockLinkedToRootTip(mBlock *types.MinorBlock) bool {
	confirmed := m.confirmedHeaderTip
	if confirmed == nil {
		return true
	}
	if mBlock.Header().Number <= confirmed.Number {
		return false
	}
	return isSameChain(m.db, mBlock.Header(), confirmed)
}
func (m *MinorBlockChain) isNeighbor(remoteBranch account.Branch, rootHeight *uint32) bool {
	if rootHeight == nil {
		rootHeight = &m.rootTip.Number
	}
	shardSize := len(m.clusterConfig.Quarkchain.GetInitializedShardIdsBeforeRootHeight(*rootHeight))
	return account.IsNeighbor(m.branch, remoteBranch, uint32(shardSize))
}

func (m *MinorBlockChain) putRootBlock(rBlock *types.RootBlock, minorHeader *types.MinorBlockHeader) {
	log.Info(m.logInfo, "putRootBlock number", rBlock.Number(), "hash", rBlock.Hash().String(), "lenMinor", len(rBlock.MinorBlockHeaders()))
	rBlockHash := rBlock.Hash()
	rawdb.WriteRootBlock(m.db, rBlock)
	var mHash common.Hash
	if minorHeader != nil {
		mHash = minorHeader.Hash()
	}
	if _, ok := m.rootHeightToHashes[rBlock.NumberU64()]; !ok {
		m.rootHeightToHashes[rBlock.NumberU64()] = make(map[common.Hash]common.Hash)
	}
	log.Info("putRootBlock", "rBlock", rBlock.NumberU64(), "rHash", rBlock.Hash().String(), "mHash", mHash.String())
	m.rootHeightToHashes[rBlock.NumberU64()][rBlock.Hash()] = mHash
	rawdb.WriteLastConfirmedMinorBlockHeaderAtRootBlock(m.db, rBlockHash, mHash)
}

func (m *MinorBlockChain) putTotalTxCount(mBlock *types.MinorBlock) error {
	prevCount := uint32(0)
	if mBlock.Header().Number > 1 {
		dbPreCount := m.getTotalTxCount(mBlock.Header().ParentHash)
		if dbPreCount == nil {
			return errors.New("get totalTx failed")
		}
		prevCount += *dbPreCount
	}
	prevCount += uint32(len(mBlock.Transactions()))
	rawdb.WriteTotalTx(m.db, mBlock.Header().Hash(), prevCount)
	return nil
}

func (m *MinorBlockChain) getTotalTxCount(hash common.Hash) *uint32 {
	return rawdb.ReadTotalTx(m.db, hash) //cache?
}

func (m *MinorBlockChain) putConfirmedCrossShardTransactionDepositList(hash common.Hash, xShardReceiveTxList []*types.CrossShardTransactionDeposit) error {
	if !m.clusterConfig.EnableTransactionHistory {
		return nil
	}
	data := types.CrossShardTransactionDepositList{TXList: xShardReceiveTxList}
	rawdb.WriteConfirmedCrossShardTxList(m.db, hash, data)
	return nil
}

// InitFromRootBlock init minorBlockChain from rootBlock
func (m *MinorBlockChain) InitFromRootBlock(rBlock *types.RootBlock) error {
	log.Info(m.logInfo, "InitFromRootBlock number", rBlock.Number(), "hash", rBlock.Hash().String())
	defer log.Info(m.logInfo, "InitFromRootBlock", "end")
	if rBlock.Header().Number <= uint32(m.clusterConfig.Quarkchain.GetGenesisRootHeight(m.branch.Value)) {
		return errors.New("rootBlock height small than config's height")
	}
	if m.initialized == true {
		log.Warn("ReInitFromBlock", "InitFromBlock", rBlock.Number())
	}
	m.initialized = true
	confirmedHeaderTip := m.getLastConfirmedMinorBlockHeaderAtRootBlock(rBlock.Hash())
	if confirmedHeaderTip == nil {
		m.rootTip = m.getRootBlockHeaderByHash(rBlock.ParentHash())
		_, err := m.AddRootBlock(rBlock)
		if err != nil {
			m.Stop()
			log.Error(m.logInfo, "InitFromRootBlock-addRootBlock number", rBlock.NumberU64())
			return err
		}
		confirmedHeaderTip = m.getLastConfirmedMinorBlockHeaderAtRootBlock(rBlock.Hash())
	}

	headerTip := confirmedHeaderTip
	if headerTip == nil {
		headerTip = m.GetBlockByNumber(0).IHeader().(*types.MinorBlockHeader)
	}

	m.rootTip = rBlock.Header()
	m.confirmedHeaderTip = confirmedHeaderTip
	headerTipHash := headerTip.Hash()
	block := rawdb.ReadMinorBlock(m.db, headerTipHash)
	if block == nil {
		return ErrMinorBlockIsNil
	}
	log.Info(m.logInfo, "tipMinor", block.Number(), "hash", block.Hash().String(),
		"mete.root", block.Meta().Root.String(), "rootBlock", rBlock.NumberU64(), "rootTip", m.rootTip.Number)
	var err error
	m.currentEvmState, err = m.StateAt(block.Meta().Root)
	if err != nil {
		return err
	}
	return m.reWriteBlockIndexTo(nil, block)
}

// getEvmStateForNewBlock get evmState for new block.should have locked
func (m *MinorBlockChain) getEvmStateForNewBlock(mHeader types.IHeader, ephemeral bool) (*state.StateDB, error) {
	prevHash := mHeader.GetParentHash()
	preMinorBlock := m.GetMinorBlock(prevHash)
	if preMinorBlock == nil {
		return nil, ErrMinorBlockIsNil
	}
	recipient := mHeader.GetCoinbase().Recipient
	rootHash := preMinorBlock.GetMetaData().Root
	evmState, err := m.stateAtWithSenderDisallowMap(rootHash, prevHash, &recipient)
	if err != nil {
		return nil, err
	}
	if ephemeral {
		evmState = evmState.Copy()
	}
	evmState.SetTimeStamp(mHeader.GetTime())
	evmState.SetBlockNumber(mHeader.NumberU64())
	evmState.SetBlockCoinbase(recipient)
	header := mHeader.(*types.MinorBlockHeader)
	evmState.SetGasLimit(header.GetGasLimit())
	evmState.SetQuarkChainConfig(m.clusterConfig.Quarkchain)
	return evmState, nil
}

func (m *MinorBlockChain) getEvmStateFromHeight(height *uint64) (*state.StateDB, error) {
	if height == nil || *height == m.CurrentBlock().NumberU64() {
		return m.State()
	}
	header := m.GetHeaderByNumber(*height + 1)
	if header != nil {
		return nil, ErrMinorBlockIsNil
	}
	return m.getEvmStateForNewBlock(header, true)
}

func (m *MinorBlockChain) runBlock(block *types.MinorBlock) (*state.StateDB, types.Receipts, []*types.Log, uint64,
	[]*types.CrossShardTransactionDeposit, error) {

	parent := m.GetMinorBlock(block.ParentHash())
	if qkcCommon.IsNil(parent) {
		log.Error(m.logInfo, "err-runBlock", ErrRootBlockIsNil, "parentHash", block.ParentHash().String())
		return nil, nil, nil, 0, nil, ErrRootBlockIsNil
	}
	xShardReceiveTxList := make([]*types.CrossShardTransactionDeposit, 0)
	coinbase := block.Coinbase().Recipient
	preEvmState, err := m.stateAtWithSenderDisallowMap(parent.GetMetaData().Root, block.ParentHash(), &coinbase)
	if err != nil {
		return nil, nil, nil, 0, nil, err
	}
	evmState := preEvmState.Copy()
<<<<<<< HEAD
	xTxList, txCursorInfo, xShardReceipts, err := m.RunCrossShardTxWithCursor(evmState, block)
	if err != nil {
		return nil, nil, nil, 0, nil, err
	}
	evmState.SetTxCursorInfo(txCursorInfo)
	xShardReceiveTxList = append(xShardReceiveTxList, xTxList...)
=======
	var xReceipts types.Receipts
	if !m.Config().SkipRunCrossShardTx {
		xTxList, txCursorInfo, xShardReceipts, err := m.RunCrossShardTxWithCursor(evmState, block)
		if err != nil {
			return nil, nil, nil, 0, nil, err
		}
		xReceipts = xShardReceipts
		evmState.SetTxCursorInfo(txCursorInfo)
		xShardReceiveTxList = append(xShardReceiveTxList, xTxList...)
	} else {
		evmState.SetTxCursorInfo(&types.XShardTxCursorInfo{})
	}
>>>>>>> 6e9a74b6
	xShardGasLimit := block.Meta().XShardGasLimit.Value
	if evmState.GetGasUsed().Cmp(xShardGasLimit) == -1 {
		left := new(big.Int).Sub(xShardGasLimit, evmState.GetGasUsed())
		evmState.SetGasLimit(new(big.Int).Sub(evmState.GetGasLimit(), left))
	}
	receipts, logs, usedGas, err := m.processor.Process(block, evmState, m.vmConfig)
	if err != nil {
		return nil, nil, nil, 0, nil, err
	}
<<<<<<< HEAD
	receipts = append(receipts, xShardReceipts...)
=======
	receipts = append(receipts, xReceipts...)
>>>>>>> 6e9a74b6
	//types.Receipts, []*types.Log, uint64, error
	return evmState, receipts, logs, usedGas, xShardReceiveTxList, nil
}

// FinalizeAndAddBlock finalize minor block and add it to chain
// only used in test now
func (m *MinorBlockChain) FinalizeAndAddBlock(block *types.MinorBlock) (*types.MinorBlock, types.Receipts, error) {
	evmState, receipts, _, _, _, err := m.runBlock(block) // will lock
	if err != nil {
		return nil, nil, err
	}
	coinbaseAmount := m.getCoinbaseAmount(block.Header().NumberU64())
	coinbaseAmount.Add(evmState.GetBlockFee())

	block.Finalize(receipts, evmState.IntermediateRoot(true), evmState.GetGasUsed(), evmState.GetXShardReceiveGasUsed(), coinbaseAmount, evmState.GetTxCursorInfo())
	_, err = m.InsertChain([]types.IBlock{block}, nil) // will lock
	if err != nil {
		return nil, nil, err
	}
	return block, receipts, nil
}

// AddTx add tx to txPool
func (m *MinorBlockChain) AddTx(tx *types.Transaction) error {
	return m.txPool.AddLocal(tx)
}

func (m *MinorBlockChain) getEvmStateByHeight(height *uint64) (*state.StateDB, error) {
	mBlock := m.CurrentBlock()
	if height != nil {
		var ok bool
		mBlock, ok = m.GetBlockByNumber(*height).(*types.MinorBlock)
		if !ok {
			return nil, fmt.Errorf("no such block:height %v", *height)
		}
	}
	evmState, err := m.StateAt(mBlock.GetMetaData().Root)
	if err != nil {
		return nil, err
	}
	return evmState, nil
}

// GetBalance get balance for address
func (m *MinorBlockChain) GetBalance(recipient account.Recipient, height *uint64) (*types.TokenBalances, error) {
	// no need to lock
	evmState, err := m.getEvmStateByHeight(height)
	if err != nil {
		return nil, err
	}
	return evmState.GetBalances(recipient), nil
}

// GetCode get code for addr
func (m *MinorBlockChain) GetCode(recipient account.Recipient, height *uint64) ([]byte, error) {
	// no need to lock
	evmState, err := m.getEvmStateByHeight(height)
	if err != nil {
		return nil, err
	}
	return evmState.GetCode(recipient), nil
}

// GetStorageAt get storage for addr
func (m *MinorBlockChain) GetStorageAt(recipient account.Recipient, key common.Hash, height *uint64) (common.Hash, error) {
	// no need to lock
	evmState, err := m.getEvmStateByHeight(height)
	if err != nil {
		return common.Hash{}, err
	}
	return evmState.GetState(recipient, key), nil
}

// ExecuteTx execute tx
func (m *MinorBlockChain) ExecuteTx(tx *types.Transaction, fromAddress *account.Address, height *uint64) ([]byte, error) {
	if height == nil {
		temp := m.CurrentBlock().NumberU64()
		height = &temp
	}
	if fromAddress == nil {
		return nil, errors.New("from address should not empty")
	}
	mBlock, ok := m.GetBlockByNumber(*height).(*types.MinorBlock)
	if !ok {
		return nil, ErrMinorBlockIsNil
	}
	evmState, err := m.stateAtWithSenderDisallowMap(mBlock.GetMetaData().Root, mBlock.Hash(), nil)
	if err != nil {
		return nil, err
	}
	state := evmState.Copy()
	state.SetGasUsed(new(big.Int).SetUint64(0))
	var gas uint64
	if tx.EvmTx.Gas() != 0 {
		gas = tx.EvmTx.Gas()
	} else {
		gas = state.GetGasLimit().Uint64()
	}
	evmTx, err := m.validateTx(tx, state, fromAddress, &gas, nil)
	if err != nil {
		return nil, err
	}
	gp := new(GasPool).AddGas(mBlock.Header().GetGasLimit().Uint64())

	to := evmTx.EvmTx.To()
	msg := types.NewMessage(fromAddress.Recipient, to, evmTx.EvmTx.Nonce(), evmTx.EvmTx.Value(), evmTx.EvmTx.Gas(),
		evmTx.EvmTx.GasPrice(), evmTx.EvmTx.Data(), false, tx.EvmTx.FromShardID(), tx.EvmTx.ToShardID(),
		tx.EvmTx.TransferTokenID(), tx.EvmTx.GasTokenID())
	state.SetFullShardKey(tx.EvmTx.ToFullShardKey())
	state.SetQuarkChainConfig(m.clusterConfig.Quarkchain)

	context := NewEVMContext(msg, m.CurrentBlock().IHeader().(*types.MinorBlockHeader), m)
	evmEnv := vm.NewEVM(context, state, m.ethChainConfig, m.vmConfig)

	localFee := getLocalFeeRate(m.clusterConfig.Quarkchain)
	ret, _, _, err := ApplyMessage(evmEnv, msg, gp, localFee)
	return ret, err

}

func checkEqual(a, b types.IHeader) bool {
	if qkcCommon.IsNil(a) && qkcCommon.IsNil(b) {
		return true
	}
	if qkcCommon.IsNil(a) && !qkcCommon.IsNil(b) {
		return false
	}
	if !qkcCommon.IsNil(a) && qkcCommon.IsNil(b) {
		return false
	}
	if a.Hash() != b.Hash() {
		return false
	}
	return true
}
func (m *MinorBlockChain) getAllUnconfirmedHeaderList() []*types.MinorBlockHeader {
	var (
		header *types.MinorBlockHeader
		ok     bool
	)

	confirmedHeaderTip := m.confirmedHeaderTip

	header, ok = m.CurrentHeader().(*types.MinorBlockHeader)
	if !ok {
		panic(errors.New("current not exist"))
	}
	startHeight := int64(-1)
	if confirmedHeaderTip != nil {
		startHeight = int64(confirmedHeaderTip.Number)
	}

	allHeight := int(header.NumberU64()) - int(startHeight)
	if allHeight < 0 {
		allHeight = 0
	}
	headerList := make([]*types.MinorBlockHeader, allHeight)
	for index := allHeight - 1; index >= 0; index-- {
		headerList[index] = header
		header, ok = m.GetHeaderByHash(header.GetParentHash()).(*types.MinorBlockHeader)
		if !ok {
			if index == 0 {
				continue // 0's pre
			} else {
				panic(errors.New("not in order"))
			}
		}
	}

	if !checkEqual(header, confirmedHeaderTip) {
		return nil
	}
	return headerList
}

// GetUnconfirmedHeaderList get unconfirmed headerList
func (m *MinorBlockChain) GetUnconfirmedHeaderList() []*types.MinorBlockHeader {
	m.mu.Lock()
	defer m.mu.Unlock()
	headers := m.getAllUnconfirmedHeaderList() // have lock
	maxBlocks := m.getMaxBlocksInOneRootBlock()
	if len(headers) < int(maxBlocks) {
		return headers
	}
	return headers[0:maxBlocks]
}

func (m *MinorBlockChain) getMaxBlocksInOneRootBlock() uint64 {
	return uint64(m.shardConfig.MaxBlocksPerShardInOneRootBlock())
}

// GetUnconfirmedHeadersCoinbaseAmount get unconfirmed Headers coinbase amount
func (m *MinorBlockChain) GetUnconfirmedHeadersCoinbaseAmount() uint64 {
	amount := uint64(0)
	//TODO-master
	//headers := m.GetUnconfirmedHeaderList() // have lock
	//for _, header := range headers {
	//	//amount += header.CoinbaseAmount.Value.Uint64()
	//}
	return amount
}

func (m *MinorBlockChain) addTransactionToBlock(block *types.MinorBlock, evmState *state.StateDB) (*types.MinorBlock, types.Receipts, error) {
	// have locked by upper call
	pending, err := m.txPool.Pending() // txpool already locked
	if err != nil {
		return nil, nil, err
	}
	txs, err := types.NewTransactionsByPriceAndNonce(types.NewEIP155Signer(uint32(m.Config().NetworkID)), pending)

	gp := new(GasPool).AddGas(block.Header().GetGasLimit().Uint64())
	usedGas := new(uint64)

	receipts := make([]*types.Receipt, 0)
	txsInBlock := make([]*types.Transaction, 0)

	stateT := evmState
	for stateT.GetGasUsed().Cmp(stateT.GetGasLimit()) < 0 {
		tx := txs.Peek()
		// Pop skip all txs about this account
		//Shift skip this tx ,goto next tx about this account
		if err := m.checkTxBeforeApply(stateT, tx); err != nil {
			if err == ErrorTxBreak {
				break
			} else if err == ErrorTxContinue {
				txs.Pop()
				continue
			}

		}
		_, receipt, _, err := ApplyTransaction(m.ethChainConfig, m, gp, stateT, block.IHeader().(*types.MinorBlockHeader), tx, usedGas, *m.GetVMConfig())
		switch err {
		case ErrGasLimitReached:
			txs.Pop()
		case ErrNonceTooLow:
			// New head notification data race between the transaction pool and miner, shift
			if err := txs.Shift(); err != nil {
				return nil, nil, errors.New("txs.Shift error")
			}
		case ErrNonceTooHigh:
			// Reorg notification data race between the transaction pool and miner, skip account =
			txs.Pop()
		case nil:
			if err := txs.Shift(); err != nil {
				return nil, nil, errors.New("txs.Shift error")
			}
			receipts = append(receipts, receipt)
			txsInBlock = append(txsInBlock, tx)
		default:
			// Strange error, discard the transaction and get the next in line (note, the
			// nonce-too-high clause will prevent us from executing in vain).
			if err := txs.Shift(); err != nil {
				return nil, nil, errors.New("txs.Shift error")
			}
		}

	}
	bHeader := block.Header()
	return types.NewMinorBlock(bHeader, block.Meta(), txsInBlock, receipts, nil), receipts, nil
}

var (
	ErrorTxContinue = errors.New("apply tx continue")
	ErrorTxBreak    = errors.New("apply tx break")
)

func (m *MinorBlockChain) checkTxBeforeApply(stateT *state.StateDB, tx *types.Transaction) error {
	if tx == nil {
		return ErrorTxBreak
	}
	diff := new(big.Int).Sub(stateT.GetGasLimit(), stateT.GetGasUsed())
	if tx.EvmTx.Gas() > diff.Uint64() {
		return ErrorTxContinue
	}
	if tx.EvmTx.GasPrice().Cmp(m.clusterConfig.Quarkchain.MinMiningGasPrice) < 0 {
		return ErrorTxContinue
	}
	return nil
}

// CreateBlockToMine create block to mine
func (m *MinorBlockChain) CreateBlockToMine(createTime *uint64, address *account.Address, gasLimit, xShardGasLimit *big.Int,
	includeTx *bool) (*types.MinorBlock, error) {

	if includeTx == nil {
		t := true
		includeTx = &t
	}
	realCreateTime := uint64(time.Now().Unix())
	if createTime == nil {
		if realCreateTime < m.CurrentBlock().IHeader().GetTime()+1 {
			realCreateTime = m.CurrentBlock().IHeader().GetTime() + 1
		}
	} else {
		realCreateTime = *createTime
	}
	difficulty, err := m.engine.CalcDifficulty(m, realCreateTime, m.CurrentHeader().(*types.MinorBlockHeader))
	if err != nil {
		return nil, err
	}
	prevBlock := m.CurrentBlock()
	if gasLimit == nil {
		gasLimit = m.gasLimit
	}
	if xShardGasLimit == nil {
		xShardGasLimit = m.xShardGasLimit
	}
	if address == nil {
		t := account.CreatEmptyAddress(0)
		address = &t
	}

	fullShardID, err := m.clusterConfig.Quarkchain.GetFullShardIdByFullShardKey(address.FullShardKey)
	if err != nil {
		return nil, err
	}
	if fullShardID != m.branch.Value {
		t := address.AddressInBranch(m.branch)
		address = &t
	}
	currRootTipHash := m.rootTip.Hash()
	block := prevBlock.CreateBlockToAppend(&realCreateTime, difficulty, address, nil, gasLimit, xShardGasLimit,
		nil, nil, &currRootTipHash)
	evmState, err := m.getEvmStateForNewBlock(block.IHeader(), true)
	if err != nil {
		return nil, err
	}
	ancestorRootHeader := m.GetRootBlockByHash(m.CurrentBlock().Header().PrevRootBlockHash).Header()
	if !m.isSameRootChain(m.rootTip, ancestorRootHeader) {
		return nil, ErrNotSameRootChain
	}
	_, txCursor, xShardReceipts, err := m.RunCrossShardTxWithCursor(evmState, block)
	if err != nil {
		return nil, err
	}
	evmState.SetTxCursorInfo(txCursor)
	//Adjust inshard tx limit if xshard gas limit is not exhausted
	if evmState.GetGasUsed().Cmp(xShardGasLimit) == -1 {
		// ensure inshard gasLimit = 1/2 default gasLimit
		left := new(big.Int).Sub(xShardGasLimit, evmState.GetGasUsed())
		evmState.SetGasLimit(new(big.Int).Sub(evmState.GetGasLimit(), left))
	}
	receipts := make(types.Receipts, 0)
	if *includeTx {
		block, receipts, err = m.addTransactionToBlock(block, evmState)
		if err != nil {
			return nil, err
		}
	}
	receipts = append(receipts, xShardReceipts...)

	pureCoinbaseAmount := m.getCoinbaseAmount(block.Header().Number)
	bMap := pureCoinbaseAmount.GetBalanceMap()
	for k, v := range bMap {
		evmState.AddBalance(evmState.GetBlockCoinbase(), v, k)
	}
	pureCoinbaseAmount.Add(evmState.GetBlockFee())
	block.Finalize(receipts, evmState.IntermediateRoot(true), evmState.GetGasUsed(),
		evmState.GetXShardReceiveGasUsed(), pureCoinbaseAmount, evmState.GetTxCursorInfo())
	return block, nil
}

//Cross-Shard transaction handling

// AddCrossShardTxListByMinorBlockHash add crossShardTxList by slave
func (m *MinorBlockChain) AddCrossShardTxListByMinorBlockHash(h common.Hash, txList types.CrossShardTransactionDepositList) {
	rawdb.WriteCrossShardTxList(m.db, h, txList)
}

// AddRootBlock add root block for minorBlockChain
func (m *MinorBlockChain) AddRootBlock(rBlock *types.RootBlock) (bool, error) {
	if rBlock.Number() <= uint32(m.clusterConfig.Quarkchain.GetGenesisRootHeight(m.branch.Value)) {
		errRootBlockHeight := errors.New("rBlock is small than config")
		log.Error(m.logInfo, "add rootBlock", errRootBlockHeight, "block's height", rBlock.Number(), "config's height", m.clusterConfig.Quarkchain.GetGenesisRootHeight(m.branch.Value))
		return false, errRootBlockHeight
	}

	if rBlock.Header().Version != 0 {
		return false, errors.New("incorrect root block version")
	}
	if m.GetRootBlockByHash(rBlock.Hash()) != nil {
		return false, nil
	}

	if m.GetRootBlockByHash(rBlock.ParentHash()) == nil {
		log.Error(m.logInfo, "add rootBlock err", ErrRootBlockIsNil, "parentHash", rBlock.ParentHash(), "height", rBlock.Number()-1)
		return false, ErrRootBlockIsNil
	}

	shardHeaders := make([]*types.MinorBlockHeader, 0)
	for _, mHeader := range rBlock.MinorBlockHeaders() {
		h := mHeader.Hash()
		if mHeader.Branch == m.branch {
			if !m.HasBlock(h) {
				log.Error(m.logInfo, "add rootBlock err", "block not exist", "height", mHeader.Number, "hash", mHeader.Hash().String(), "blockNumber", rBlock.NumberU64())
				return false, ErrMinorBlockIsNil
			}
			shardHeaders = append(shardHeaders, mHeader)
			continue
		}
		prevRootHeader := m.GetRootBlockByHash(mHeader.PrevRootBlockHash)

		// prev_root_header can be None when the shard is not created at root height 0
		if prevRootHeader == nil || prevRootHeader.Number() == uint32(m.clusterConfig.Quarkchain.GetGenesisRootHeight(m.branch.Value)) || !m.isNeighbor(mHeader.Branch, &prevRootHeader.Header().Number) {
			if data := m.ReadCrossShardTxList(h); data != nil {
				errXshardListAlreadyHave := errors.New("already have")
				log.Error(m.logInfo, "addrootBlock err-1", errXshardListAlreadyHave)
				return false, errXshardListAlreadyHave
			}
			continue
		}

		if data := m.ReadCrossShardTxList(h); data == nil {
			errXshardListNotHave := errors.New("not have")
			log.Error(m.logInfo, "addrootBlock err-2", errXshardListNotHave)
			return false, errXshardListNotHave
		}

	}
	if uint64(len(shardHeaders)) > m.getMaxBlocksInOneRootBlock() {
		errShardHeaders := errors.New("shardHeaders big than config")
		log.Error(m.logInfo, "add root block err", errShardHeaders)
		return false, errShardHeaders
	}

	lastMinorHeaderInPrevRootBlock := m.getLastConfirmedMinorBlockHeaderAtRootBlock(rBlock.Header().ParentHash)

	var shardHeader *types.MinorBlockHeader
	if len(shardHeaders) > 0 {
		if shardHeaders[0].Number == 0 || shardHeaders[0].ParentHash == lastMinorHeaderInPrevRootBlock.Hash() {
			shardHeader = shardHeaders[len(shardHeaders)-1]
		} else {
			return false, errors.New("master should assure this check will not fail")
		}
	} else {
		shardHeader = lastMinorHeaderInPrevRootBlock
	}
	m.putRootBlock(rBlock, shardHeader)
	if shardHeader != nil {
		if !m.isSameRootChain(rBlock.Header(), m.getRootBlockHeaderByHash(shardHeader.PrevRootBlockHash)) {
			return false, ErrNotSameRootChain
		}
	}

	// No change to root tip
	if rBlock.Header().ToTalDifficulty.Cmp(m.rootTip.ToTalDifficulty) <= 0 {
		if !m.isSameRootChain(m.rootTip, m.GetRootBlockByHash(m.CurrentBlock().IHeader().(*types.MinorBlockHeader).GetPrevRootBlockHash()).Header()) {
			return false, ErrNotSameRootChain
		}
		return false, nil
	}

	m.mu.Lock()
	m.rootTip = rBlock.Header()
	m.confirmedHeaderTip = shardHeader
	m.mu.Unlock()
	origHeaderTip := m.CurrentHeader().(*types.MinorBlockHeader)
	if shardHeader != nil {
		origBlock := m.GetBlockByNumber(shardHeader.Number)
		if qkcCommon.IsNil(origBlock) || origBlock.Hash() != shardHeader.Hash() {
			log.Warn(m.logInfo, "ready to set current header height", shardHeader.Number, "hash", shardHeader.Hash().String(), "status", qkcCommon.IsNil(origBlock))
			m.hc.SetCurrentHeader(shardHeader)

			newTipBlock := m.GetBlock(shardHeader.Hash())
			if err := m.reorg(m.CurrentBlock(), newTipBlock); err != nil {
				return false, err
			}
		}
	}

	for !m.isSameRootChain(m.rootTip, m.getRootBlockHeaderByHash(m.CurrentHeader().(*types.MinorBlockHeader).GetPrevRootBlockHash())) {
		if m.CurrentHeader().NumberU64() == 0 {
			genesisRootHeader := m.rootTip
			genesisHeight := m.clusterConfig.Quarkchain.GetGenesisRootHeight(m.branch.Value)
			if genesisRootHeader.Number < uint32(genesisHeight) {
				return false, errors.New("genesis root height small than config")
			}
			for genesisRootHeader.Number != uint32(genesisHeight) {
				genesisRootHeader = m.getRootBlockHeaderByHash(genesisRootHeader.ParentHash)
				if genesisRootHeader == nil {
					return false, ErrMinorBlockIsNil
				}
			}
			newGenesis := rawdb.ReadGenesis(m.db, genesisRootHeader.Hash()) // genesisblock key is rootblock hash
			if newGenesis == nil {
				panic(errors.New("get genesis block is nil"))
			}
			m.genesisBlock = newGenesis
			log.Warn(m.logInfo, "ready to resrt genesis number", m.genesisBlock.Number(), "hash", m.genesisBlock.Hash().String())
			if err := m.Reset(); err != nil {
				return false, err
			}
			break
		}
		preBlock := m.GetBlock(m.CurrentHeader().GetParentHash()).(*types.MinorBlock)
		log.Warn(m.logInfo, "ready to set currentHeader height", preBlock.Number(), "hash", preBlock.Hash().String())
		m.hc.SetCurrentHeader(preBlock.Header())
		m.currentBlock.Store(preBlock)
	}

	if m.CurrentHeader().Hash() != origHeaderTip.Hash() {
		headerTipHash := m.CurrentHeader().Hash()
		origBlock := m.GetMinorBlock(origHeaderTip.Hash())
		newBlock := m.GetMinorBlock(headerTipHash)
		log.Warn("reWrite", "orig_number", origBlock.Number(), "orig_hash", origBlock.Hash().String(), "new_number", newBlock.Number(), "new_hash", newBlock.Hash().String())
		var err error
		m.currentEvmState, err = m.StateAt(newBlock.Meta().Root)
		if err != nil {
			return false, err
		}
		if err = m.reWriteBlockIndexTo(origBlock, newBlock); err != nil {
			return false, err
		}
	}
	return true, nil
}

// GetTransactionByHash get tx by hash
func (m *MinorBlockChain) GetTransactionByHash(hash common.Hash) (*types.MinorBlock, uint32) {
	_, mHash, txIndex := rawdb.ReadTransaction(m.db, hash)
	if mHash == qkcCommon.EmptyHash { //TODO need? for test???
		txs := make([]*types.Transaction, 0)
		tx := m.txPool.all.Get(hash)
		if tx == nil {
			return nil, 0
		}
		txs = append(txs, tx)
		temp := types.NewMinorBlock(&types.MinorBlockHeader{}, &types.MinorBlockMeta{}, txs, nil, nil)
		return temp, 0
	}
	return m.GetMinorBlock(mHash), txIndex
}

// GetTransactionReceipt get tx receipt by hash for slave
func (m *MinorBlockChain) GetTransactionReceipt(hash common.Hash) (*types.MinorBlock, uint32, *types.Receipt) {
	block, index := m.GetTransactionByHash(hash)
	if block == nil {
		return nil, 0, nil
	}
	receipts := m.GetReceiptsByHash(block.Hash())
	for _, receipt := range receipts {
		if receipt.TxHash == hash {
			return block, index, receipt
		}
	}
	return nil, 0, nil
}

// GetShardStatus show shardStatus
func (m *MinorBlockChain) GetShardStatus() (*rpc.ShardStatus, error) {
	// getBlockCountByHeight have lock
	cblock := m.CurrentBlock()
	cutoff := cblock.IHeader().GetTime() - 60

	txCount := uint32(0)
	blockCount := uint32(0)
	staleBlockCount := uint32(0)
	lastBlockTime := uint64(0)
	for cblock.IHeader().NumberU64() > 0 && cblock.IHeader().GetTime() > cutoff {
		txCount += uint32(len(cblock.GetTransactions()))
		blockCount++
		tStale := uint32(m.getBlockCountByHeight(cblock.Header().Number))
		staleBlockCount += tStale
		if tStale >= 1 {
			staleBlockCount--
		}
		cblock = m.GetMinorBlock(cblock.IHeader().GetParentHash())
		if cblock == nil {
			return nil, ErrMinorBlockIsNil
		}
		if lastBlockTime == 0 {
			lastBlockTime = m.CurrentBlock().IHeader().GetTime() - cblock.IHeader().GetTime()
		}
	}
	if staleBlockCount < 0 {
		return nil, errors.New("staleBlockCount should >=0")
	}
	pendingCount := m.txPool.PendingCount()
	cblock = m.CurrentBlock()
	return &rpc.ShardStatus{
		Branch:             m.branch,
		Height:             cblock.IHeader().NumberU64(),
		Difficulty:         cblock.IHeader().GetDifficulty(),
		CoinbaseAddress:    cblock.IHeader().GetCoinbase(),
		Timestamp:          cblock.IHeader().GetTime(),
		TxCount60s:         txCount,
		PendingTxCount:     uint32(pendingCount),
		TotalTxCount:       *m.getTotalTxCount(cblock.Hash()),
		BlockCount60s:      blockCount,
		StaleBlockCount60s: staleBlockCount,
		LastBlockTime:      lastBlockTime,
	}, nil
}

// EstimateGas estimate gas for this tx
func (m *MinorBlockChain) EstimateGas(tx *types.Transaction, fromAddress account.Address) (uint32, error) {
	// no need to locks
	if tx.EvmTx.Gas() > math.MaxUint32 {
		return 0, errors.New("gas > maxInt31")
	}
	evmTxStartGas := uint32(tx.EvmTx.Gas())
	lo := uint32(21000 - 1)
	currentState, err := m.State()
	if err != nil {
		return 0, err
	}
	if currentState.GetGasLimit().Uint64() > math.MaxInt32 {
		return 0, errors.New("gasLimit > MaxInt32")
	}
	hi := uint32(currentState.GetGasLimit().Uint64())
	if evmTxStartGas > 21000 {
		hi = evmTxStartGas
	}
	cap := hi

	runTx := func(gas uint32) error {
		evmState := currentState.Copy()
		evmState.SetGasUsed(new(big.Int).SetUint64(0))
		uint64Gas := uint64(gas)
		evmTx, err := m.validateTx(tx, evmState, &fromAddress, &uint64Gas, nil)
		if err != nil {
			return err
		}

		gp := new(GasPool).AddGas(evmState.GetGasLimit().Uint64())
		to := evmTx.EvmTx.To()
		msg := types.NewMessage(fromAddress.Recipient, to, evmTx.EvmTx.Nonce(), evmTx.EvmTx.Value(), evmTx.EvmTx.Gas(),
			evmTx.EvmTx.GasPrice(), evmTx.EvmTx.Data(), false, tx.EvmTx.FromShardID(), tx.EvmTx.ToShardID(),
			tx.EvmTx.TransferTokenID(), tx.EvmTx.GasTokenID())
		evmState.SetFullShardKey(tx.EvmTx.ToFullShardKey())
		context := NewEVMContext(msg, m.CurrentBlock().IHeader().(*types.MinorBlockHeader), m)
		evmEnv := vm.NewEVM(context, evmState, m.ethChainConfig, m.vmConfig)

		localFee := getLocalFeeRate(m.clusterConfig.Quarkchain)
		_, _, _, err = ApplyMessage(evmEnv, msg, gp, localFee)
		return err
	}

	for lo+1 < hi {
		mid := (lo + hi) / 2
		if runTx(mid) == nil {
			hi = mid
		} else {
			lo = mid
		}
	}
	if hi == cap && runTx(hi) == nil {
		return 0, nil
	}
	return hi, nil
}

// GasPrice gas price
func (m *MinorBlockChain) GasPrice(tokenID uint64) (uint64, error) {
	//TODO later to fix
	// no need to lock
	if !m.clusterConfig.Quarkchain.IsAllowedTokenID(tokenID) {
		return 0, fmt.Errorf("no support tokenID %v", tokenID)
	}
	currHead := m.CurrentBlock().Hash()
	if currHead == m.gasPriceSuggestionOracle.LastHead {
		return m.gasPriceSuggestionOracle.LastPrice, nil
	}
	currHeight := m.CurrentBlock().NumberU64()
	startHeight := int64(currHeight) - int64(m.gasPriceSuggestionOracle.CheckBlocks) + 1
	if startHeight < 3 {
		startHeight = 3
	}
	prices := make([]uint64, 0)
	for index := startHeight; index < int64(currHeight+1); index++ {
		block, ok := m.GetBlockByNumber(uint64(index)).(*types.MinorBlock)
		if !ok {
			log.Error(m.logInfo, "failed to get block", index)
			return 0, errors.New("failed to get block")
		}
		tempPreBlockPrices := make([]uint64, 0)
		for _, tx := range block.GetTransactions() {
			tempPreBlockPrices = append(tempPreBlockPrices, tx.EvmTx.GasPrice().Uint64())
		}
		prices = append(prices, tempPreBlockPrices...)
	}
	if len(prices) == 0 {
		return m.clusterConfig.Quarkchain.MinTXPoolGasPrice.Uint64(), nil
	}

	sort.Slice(prices, func(i, j int) bool { return prices[i] < prices[j] })
	price := prices[(len(prices)-1)*int(m.gasPriceSuggestionOracle.Percentile)/100]
	m.gasPriceSuggestionOracle.LastPrice = price
	m.gasPriceSuggestionOracle.LastHead = currHead
	return price, nil
}

func (m *MinorBlockChain) getBlockCountByHeight(height uint64) uint64 {
	m.mu.RLock() //to lock heightToMinorBlockHashes
	defer m.mu.RUnlock()
	rs, ok := m.heightToMinorBlockHashes[height]
	if !ok {
		return 0
	}
	return uint64(len(rs))
}

// reWriteBlockIndexTo : already locked
func (m *MinorBlockChain) reWriteBlockIndexTo(oldBlock *types.MinorBlock, newBlock *types.MinorBlock) error {
	if oldBlock == nil {
		oldBlock = m.CurrentBlock()
	}
	if oldBlock.NumberU64() < newBlock.NumberU64() {
		return m.reorg(oldBlock, newBlock)
	}
	return m.SetHead(newBlock.NumberU64())
}
func (m *MinorBlockChain) GetBranch() account.Branch {
	return m.branch
}

func (m *MinorBlockChain) GetMinorTip() *types.MinorBlockHeader {
	m.mu.RLock()
	defer m.mu.RUnlock()
	return m.confirmedHeaderTip
}

func (m *MinorBlockChain) GetRootTip() *types.RootBlockHeader {
	m.mu.RLock()
	defer m.mu.RUnlock()
	return m.rootTip
}
func encodeAddressTxKey(adddress account.Address, height uint64, index int, crossShard bool) []byte {
	crossShardBytes := make([]byte, 0)
	if crossShard {
		crossShardBytes = append(crossShardBytes, byte(0))
	} else {
		crossShardBytes = append(crossShardBytes, byte(1))
	}
	addressBytes, err := serialize.SerializeToBytes(adddress)
	if err != nil {
		panic(err)
	}
	heightBytes := qkcCommon.Uint32ToBytes(uint32(height))
	indexBytes := qkcCommon.Uint32ToBytes(uint32(index))

	rs := make([]byte, 0)
	rs = append(rs, []byte("addr_")...)
	rs = append(rs, addressBytes...)
	rs = append(rs, heightBytes...)
	rs = append(rs, crossShardBytes...)
	rs = append(rs, indexBytes...)
	return rs
}
func decodeAddressTxKey(data []byte) (uint64, bool, uint32, error) {
	// 38=5+24+4+1+4
	// 5="addr_"
	// 24=len(account.Address)
	// 4=height
	// 1=isCrossShard
	// 4=index
	if len(data) != 38 {
		return 0, false, 0, errors.New("input err")
	}
	height := qkcCommon.BytesToUint32(data[5+24 : 5+24+4])
	flag := false
	if data[5+24+4] == byte(0) {
		flag = true
	}
	index := qkcCommon.BytesToUint32(data[5+24+4+1:])
	return uint64(height), flag, index, nil

}

func (m *MinorBlockChain) putTxIndexFromBlock(batch rawdb.DatabaseWriter, block types.IBlock) error {
	rawdb.WriteBlockContentLookupEntries(batch, block) // put eth's tx lookup
	if !m.clusterConfig.EnableTransactionHistory {
		return nil
	}
	minorBlock, ok := block.(*types.MinorBlock)
	if !ok {
		return errors.New("minor block is nil")
	}
	for index, tx := range minorBlock.Transactions() { // put qkc's inshard tx
		if err := m.putTxHistoryIndex(tx, minorBlock.Number(), index); err != nil {
			return err
		}
	}
	return m.putTxHistoryIndexFromBlock(minorBlock) // put qkc's xshard tx
}

func (m *MinorBlockChain) removeTxIndexFromBlock(db rawdb.DatabaseDeleter, txs types.Transactions) error {
	slovedBlock := make(map[common.Hash]bool)
	for _, tx := range txs {
		blockHash, _ := rawdb.ReadBlockContentLookupEntry(m.db, tx.Hash())
		rawdb.DeleteBlockContentLookupEntry(db, tx.Hash()) //delete eth's tx lookup

		if !m.clusterConfig.EnableTransactionHistory {
			continue
		}

		if _, ok := slovedBlock[blockHash]; ok {
			continue
		}
		slovedBlock[blockHash] = true
		block, ok := m.GetBlock(blockHash).(*types.MinorBlock) // find old block
		if !ok {
			return errors.New("get minor block err")
		}
		for oldBlockTxIndex, oldBlockTx := range block.Transactions() { // delete qkc's oldBlock's tx
			if err := m.removeTxHistoryIndex(oldBlockTx, block.Number(), oldBlockTxIndex); err != nil {
				return err
			}
		}
		if err := m.removeTxHistoryIndexFromBlock(block); err != nil { //delete qkc's crossShard tx
			return err
		}
	}
	return nil
}

func bytesSubOne(data []byte) []byte {
	bigData := new(big.Int).SetBytes(data)
	return bigData.Sub(bigData, new(big.Int).SetUint64(1)).Bytes()
}
func bytesAddOne(data []byte) []byte {
	bigData := new(big.Int).SetBytes(data)
	return bigData.Add(bigData, new(big.Int).SetUint64(1)).Bytes()
}

func (m *MinorBlockChain) getPendingTxByAddress(address account.Address) ([]*rpc.TransactionDetail, []byte, error) {
	txList := make([]*rpc.TransactionDetail, 0)
	txs := m.txPool.GetPendingTxsFromAddress(address.Recipient)
	txs = append(txs, m.txPool.GetQueueTxsFromAddress(address.Recipient)...)

	//TODO error!!!!!!!!! need fix later
	for _, tx := range txs {
		to := new(account.Address)
		if tx.EvmTx.To() == nil {
			to = nil
		} else {
			to.Recipient = *tx.EvmTx.To()
			to.FullShardKey = tx.EvmTx.ToFullShardKey()
		}
		txList = append(txList, &rpc.TransactionDetail{
			TxHash:      tx.EvmTx.Hash(),
			FromAddress: address,
			ToAddress:   to,
			Value:       serialize.Uint256{Value: tx.EvmTx.Value()},
			BlockHeight: 0,
			Timestamp:   0,
			Success:     false,
		})
	}
	return txList, []byte{}, nil
}
func (m *MinorBlockChain) GetTransactionByAddress(address account.Address, start []byte, limit uint32) ([]*rpc.TransactionDetail, []byte, error) {
	if !m.clusterConfig.EnableTransactionHistory {
		return []*rpc.TransactionDetail{}, []byte{}, nil
	}

	if bytes.Equal(start, []byte{1}) { //get pending tx
		return m.getPendingTxByAddress(address)
	}
	endEncodeAddressTxKey := make([]byte, 0)
	endEncodeAddressTxKey = append(endEncodeAddressTxKey, []byte("addr_")...)
	tAdd, err := serialize.SerializeToBytes(address)
	if err != nil {
		panic(err)
	}
	endEncodeAddressTxKey = append(endEncodeAddressTxKey, tAdd...)
	originalStartBytes := bytesAddOne(endEncodeAddressTxKey)

	next := make([]byte, 0)
	next = append(next, endEncodeAddressTxKey...)

	if len(start) == 0 || bytes.Compare(start, originalStartBytes) > 0 {
		start = originalStartBytes
	}

	qkcDB, ok := m.db.(*qkcdb.RDBDatabase)
	if !ok {
		return nil, nil, errors.New("only support qkcdb now")
	}

	txList := make([]*rpc.TransactionDetail, 0)
	it := qkcDB.NewIterator()
	it.SeekForPrev(start)
	for it.Valid() {

		if bytes.Compare(it.Key().Data(), endEncodeAddressTxKey) < 0 {
			break
		}

		height, crossShard, index, err := decodeAddressTxKey(it.Key().Data())
		if err != nil {
			return nil, nil, err
		}
		if crossShard {
			mBlock, ok := m.GetBlockByNumber(height).(*types.MinorBlock)
			if !ok {
				log.Error(m.logInfo, "get minor block fialed height", height)
				return nil, nil, errors.New("get minBlock failed")
			}
			xShardReceiveTxList := rawdb.ReadConfirmedCrossShardTxList(m.db, mBlock.Hash())
			if index >= uint32(len(xShardReceiveTxList.TXList)) {
				return nil, nil, errors.New("tx's index bigger than txs's len ")
			}
			tx := xShardReceiveTxList.TXList[index]
			txList = append(txList, &rpc.TransactionDetail{
				TxHash:      tx.TxHash,
				FromAddress: tx.From,
				ToAddress:   &tx.To,
				Value:       serialize.Uint256{Value: tx.Value.Value},
				BlockHeight: height,
				Timestamp:   mBlock.IHeader().GetTime(),
				Success:     true,
			})
		} else {
			mBlock, ok := m.GetBlockByNumber(height).(*types.MinorBlock)
			if !ok {
				log.Error(m.logInfo, "get minor block fialed height", height)
				return nil, nil, errors.New("get minBlock failed")
			}
			tx := mBlock.Transactions()[index]
			receipt, _, _ := rawdb.ReadReceipt(m.db, tx.Hash())
			evmTx := tx.EvmTx
			sender, err := types.Sender(types.MakeSigner(m.clusterConfig.Quarkchain.NetworkID), evmTx)
			if err != nil {
				return nil, nil, err
			}
			to := account.Address{
				FullShardKey: evmTx.ToFullShardKey(),
			}
			if tx.EvmTx.To() != nil {
				to.Recipient = *tx.EvmTx.To()
			}
			succFlag := false
			if receipt.Status == 1 {
				succFlag = true
			}
			txList = append(txList, &rpc.TransactionDetail{
				TxHash: tx.Hash(),
				FromAddress: account.Address{
					Recipient:    sender,
					FullShardKey: evmTx.FromFullShardKey(),
				},
				ToAddress:   &to,
				Value:       serialize.Uint256{Value: evmTx.Value()},
				BlockHeight: height,
				Timestamp:   mBlock.IHeader().GetTime(),
				Success:     succFlag,
			})
		}
		next = bytesSubOne(it.Key().Data())
		limit--
		if limit == 0 {
			break
		}
		it.Prev()
	}
	return txList, next, nil
}

func (m *MinorBlockChain) GetLogsByAddressAndTopic(start uint64, end uint64, addresses []account.Address, topics [][]common.Hash) ([]*types.Log, error) {
	addressValue := make([]common.Address, 0)
	mapFullShardKey := make(map[uint32]bool)
	for _, v := range addresses {
		mapFullShardKey[v.FullShardKey] = true
		addressValue = append(addressValue, v.Recipient)
	}
	if len(mapFullShardKey) != 1 {
		return nil, errors.New("should have same full_shard_key for the given addresses")
	}
	fullShardID, err := m.clusterConfig.Quarkchain.GetFullShardIdByFullShardKey(addresses[0].FullShardKey)
	if err != nil {
		return nil, err
	}
	if fullShardID != m.branch.Value {
		return nil, errors.New("not in this branch")
	}
	topicsValue := make([][]common.Hash, 0)
	for _, v := range topics {
		topicsValue = append(topicsValue, v)
	}
	filter := NewRangeFilter(m, start, end, addressValue, topicsValue)
	return filter.Logs()
}
func (m *MinorBlockChain) putTxIndexDB(key []byte) error {
	err := m.db.Put(key, []byte("1")) //TODO????
	return err
}
func (m *MinorBlockChain) deleteTxIndexDB(key []byte) error {
	return m.db.Delete(key)
}
func (m *MinorBlockChain) updateTxHistoryIndex(tx *types.Transaction, height uint64, index int, f func(key []byte) error) error {
	evmtx := tx.EvmTx
	sender, err := types.Sender(types.MakeSigner(m.clusterConfig.Quarkchain.NetworkID), evmtx)
	if err != nil {
		return err
	}
	addr := account.Address{
		Recipient:    sender,
		FullShardKey: evmtx.FromFullShardKey(),
	}
	key := encodeAddressTxKey(addr, height, index, false)
	if err := f(key); err != nil {
		return err
	}
	if evmtx.To() != nil && m.branch.IsInBranch(evmtx.ToFullShardKey()) {
		toAddr := account.Address{
			Recipient:    *evmtx.To(),
			FullShardKey: evmtx.ToFullShardKey(),
		}
		key := encodeAddressTxKey(toAddr, height, index, false)
		if err := f(key); err != nil {
			return err
		}
	}
	return nil
}
func (m *MinorBlockChain) putTxHistoryIndex(tx *types.Transaction, height uint64, index int) error {
	return m.updateTxHistoryIndex(tx, height, index, m.putTxIndexDB)
}
func (m *MinorBlockChain) removeTxHistoryIndex(tx *types.Transaction, height uint64, index int) error {
	return m.updateTxHistoryIndex(tx, height, index, m.deleteTxIndexDB)
}

func (m *MinorBlockChain) updateTxHistoryIndexFromBlock(block *types.MinorBlock, f func([]byte) error) error {
	xShardReceiveTxList := rawdb.ReadConfirmedCrossShardTxList(m.db, block.Hash())
	for index, tx := range xShardReceiveTxList.TXList {
		if bytes.Equal(tx.TxHash.Bytes(), common.Hash{}.Bytes()) {
			continue // coinbase reward for root block miner
		}
		key := encodeAddressTxKey(tx.To, block.Number(), index, true)
		if err := f(key); err != nil {
			return err
		}
	}
	return nil
}
func (m *MinorBlockChain) putTxHistoryIndexFromBlock(block *types.MinorBlock) error {
	return m.updateTxHistoryIndexFromBlock(block, m.putTxIndexDB)
}
func (m *MinorBlockChain) removeTxHistoryIndexFromBlock(block *types.MinorBlock) error {
	return m.updateTxHistoryIndexFromBlock(block, m.deleteTxIndexDB)
}

func (m *MinorBlockChain) ReadCrossShardTxList(hash common.Hash) *types.CrossShardTransactionDepositList {
	if data, ok := m.crossShardTxListCache.Get(hash); ok {
		return data.(*types.CrossShardTransactionDepositList)
	}
	data := rawdb.ReadCrossShardTxList(m.db, hash)
	if data != nil {
		m.crossShardTxListCache.Add(hash, data)
		return data
	}
	return nil
}

func (m *MinorBlockChain) RunCrossShardTxWithCursor(evmState *state.StateDB,
	mBlock *types.MinorBlock) ([]*types.CrossShardTransactionDeposit, *types.XShardTxCursorInfo, types.Receipts, error) {

	preMinorBlock := m.GetMinorBlock(mBlock.ParentHash())
	if preMinorBlock == nil {
		return nil, nil, nil, errors.New("no pre block")
	}
	cursor := NewXShardTxCursor(m, mBlock.Header(), preMinorBlock.Meta().XShardTxCursorInfo)
	var receipts types.Receipts
	txList := make([]*types.CrossShardTransactionDeposit, 0)
	evmState.SetQuarkChainConfig(m.clusterConfig.Quarkchain)
	localFeeRate := getLocalFeeRate(m.clusterConfig.Quarkchain)
	gasUsed := new(uint64)
	for true {
		xShardDepositTx, err := cursor.getNextTx()
		if err != nil {
			return nil, nil, nil, err
		}
		if xShardDepositTx == nil {
			break
		}
		checkIsFromRootChain := cursor.rBlock.Header().NumberU64() >= m.clusterConfig.Quarkchain.XShardGasDDOSFixRootHeight
		receipt, err := ApplyCrossShardDeposit(m.ethChainConfig, m, mBlock.Header(),
			*m.GetVMConfig(), evmState, xShardDepositTx, gasUsed, localFeeRate, checkIsFromRootChain)
		if err != nil {
			return nil, nil, nil, err
		}
		if receipt != nil {
			receipts = append(receipts, receipt)
		}
		txList = append(txList, xShardDepositTx)

		if evmState.GetGasUsed().Cmp(mBlock.Meta().XShardGasLimit.Value) >= 0 {
			break
		}
	}
	evmState.SetXShardReceiveGasUsed(evmState.GetGasUsed())
	return txList, cursor.getCursorInfo(), receipts, nil
}

func CountAddressFromSlice(lists []account.Recipient, recipient account.Recipient) uint64 {
	cnt := uint64(0)
	for _, v := range lists {
		if v.String() == recipient.String() {
			cnt++
		}
	}
	return cnt
}
func (m *MinorBlockChain) PoswInfo(mBlock *types.MinorBlock) (*rpc.PoSWInfo, error) {
	if mBlock == nil {
		return nil, errors.New("get powInfo err:mBlock is full")
	}
	header := mBlock.Header()
	if header.Number == 0 {
		return &rpc.PoSWInfo{
			EffectiveDifficulty: header.Difficulty,
			PoswMineableBlocks:  0,
			PoswMinedBlocks:     0,
		}, nil
	}
	diff := header.Difficulty

	evmState, err := m.getEvmStateForNewBlock(header, true)
	if err != nil {
		return nil, err
	}
	poswConfig := m.shardConfig.PoswConfig
	stakes := evmState.GetBalance(header.Coinbase.Recipient, m.clusterConfig.Quarkchain.GetDefaultChainTokenID())
	blockThreshld := stakes.Div(stakes, poswConfig.TotalStakePerBlock)
	if poswConfig.WindowSize < blockThreshld.Uint64() {
		blockThreshld = new(big.Int).SetUint64(poswConfig.WindowSize)
	}
	blockCnt, err := m.posw.GetCoinbaseAddressUntilBlock(header.ParentHash)
	cnt := CountAddressFromSlice(blockCnt, header.Coinbase.Recipient)
	if cnt < blockThreshld.Uint64() {
		diff = diff.Div(diff, new(big.Int).SetUint64(poswConfig.DiffDivider))
	}
	return &rpc.PoSWInfo{
		EffectiveDifficulty: diff,
		PoswMineableBlocks:  blockThreshld.Uint64(),
		PoswMinedBlocks:     cnt + 1}, nil

}

func (m *MinorBlockChain) IsMinorBlockCommittedByHash(h common.Hash) bool {
	return rawdb.HasCommitMinorBlock(m.db, h)
}
func (m *MinorBlockChain) CommitMinorBlockByHash(h common.Hash) {
	rawdb.WriteCommitMinorBlock(m.db, h)
}<|MERGE_RESOLUTION|>--- conflicted
+++ resolved
@@ -424,27 +424,12 @@
 		return nil, nil, nil, 0, nil, err
 	}
 	evmState := preEvmState.Copy()
-<<<<<<< HEAD
 	xTxList, txCursorInfo, xShardReceipts, err := m.RunCrossShardTxWithCursor(evmState, block)
 	if err != nil {
 		return nil, nil, nil, 0, nil, err
 	}
 	evmState.SetTxCursorInfo(txCursorInfo)
 	xShardReceiveTxList = append(xShardReceiveTxList, xTxList...)
-=======
-	var xReceipts types.Receipts
-	if !m.Config().SkipRunCrossShardTx {
-		xTxList, txCursorInfo, xShardReceipts, err := m.RunCrossShardTxWithCursor(evmState, block)
-		if err != nil {
-			return nil, nil, nil, 0, nil, err
-		}
-		xReceipts = xShardReceipts
-		evmState.SetTxCursorInfo(txCursorInfo)
-		xShardReceiveTxList = append(xShardReceiveTxList, xTxList...)
-	} else {
-		evmState.SetTxCursorInfo(&types.XShardTxCursorInfo{})
-	}
->>>>>>> 6e9a74b6
 	xShardGasLimit := block.Meta().XShardGasLimit.Value
 	if evmState.GetGasUsed().Cmp(xShardGasLimit) == -1 {
 		left := new(big.Int).Sub(xShardGasLimit, evmState.GetGasUsed())
@@ -454,11 +439,7 @@
 	if err != nil {
 		return nil, nil, nil, 0, nil, err
 	}
-<<<<<<< HEAD
 	receipts = append(receipts, xShardReceipts...)
-=======
-	receipts = append(receipts, xReceipts...)
->>>>>>> 6e9a74b6
 	//types.Receipts, []*types.Log, uint64, error
 	return evmState, receipts, logs, usedGas, xShardReceiveTxList, nil
 }
