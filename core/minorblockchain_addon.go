--- conflicted
+++ resolved
@@ -484,52 +484,6 @@
 	return m.txPool.AddLocal(tx)
 }
 
-<<<<<<< HEAD
-func recoverSender(txs []*types.Transaction, networkID uint32) error {
-	for _, tx := range txs {
-		_, err := types.Sender(types.NewEIP155Signer(networkID), tx.EvmTx)
-		if err != nil {
-			return err
-		}
-	}
-	return nil
-}
-func (m *MinorBlockChain) AddTxList(txs []*types.Transaction) error {
-	ts := time.Now()
-	interval := len(txs) / params.TPS_Num
-	var g errgroup.Group
-	for index := 0; index < params.TPS_Num; index++ {
-		i := index
-		g.Go(func() error {
-			if err := recoverSender(txs[i*interval:(i+1)*interval], m.clusterConfig.Quarkchain.NetworkID); err != nil {
-				return err
-			}
-			return nil
-		})
-	}
-	if err := g.Wait(); err != nil {
-		return err
-	}
-	log.Info("recover", "len", len(txs), "dur", time.Now().Sub(ts).Seconds())
-	ts = time.Now()
-	for _, tx := range txs {
-		if err := m.txPool.AddLocal(tx); err != nil {
-			return err
-		}
-	}
-	log.Info("AddLocal", "len", len(txs), "dur", time.Now().Sub(ts).Seconds())
-	return nil
-}
-
-func (m *MinorBlockChain) getEvmStateByHeight(height *uint64) (*state.StateDB, error) {
-	mBlock := m.CurrentBlock()
-	if height != nil {
-		var ok bool
-		mBlock, ok = m.GetBlockByNumber(*height).(*types.MinorBlock)
-		if !ok {
-			return nil, fmt.Errorf("no such block:height %v", *height)
-		}
-=======
 func (m *MinorBlockChain) getEvmStateByHash(hash *common.Hash) (*state.StateDB, error) {
 	if hash == nil {
 		t := m.CurrentBlock().Hash()
@@ -539,7 +493,6 @@
 	mBlock := m.GetMinorBlock(*hash)
 	if mBlock == nil {
 		return nil, fmt.Errorf("no such block:hash %v", (*hash).String())
->>>>>>> 41abe726
 	}
 
 	evmState, err := m.StateAt(mBlock.GetMetaData().Root)
@@ -1724,4 +1677,40 @@
 func (m *MinorBlockChain) GetMiningInfo(address account.Recipient, stake *types.TokenBalances) (mineable, mined uint64, err error) {
 	_, mineable, mined, err = m.posw.GetPoSWInfo(m.CurrentHeader(), stake.GetTokenBalance(m.Config().GetDefaultChainTokenID()))
 	return
+}
+
+func recoverSender(txs []*types.Transaction, networkID uint32) error {
+	for _, tx := range txs {
+		_, err := types.Sender(types.NewEIP155Signer(networkID), tx.EvmTx)
+		if err != nil {
+			return err
+		}
+	}
+	return nil
+}
+func (m *MinorBlockChain) AddTxList(txs []*types.Transaction) error {
+	ts := time.Now()
+	interval := len(txs) / params.TPS_Num
+	var g errgroup.Group
+	for index := 0; index < params.TPS_Num; index++ {
+		i := index
+		g.Go(func() error {
+			if err := recoverSender(txs[i*interval:(i+1)*interval], m.clusterConfig.Quarkchain.NetworkID); err != nil {
+				return err
+			}
+			return nil
+		})
+	}
+	if err := g.Wait(); err != nil {
+		return err
+	}
+	log.Info("recover", "len", len(txs), "dur", time.Now().Sub(ts).Seconds())
+	ts = time.Now()
+	for _, tx := range txs {
+		if err := m.txPool.AddLocal(tx); err != nil {
+			return err
+		}
+	}
+	log.Info("AddLocal", "len", len(txs), "dur", time.Now().Sub(ts).Seconds())
+	return nil
 }