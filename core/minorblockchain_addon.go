--- conflicted
+++ resolved
@@ -1550,10 +1550,7 @@
 		}
 	}
 	evmState.SetXShardReceiveGasUsed(evmState.GetGasUsed())
-<<<<<<< HEAD
 	return txList, cursor.getCursorInfo(), receipts, nil
-=======
-	return txList, cursor.getCursorInfo(), nil
 }
 
 func CountAddressFromSlice(lists []account.Recipient, recipient account.Recipient) uint64 {
@@ -1599,5 +1596,4 @@
 		PoswMineableBlocks:  blockThreshld.Uint64(),
 		PoswMinedBlocks:     cnt + 1}, nil
 
->>>>>>> 5756884f
 }