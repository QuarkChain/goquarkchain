--- conflicted
+++ resolved
@@ -322,12 +322,8 @@
 	if _, ok := m.rootHeightToHashes[rBlock.NumberU64()]; !ok {
 		m.rootHeightToHashes[rBlock.NumberU64()] = make(map[common.Hash]common.Hash)
 	}
-<<<<<<< HEAD
-	log.Debug(m.logInfo, "putRootBlock", rBlock.NumberU64(), "rHash", rBlock.Hash().String(), "mHash", mHash.String())
-=======
->>>>>>> a61d5940
 	m.rootHeightToHashes[rBlock.NumberU64()][rBlock.Hash()] = mHash
-	log.Info("putRootBlock", "rBlock", rBlock.NumberU64(), "rHash", rBlock.Hash().String(), "mHash", mHash.String())
+	log.Debug("putRootBlock", "rBlock", rBlock.NumberU64(), "rHash", rBlock.Hash().String(), "mHash", mHash.String())
 }
 
 func (m *MinorBlockChain) putTotalTxCount(mBlock *types.MinorBlock) error {
@@ -369,8 +365,7 @@
 	}
 	m.initialized = true
 	confirmedHeaderTip := m.getLastConfirmedMinorBlockHeaderAtRootBlock(rBlock.Hash())
-	if confirmedHeaderTip == nil || m.GetRootBlockByHash(rBlock.Hash()) == nil {
-		log.Warn("err-InitFromRootBlock", "confirmedHeaderTip == nil", "m.GetRootBlockByHash(rBlock.Hash())==nil")
+	if confirmedHeaderTip == nil {
 		m.rootTip = m.getRootBlockHeaderByHash(rBlock.ParentHash())
 		_, err := m.AddRootBlock(rBlock)
 		if err != nil {
@@ -383,7 +378,6 @@
 
 	headerTip := confirmedHeaderTip
 	if headerTip == nil {
-		log.Error(m.logInfo, "confirmedHeaderTip", confirmedHeaderTip, "rBlock.Hash", rBlock.Hash().String())
 		headerTip = m.GetBlockByNumber(0).IHeader().(*types.MinorBlockHeader)
 	}
 
@@ -975,12 +969,13 @@
 func (m *MinorBlockChain) GetTransactionByHash(hash common.Hash) (*types.MinorBlock, uint32) {
 	_, mHash, txIndex := rawdb.ReadTransaction(m.db, hash)
 	if mHash == qkcCommon.EmptyHash { //TODO need? for test???
+		txs := make([]*types.Transaction, 0)
 		tx := m.txPool.all.Get(hash)
 		if tx == nil {
 			return nil, 0
 		}
-		temp := types.GetEmptyMinorBlock()
-		temp.AddTx(tx)
+		txs = append(txs, tx)
+		temp := types.NewMinorBlock(&types.MinorBlockHeader{}, &types.MinorBlockMeta{}, txs, nil, nil)
 		return temp, 0
 	}
 	return m.GetMinorBlock(mHash), txIndex
