package core

import (
	"bytes"
	"errors"
	"fmt"
	"math"
	"math/big"
	"sort"
	"time"

	"github.com/QuarkChain/goquarkchain/cluster/config"
	"github.com/QuarkChain/goquarkchain/cluster/rpc"
	"github.com/QuarkChain/goquarkchain/core/rawdb"
	"github.com/QuarkChain/goquarkchain/core/vm"
	"github.com/QuarkChain/goquarkchain/params"
	"github.com/QuarkChain/goquarkchain/qkcdb"
	"github.com/QuarkChain/goquarkchain/serialize"

	"github.com/QuarkChain/goquarkchain/account"
	qkcCommon "github.com/QuarkChain/goquarkchain/common"
	"github.com/QuarkChain/goquarkchain/core/state"
	"github.com/QuarkChain/goquarkchain/core/types"
	"github.com/ethereum/go-ethereum/common"
	"github.com/ethereum/go-ethereum/log"
)

func (m *MinorBlockChain) ReadLastConfirmedMinorBlockHeaderAtRootBlock(hash common.Hash) common.Hash {
	if data, ok := m.lastConfirmCache.Get(hash); ok {
		return data.(common.Hash)
	}
	data := rawdb.ReadLastConfirmedMinorBlockHeaderAtRootBlock(m.db, hash)
	if !bytes.Equal(data.Bytes(), common.Hash{}.Bytes()) {
		m.lastConfirmCache.Add(hash, data)
	}

	return data
}
func (m *MinorBlockChain) getLastConfirmedMinorBlockHeaderAtRootBlock(hash common.Hash) *types.MinorBlockHeader {
	rMinorHeaderHash := m.ReadLastConfirmedMinorBlockHeaderAtRootBlock(hash)
	if rMinorHeaderHash == qkcCommon.EmptyHash {
		return nil
	}
	return m.GetHeader(rMinorHeaderHash).(*types.MinorBlockHeader)
}

func getLocalFeeRate(qkcConfig *config.QuarkChainConfig) *big.Rat {
	ret := new(big.Rat).SetInt64(1)
	return ret.Sub(ret, qkcConfig.RewardTaxRate)
}
func (m *MinorBlockChain) getCoinbaseAmount() *big.Int {
	// no need to lock
	localFeeRate := getLocalFeeRate(m.clusterConfig.Quarkchain)
	coinbaseAmount := qkcCommon.BigIntMulBigRat(m.clusterConfig.Quarkchain.GetShardConfigByFullShardID(m.branch.Value).CoinbaseAmount, localFeeRate)
	return coinbaseAmount
}

func (m *MinorBlockChain) putMinorBlock(mBlock *types.MinorBlock, xShardReceiveTxList []*types.CrossShardTransactionDeposit) error {
	if _, ok := m.heightToMinorBlockHashes[mBlock.NumberU64()]; !ok {
		m.heightToMinorBlockHashes[mBlock.NumberU64()] = make(map[common.Hash]struct{})
	}
	m.heightToMinorBlockHashes[mBlock.NumberU64()][mBlock.Hash()] = struct{}{}
	if !m.HasBlock(mBlock.Hash()) {
		rawdb.WriteMinorBlock(m.db, mBlock)
	}

	if err := m.putTotalTxCount(mBlock); err != nil {
		return err
	}

	if err := m.putConfirmedCrossShardTransactionDepositList(mBlock.Hash(), xShardReceiveTxList); err != nil {
		return err
	}
	return nil
}
func (m *MinorBlockChain) updateTip(state *state.StateDB, block *types.MinorBlock) (bool, error) {
	// Don't update tip if the block depends on a root block that is not root_tip or root_tip's ancestor
	if !m.isSameRootChain(m.rootTip, m.getRootBlockHeaderByHash(block.Header().PrevRootBlockHash)) {
		return false, nil
	}
	updateTip := false
	currentTip := m.CurrentBlock().IHeader().(*types.MinorBlockHeader)
	if block.Header().ParentHash == currentTip.Hash() {
		updateTip = true
	} else if m.isMinorBlockLinkedToRootTip(block) {
		if block.Header().Number > currentTip.NumberU64() {
			updateTip = true
		} else if block.Header().Number == currentTip.NumberU64() {
			updateTip = m.getRootBlockHeaderByHash(block.Header().PrevRootBlockHash).Number > m.getRootBlockHeaderByHash(currentTip.PrevRootBlockHash).Number
		}
	}

	if updateTip {
		m.currentEvmState = state
	}
	return updateTip, nil
}

func (m *MinorBlockChain) runCrossShardTxList(evmState *state.StateDB, descendantRootHeader *types.RootBlockHeader, ancestorRootHeader *types.RootBlockHeader) ([]*types.CrossShardTransactionDeposit, error) {
	txList := make([]*types.CrossShardTransactionDeposit, 0)
	rHeader := descendantRootHeader
	for rHeader.Hash() != ancestorRootHeader.Hash() {
		if rHeader.Number == ancestorRootHeader.Number {
			return nil, errors.New("incorrect ancestor root header")
		}
		if evmState.GetGasUsed().Cmp(evmState.GetGasLimit()) > 0 {
			return nil, errors.New("gas consumed by cross-shard tx exceeding limit")
		}
		onTxList, err := m.runOneCrossShardTxListByRootBlockHash(rHeader.Hash(), evmState)
		if err != nil {
			return nil, err
		}
		txList = append(txList, onTxList...)
		rHeader = m.getRootBlockHeaderByHash(rHeader.ParentHash)
		if rHeader == nil {
			log.Info(m.logInfo, "err-runCrossShardTxList", ErrRootBlockIsNil, "parentHash", rHeader.ParentHash.String())
			return nil, ErrRootBlockIsNil
		}
	}
	if evmState.GetGasUsed().Cmp(evmState.GetGasLimit()) > 0 {
		return nil, errors.New("runCrossShardTxList err:gasUsed > GasLimit")
	}
	return txList, nil
}

func (m *MinorBlockChain) validateTx(tx *types.Transaction, evmState *state.StateDB, fromAddress *account.Address, gas *uint64) (*types.Transaction, error) {
	if evmState == nil && fromAddress != nil {
		return nil, errors.New("validateTx params err")
	}
	if tx.TxType != types.EvmTx {
		return nil, errors.New("unexpected tx type")
	}
	evmTx := tx.EvmTx
	if fromAddress != nil {
		nonce := evmState.GetNonce(fromAddress.Recipient)
		evmTx.SetNonce(nonce)
		if evmTx.FromFullShardKey() != fromAddress.FullShardKey {
			return nil, errors.New("from full shard id not match")
		}
		evmTxGas := evmTx.Gas()
		if gas != nil {
			evmTxGas = *gas
		}
		evmTx.SetGas(evmTxGas)
	}

	toShardSize, err := m.clusterConfig.Quarkchain.GetShardSizeByChainId(tx.EvmTx.ToChainID())
	if err != nil {
		return nil, err
	}
	if err := tx.EvmTx.SetToShardSize(toShardSize); err != nil {
		return nil, err
	}
	fromShardSize, err := m.clusterConfig.Quarkchain.GetShardSizeByChainId(tx.EvmTx.FromChainID())
	if err != nil {
		return nil, err
	}
	if err := tx.EvmTx.SetFromShardSize(fromShardSize); err != nil {
		return nil, err
	}

	if evmTx.NetworkId() != m.clusterConfig.Quarkchain.NetworkID {
		return nil, ErrNetWorkID
	}
	if !m.branch.IsInBranch(evmTx.FromFullShardId()) {
		return nil, ErrBranch
	}

	toBranch := account.Branch{Value: evmTx.ToFullShardId()}

	if evmTx.IsCrossShard() {
		initializedFullShardIDs := m.clusterConfig.Quarkchain.GetInitializedShardIdsBeforeRootHeight(m.rootTip.Number)
		hasInit := false
		for _, v := range initializedFullShardIDs {
			if toBranch.GetFullShardID() == v {
				hasInit = true
			}
		}
		if !hasInit {
			return nil, errors.New("shard is not initialized yet")
		}
	}

	if evmTx.IsCrossShard() && !m.isNeighbor(toBranch, nil) {
		return nil, ErrNotNeighbor
	}
	tx = &types.Transaction{
		TxType: types.EvmTx,
		EvmTx:  evmTx,
	}
	if evmState == nil {
		return tx, nil //txpool.validateTx,validateTransaction will add in txpool,to avoid write and read txpool.currentEvmState frequently
	}
	if err := ValidateTransaction(evmState, tx, fromAddress); err != nil {
		return nil, err
	}
	return tx, nil
}
func (m *MinorBlockChain) InitGenesisState(rBlock *types.RootBlock) (*types.MinorBlock, error) {
	log.Info(m.logInfo, "InitGenesisState number", rBlock.Number(), "hash", rBlock.Hash().String())
	defer log.Info(m.logInfo, "InitGenesisState", "end")
	m.mu.Lock() // used in initFromRootBlock and addRootBlock, so should lock
	defer m.mu.Unlock()
	var err error
	gBlock := m.genesisBlock
	if m.genesisBlock.PrevRootBlockHash() != rBlock.Hash() {
		gBlock, err = NewGenesis(m.clusterConfig.Quarkchain).CreateMinorBlock(rBlock, m.branch.Value, m.db)
		if err != nil {
			return nil, err
		}
	}

	rawdb.WriteTd(m.db, gBlock.Hash(), gBlock.Difficulty())
	height := m.clusterConfig.Quarkchain.GetGenesisRootHeight(m.branch.Value)
	if rBlock.Header().Number != height {
		return nil, errors.New("header number not match")
	}

	if err := m.putMinorBlock(gBlock, nil); err != nil {
		return nil, err
	}
	m.putRootBlock(rBlock, nil)
	rawdb.WriteGenesisBlock(m.db, rBlock.Hash(), gBlock) // key:rootBlockHash value:minorBlock
	if m.initialized {
		return gBlock, nil
	}
	m.rootTip = rBlock.Header()
	m.confirmedHeaderTip = nil
	m.currentEvmState, err = m.createEvmState(gBlock.Meta().Root, gBlock.Hash(), map[account.Recipient]*big.Int{})
	if err != nil {
		return nil, err
	}

	m.initialized = true
	return gBlock, nil
}

// GetTransactionCount get txCount for addr
func (m *MinorBlockChain) GetTransactionCount(recipient account.Recipient, height *uint64) (uint64, error) {
	// no need to lock
	evmState, err := m.getEvmStateByHeight(height)
	if err != nil {
		return 0, err
	}
	return evmState.GetNonce(recipient), nil
}

func (m *MinorBlockChain) isSameRootChain(long types.IHeader, short types.IHeader) bool {
	return isSameChain(m.db, long, short)
}

func (m *MinorBlockChain) isMinorBlockLinkedToRootTip(mBlock *types.MinorBlock) bool {
	confirmed := m.confirmedHeaderTip
	if confirmed == nil {
		return true
	}
	if mBlock.Header().Number <= confirmed.Number {
		return false
	}
	return isSameChain(m.db, mBlock.Header(), confirmed)
}
func (m *MinorBlockChain) isNeighbor(remoteBranch account.Branch, rootHeight *uint32) bool {
	if rootHeight == nil {
		rootHeight = &m.rootTip.Number
	}
	shardSize := len(m.clusterConfig.Quarkchain.GetInitializedShardIdsBeforeRootHeight(*rootHeight))
	return account.IsNeighbor(m.branch, remoteBranch, uint32(shardSize))
}

func (m *MinorBlockChain) putRootBlock(rBlock *types.RootBlock, minorHeader *types.MinorBlockHeader) {
	log.Info(m.logInfo, "putRootBlock number", rBlock.Number(), "hash", rBlock.Hash().String(), "lenMinor", len(rBlock.MinorBlockHeaders()))
	rBlockHash := rBlock.Hash()
	rawdb.WriteRootBlock(m.db, rBlock)
	var mHash common.Hash
	if minorHeader != nil {
		mHash = minorHeader.Hash()
	}
	if _, ok := m.rootHeightToHashes[rBlock.NumberU64()]; !ok {
		m.rootHeightToHashes[rBlock.NumberU64()] = make(map[common.Hash]common.Hash)
	}
	log.Info("putRootBlock", "rBlock", rBlock.NumberU64(), "rHash", rBlock.Hash().String(), "mHash", mHash.String())
	m.rootHeightToHashes[rBlock.NumberU64()][rBlock.Hash()] = mHash
	rawdb.WriteLastConfirmedMinorBlockHeaderAtRootBlock(m.db, rBlockHash, mHash)
}

func (m *MinorBlockChain) createEvmState(trieRootHash common.Hash, headerHash common.Hash, senderDisallowMap map[account.Recipient]*big.Int) (*state.StateDB, error) {
	evmState, err := m.StateAt(trieRootHash)
	if err != nil {
		return nil, err
	}
	evmState.SetShardConfig(m.shardConfig)
	evmState.SetSenderDisallowMap(senderDisallowMap)
	return evmState, nil
}

func (m *MinorBlockChain) putTotalTxCount(mBlock *types.MinorBlock) error {
	prevCount := uint32(0)
	if mBlock.Header().Number > 1 {
		dbPreCount := m.getTotalTxCount(mBlock.Header().ParentHash)
		if dbPreCount == nil {
			return errors.New("get totalTx failed")
		}
		prevCount += *dbPreCount
	}
	prevCount += uint32(len(mBlock.Transactions()))
	rawdb.WriteTotalTx(m.db, mBlock.Header().Hash(), prevCount)
	return nil
}

func (m *MinorBlockChain) getTotalTxCount(hash common.Hash) *uint32 {
	return rawdb.ReadTotalTx(m.db, hash) //cache?
}

func (m *MinorBlockChain) putConfirmedCrossShardTransactionDepositList(hash common.Hash, xShardReceiveTxList []*types.CrossShardTransactionDeposit) error {
	if !m.clusterConfig.EnableTransactionHistory {
		return nil
	}
	data := types.CrossShardTransactionDepositList{TXList: xShardReceiveTxList}
	rawdb.WriteConfirmedCrossShardTxList(m.db, hash, data)
	return nil
}

// InitFromRootBlock init minorBlockChain from rootBlock
func (m *MinorBlockChain) InitFromRootBlock(rBlock *types.RootBlock) error {
	log.Info(m.logInfo, "InitFromRootBlock number", rBlock.Number(), "hash", rBlock.Hash().String())
	defer log.Info(m.logInfo, "InitFromRootBlock", "end")
	if rBlock.Header().Number <= uint32(m.clusterConfig.Quarkchain.GetGenesisRootHeight(m.branch.Value)) {
		return errors.New("rootBlock height small than config's height")
	}
	if m.initialized == true {
		log.Warn("ReInitFromBlock", "InitFromBlock", rBlock.Number())
	}
	m.initialized = true
	confirmedHeaderTip := m.getLastConfirmedMinorBlockHeaderAtRootBlock(rBlock.Hash())
	if confirmedHeaderTip == nil {
		m.rootTip = m.getRootBlockHeaderByHash(rBlock.ParentHash())
		_, err := m.AddRootBlock(rBlock)
		if err != nil {
			m.Stop()
			log.Error(m.logInfo, "InitFromRootBlock-addRootBlock number", rBlock.NumberU64())
			return err
		}
		confirmedHeaderTip = m.getLastConfirmedMinorBlockHeaderAtRootBlock(rBlock.Hash())
	}

	headerTip := confirmedHeaderTip
	if headerTip == nil {
		headerTip = m.GetBlockByNumber(0).IHeader().(*types.MinorBlockHeader)
	}

	m.rootTip = rBlock.Header()
	m.confirmedHeaderTip = confirmedHeaderTip
	headerTipHash := headerTip.Hash()
	block := rawdb.ReadMinorBlock(m.db, headerTipHash)
	if block == nil {
		return ErrMinorBlockIsNil
	}
<<<<<<< HEAD
	senderDisallowMap, err := m.posw.BuildSenderDisallowMap(headerTipHash, nil)
	if err != nil {
		return err
	}
	m.currentEvmState, err = m.createEvmState(block.Meta().Root, block.Hash(), senderDisallowMap)
=======
	log.Info(m.logInfo, "tipMinor", block.Number(), "hash", block.Hash().String(),
		"mete.root", block.Meta().Root.String(), "rootBlock", rBlock.NumberU64(), "rootTip", m.rootTip.Number)
	var err error
	m.currentEvmState, err = m.createEvmState(block.Meta().Root, block.Hash())
>>>>>>> b0639c92
	if err != nil {
		return err
	}
	return m.reWriteBlockIndexTo(nil, block)
}

// getEvmStateForNewBlock get evmState for new block.should have locked
func (m *MinorBlockChain) getEvmStateForNewBlock(mHeader types.IHeader, ephemeral bool) (*state.StateDB, error) {
	prevHash := mHeader.GetParentHash()
	preMinorBlock := m.GetMinorBlock(prevHash)
	if preMinorBlock == nil {
		return nil, errInsufficientBalanceForGas
	}
	recipient := mHeader.GetCoinbase().Recipient
	rootHash := preMinorBlock.GetMetaData().Root
	senderDisallowMap, err := m.posw.BuildSenderDisallowMap(prevHash, &recipient)
	if err != nil {
		return nil, err
	}
	evmState, err := m.createEvmState(rootHash, prevHash, senderDisallowMap)
	if err != nil {
		return nil, err
	}
	if ephemeral {
		evmState = evmState.Copy()
	}
	evmState.SetBlockCoinbase(recipient)
	header := mHeader.(*types.MinorBlockHeader)
	evmState.SetGasLimit(header.GetGasLimit())
	evmState.SetQuarkChainConfig(m.clusterConfig.Quarkchain)
	return evmState, nil
}

func (m *MinorBlockChain) getEvmStateFromHeight(height *uint64) (*state.StateDB, error) {
	if height == nil || *height == m.CurrentBlock().NumberU64() {
		return m.State()
	}
	header := m.GetHeaderByNumber(*height + 1)
	if header != nil {
		return nil, ErrMinorBlockIsNil
	}
	return m.getEvmStateForNewBlock(header, true)
}

func (m *MinorBlockChain) runBlock(block *types.MinorBlock) (*state.StateDB, types.Receipts, error) {
	parent := m.GetMinorBlock(block.ParentHash())
	if qkcCommon.IsNil(parent) {
		log.Error(m.logInfo, "err-runBlock", ErrRootBlockIsNil, "parentHash", block.ParentHash().String())
		return nil, nil, ErrRootBlockIsNil
	}

	preEvmState, err := m.StateAt(parent.GetMetaData().Root)
	if err != nil {
		return nil, nil, err
	}
	evmState := preEvmState.Copy()
	senderDisallowMap, err := m.posw.BuildSenderDisallowMap(block.ParentHash(), nil)
	if err != nil {
		return nil, nil, err
	}
	evmState.SetSenderDisallowMap(senderDisallowMap)
	receipts, _, _, err := m.processor.Process(block, evmState, m.vmConfig, nil, nil)
	if err != nil {
		return nil, nil, err
	}
	return evmState, receipts, nil
}

// FinalizeAndAddBlock finalize minor block and add it to chain
// only used in test now
func (m *MinorBlockChain) FinalizeAndAddBlock(block *types.MinorBlock) (*types.MinorBlock, types.Receipts, error) {
	evmState, receipts, err := m.runBlock(block) // will lock
	if err != nil {
		return nil, nil, err
	}
	coinbaseAmount := new(big.Int).Add(m.getCoinbaseAmount(), evmState.GetBlockFee())
	block.Finalize(receipts, evmState.IntermediateRoot(true), evmState.GetGasUsed(), evmState.GetXShardReceiveGasUsed(), coinbaseAmount)
	_, err = m.InsertChain([]types.IBlock{block}) // will lock
	if err != nil {
		return nil, nil, err
	}
	return block, receipts, nil
}

func absUint32(a, b uint32) uint32 {
	if a > b {
		return a - b
	}
	return b - a
}
func minBigInt(a, b *big.Int) *big.Int {
	if a.Cmp(b) < 0 {
		return a
	}
	return b
}

// AddTx add tx to txPool
func (m *MinorBlockChain) AddTx(tx *types.Transaction) error {
	return m.txPool.AddLocal(tx)
}

func (m *MinorBlockChain) getCrossShardTxListByRootBlockHash(hash common.Hash) ([]*types.CrossShardTransactionDeposit, error) {
	// no need to lock
	rBlock := m.GetRootBlockByHash(hash)
	if rBlock == nil {
		log.Error(m.logInfo, "err-getCrossShardTxListByRootBlockHash", ErrRootBlockIsNil, "parenthash", hash.String())
		return nil, ErrRootBlockIsNil
	}
	txList := make([]*types.CrossShardTransactionDeposit, 0)
	for _, mHeader := range rBlock.MinorBlockHeaders() {
		if mHeader.Branch == m.branch {
			continue
		}
		prevRootHeader := m.getRootBlockHeaderByHash(mHeader.PrevRootBlockHash)
		if prevRootHeader == nil {
			return nil, errors.New("not get pre root header")
		}
		if !m.isNeighbor(mHeader.Branch, &prevRootHeader.Number) {
			continue
		}
		xShardTxList := m.ReadCrossShardTxList(mHeader.Hash())

		if prevRootHeader.Number <= uint32(m.clusterConfig.Quarkchain.GetGenesisRootHeight(m.branch.Value)) {
			if xShardTxList != nil {
				return nil, errors.New("get xShard tx list err")
			}
			continue
		}
		txList = append(txList, xShardTxList.TXList...)
	}
	if m.branch.IsInBranch(rBlock.Header().GetCoinbase().FullShardKey) { // Apply root block coinbase
		txList = append(txList, &types.CrossShardTransactionDeposit{
			TxHash:   common.Hash{},
			From:     account.CreatEmptyAddress(0),
			To:       rBlock.Header().Coinbase,
			Value:    rBlock.Header().CoinbaseAmount,
			GasPrice: &serialize.Uint256{Value: new(big.Int).SetUint64(0)},
		})
	}
	return txList, nil
}

func (m *MinorBlockChain) getEvmStateByHeight(height *uint64) (*state.StateDB, error) {
	mBlock := m.CurrentBlock()
	if height != nil {
		var ok bool
		mBlock, ok = m.GetBlockByNumber(*height).(*types.MinorBlock)
		if !ok {
			return nil, fmt.Errorf("no such block:height %v", *height)
		}
	}
	evmState, err := m.StateAt(mBlock.GetMetaData().Root)
	if err != nil {
		return nil, err
	}
	senderDisallowMap, err := m.posw.BuildSenderDisallowMap(mBlock.Hash(), nil)
	if err != nil {
		return nil, err
	}
	evmState.SetSenderDisallowMap(senderDisallowMap)
	return evmState, nil
}

// GetBalance get balance for address
func (m *MinorBlockChain) GetBalance(recipient account.Recipient, height *uint64) (*big.Int, error) {
	// no need to lock
	evmState, err := m.getEvmStateByHeight(height)
	if err != nil {
		return nil, err
	}
	return evmState.GetBalance(recipient), nil
}

// GetCode get code for addr
func (m *MinorBlockChain) GetCode(recipient account.Recipient, height *uint64) ([]byte, error) {
	// no need to lock
	evmState, err := m.getEvmStateByHeight(height)
	if err != nil {
		return nil, err
	}
	return evmState.GetCode(recipient), nil
}

// GetStorageAt get storage for addr
func (m *MinorBlockChain) GetStorageAt(recipient account.Recipient, key common.Hash, height *uint64) (common.Hash, error) {
	// no need to lock
	evmState, err := m.getEvmStateByHeight(height)
	if err != nil {
		return common.Hash{}, err
	}
	return evmState.GetState(recipient, key), nil
}

// ExecuteTx execute tx
func (m *MinorBlockChain) ExecuteTx(tx *types.Transaction, fromAddress *account.Address, height *uint64) ([]byte, error) {
	if height == nil {
		temp := m.CurrentBlock().NumberU64()
		height = &temp
	}
	if fromAddress == nil {
		return nil, errors.New("from address should not empty")
	}
	mBlock, ok := m.GetBlockByNumber(*height).(*types.MinorBlock)
	if !ok {
		return nil, ErrMinorBlockIsNil
	}

	evmState, err := m.StateAt(mBlock.GetMetaData().Root)
	if err != nil {
		return nil, err
	}

	state := evmState.Copy()
	state.SetGasUsed(new(big.Int).SetUint64(0))
	var gas uint64
	if tx.EvmTx.Gas() != 0 {
		gas = tx.EvmTx.Gas()
	} else {
		gas = state.GetGasLimit().Uint64()
	}
	senderDisallowMap, err := m.posw.BuildSenderDisallowMap(mBlock.Hash(), nil)
	if err != nil {
		return nil, err
	}
	state.SetSenderDisallowMap(senderDisallowMap)
	evmTx, err := m.validateTx(tx, state, fromAddress, &gas)
	if err != nil {
		return nil, err
	}
	gp := new(GasPool).AddGas(mBlock.Header().GetGasLimit().Uint64())

	to := evmTx.EvmTx.To()
	msg := types.NewMessage(fromAddress.Recipient, to, evmTx.EvmTx.Nonce(), evmTx.EvmTx.Value(), evmTx.EvmTx.Gas(), evmTx.EvmTx.GasPrice(), evmTx.EvmTx.Data(), false, tx.EvmTx.FromShardID(), tx.EvmTx.ToShardID())
	evmState.SetFullShardKey(tx.EvmTx.ToFullShardKey())

	context := NewEVMContext(msg, m.CurrentBlock().IHeader().(*types.MinorBlockHeader), m)
	evmEnv := vm.NewEVM(context, evmState, m.ethChainConfig, m.vmConfig)

	localFee := getLocalFeeRate(m.clusterConfig.Quarkchain)
	ret, _, _, err := ApplyMessage(evmEnv, msg, gp, localFee)
	return ret, err

}

func checkEqual(a, b types.IHeader) bool {
	if qkcCommon.IsNil(a) && qkcCommon.IsNil(b) {
		return true
	}
	if qkcCommon.IsNil(a) && !qkcCommon.IsNil(b) {
		return false
	}
	if !qkcCommon.IsNil(a) && qkcCommon.IsNil(b) {
		return false
	}
	if a.Hash() != b.Hash() {
		return false
	}
	return true
}
func (m *MinorBlockChain) getAllUnconfirmedHeaderList() []*types.MinorBlockHeader {
	var (
		header *types.MinorBlockHeader
		ok     bool
	)

	confirmedHeaderTip := m.confirmedHeaderTip

	header, ok = m.CurrentHeader().(*types.MinorBlockHeader)
	if !ok {
		panic(errors.New("current not exist"))
	}
	startHeight := int64(-1)
	if confirmedHeaderTip != nil {
		startHeight = int64(confirmedHeaderTip.Number)
	}

	allHeight := int(header.NumberU64()) - int(startHeight)
	if allHeight < 0 {
		allHeight = 0
	}
	headerList := make([]*types.MinorBlockHeader, allHeight)
	for index := allHeight - 1; index >= 0; index-- {
		headerList[index] = header
		header, ok = m.GetHeaderByHash(header.GetParentHash()).(*types.MinorBlockHeader)
		if !ok {
			if index == 0 {
				continue // 0's pre
			} else {
				panic(errors.New("not in order"))
			}
		}
	}

	if !checkEqual(header, confirmedHeaderTip) {
		return nil
	}
	return headerList
}

// GetUnconfirmedHeaderList get unconfirmed headerList
func (m *MinorBlockChain) GetUnconfirmedHeaderList() []*types.MinorBlockHeader {
	m.mu.Lock()
	defer m.mu.Unlock()
	headers := m.getAllUnconfirmedHeaderList() // have lock
	maxBlocks := m.getMaxBlocksInOneRootBlock()
	if len(headers) < int(maxBlocks) {
		return headers
	}
	return headers[0:maxBlocks]
}

func (m *MinorBlockChain) getMaxBlocksInOneRootBlock() uint64 {
	return uint64(m.shardConfig.MaxBlocksPerShardInOneRootBlock())
}

// GetUnconfirmedHeadersCoinbaseAmount get unconfirmed Headers coinbase amount
func (m *MinorBlockChain) GetUnconfirmedHeadersCoinbaseAmount() uint64 {
	amount := uint64(0)
	headers := m.GetUnconfirmedHeaderList() // have lock
	for _, header := range headers {
		amount += header.CoinbaseAmount.Value.Uint64()
	}
	return amount
}

func (m *MinorBlockChain) getXShardTxLimits(rBlock *types.RootBlock) map[uint32]uint32 {
	// no need to lock
	results := make(map[uint32]uint32, 0)
	for _, mHeader := range rBlock.MinorBlockHeaders() {
		results[mHeader.Branch.GetFullShardID()] = uint32(mHeader.GasLimit.Value.Uint64()) / uint32(params.GtxxShardCost.Uint64()) / m.clusterConfig.Quarkchain.MaxNeighbors / uint32(m.getMaxBlocksInOneRootBlock())
	}
	return results
}

func (m *MinorBlockChain) addTransactionToBlock(rootBlockHash common.Hash, block *types.MinorBlock, evmState *state.StateDB) (*types.MinorBlock, types.Receipts, error) {
	// have locked by upper call
	pending, err := m.txPool.Pending() // txpool already locked
	if err != nil {
		return nil, nil, err
	}
	txs, err := types.NewTransactionsByPriceAndNonce(types.NewEIP155Signer(uint32(m.Config().NetworkID)), pending)

	xShardTxCounters := make(map[uint32]uint32, 0)
	xShardTxLimits := m.getXShardTxLimits(m.GetRootBlockByHash(rootBlockHash))
	gp := new(GasPool).AddGas(block.Header().GetGasLimit().Uint64())
	usedGas := new(uint64)

	receipts := make([]*types.Receipt, 0)
	txsInBlock := make([]*types.Transaction, 0)

	stateT := evmState
	for stateT.GetGasUsed().Cmp(stateT.GetGasLimit()) < 0 {
		tx := txs.Peek()
		// Pop skip all txs about this account
		//Shift skip this tx ,goto next tx about this account
		if err := m.checkTxBeforeApply(stateT, tx, xShardTxCounters, xShardTxLimits); err != nil {
			if err == ErrorTxBreak {
				break
			} else if err == ErrorTxContinue {
				txs.Pop()
				continue
			}

		}
		_, receipt, _, err := ApplyTransaction(m.ethChainConfig, m, gp, stateT, block.IHeader().(*types.MinorBlockHeader), tx, usedGas, *m.GetVMConfig())
		switch err {
		case ErrGasLimitReached:
			txs.Pop()
		case ErrNonceTooLow:
			// New head notification data race between the transaction pool and miner, shift
			if err := txs.Shift(); err != nil {
				return nil, nil, errors.New("txs.Shift error")
			}
		case ErrNonceTooHigh:
			// Reorg notification data race between the transaction pool and miner, skip account =
			txs.Pop()
		case nil:
			if err := txs.Shift(); err != nil {
				return nil, nil, errors.New("txs.Shift error")
			}
			receipts = append(receipts, receipt)
			txsInBlock = append(txsInBlock, tx)
			xShardTxCounters[tx.EvmTx.ToFullShardId()]++
		default:
			// Strange error, discard the transaction and get the next in line (note, the
			// nonce-too-high clause will prevent us from executing in vain).
			if err := txs.Shift(); err != nil {
				return nil, nil, errors.New("txs.Shift error")
			}
		}

	}
	bHeader := block.Header()
	bHeader.PrevRootBlockHash = rootBlockHash
	return types.NewMinorBlock(bHeader, block.Meta(), txsInBlock, receipts, nil), receipts, nil
}

var (
	ErrorTxContinue = errors.New("apply tx continue")
	ErrorTxBreak    = errors.New("apply tx break")
)

func (m *MinorBlockChain) checkTxBeforeApply(stateT *state.StateDB, tx *types.Transaction, xShardTxCounters, xShardTxLimits map[uint32]uint32) error {
	diff := new(big.Int).Sub(stateT.GetGasLimit(), stateT.GetGasUsed())
	if tx == nil {
		return ErrorTxBreak
	}

	if tx.EvmTx.Gas() > diff.Uint64() {
		return ErrorTxContinue
	}
	toShardSize, err := m.clusterConfig.Quarkchain.GetShardSizeByChainId(tx.EvmTx.ToChainID())
	if err != nil {
		return err
	}
	if err := tx.EvmTx.SetToShardSize(toShardSize); err != nil {
		return ErrorTxContinue
	}

	toBranch := account.Branch{Value: tx.EvmTx.ToFullShardId()}
	if toBranch.Value != m.branch.Value {
		if !m.isNeighbor(toBranch, nil) {
			return ErrorTxContinue
		}
		if xShardTxCounters[tx.EvmTx.ToFullShardId()]+1 > xShardTxLimits[tx.EvmTx.ToFullShardId()] {
			return ErrorTxContinue
		}
	}
	return nil
}

// CreateBlockToMine create block to mine
func (m *MinorBlockChain) CreateBlockToMine(createTime *uint64, address *account.Address, gasLimit *big.Int) (*types.MinorBlock, error) {
	realCreateTime := uint64(time.Now().Unix())
	if createTime == nil {
		if realCreateTime < m.CurrentBlock().IHeader().GetTime()+1 {
			realCreateTime = m.CurrentBlock().IHeader().GetTime() + 1
		}
	} else {
		realCreateTime = *createTime
	}
	difficulty, err := m.engine.CalcDifficulty(m, realCreateTime, m.CurrentHeader().(*types.MinorBlockHeader))
	if err != nil {
		return nil, err
	}
	prevBlock := m.CurrentBlock()
	if gasLimit == nil {
		gasLimit = m.gasLimit
	}

	if address == nil {
		t := account.CreatEmptyAddress(0)
		address = &t
	}

	fullShardID, err := m.clusterConfig.Quarkchain.GetFullShardIdByFullShardKey(address.FullShardKey)
	if err != nil {
		return nil, err
	}
	if fullShardID != m.branch.Value {
		t := address.AddressInBranch(m.branch)
		address = &t
	}
	block := prevBlock.CreateBlockToAppend(&realCreateTime, difficulty, address, nil, gasLimit, nil, nil)
	evmState, err := m.getEvmStateForNewBlock(block.IHeader(), true)
	prevHeader := m.CurrentBlock()
	ancestorRootHeader := m.GetRootBlockByHash(prevHeader.Header().PrevRootBlockHash).Header()
	if !m.isSameRootChain(m.rootTip, ancestorRootHeader) {
		return nil, ErrNotSameRootChain
	}

	rootHeader, err := m.includeCrossShardTxList(evmState, m.rootTip, ancestorRootHeader)

	if err != nil {
		return nil, err
	}
	newBlock, recipiets, err := m.addTransactionToBlock(rootHeader.Hash(), block, evmState)
	if err != nil {
		return nil, err
	}

	pureCoinbaseAmount := m.getCoinbaseAmount()
	evmState.AddBalance(evmState.GetBlockCoinbase(), pureCoinbaseAmount)
	coinbaseAmount := new(big.Int).Add(pureCoinbaseAmount, evmState.GetBlockFee())
	newBlock.Finalize(recipiets, evmState.IntermediateRoot(true), evmState.GetGasUsed(), evmState.GetXShardReceiveGasUsed(), coinbaseAmount)
	return newBlock, nil
}

//Cross-Shard transaction handling

// AddCrossShardTxListByMinorBlockHash add crossShardTxList by slave
func (m *MinorBlockChain) AddCrossShardTxListByMinorBlockHash(h common.Hash, txList types.CrossShardTransactionDepositList) {
	rawdb.WriteCrossShardTxList(m.db, h, txList)
}

// AddRootBlock add root block for minorBlockChain
func (m *MinorBlockChain) AddRootBlock(rBlock *types.RootBlock) (bool, error) {
	if rBlock.Number() <= uint32(m.clusterConfig.Quarkchain.GetGenesisRootHeight(m.branch.Value)) {
		errRootBlockHeight := errors.New("rBlock is small than config")
		log.Error(m.logInfo, "add rootBlock", errRootBlockHeight, "block's height", rBlock.Number(), "config's height", m.clusterConfig.Quarkchain.GetGenesisRootHeight(m.branch.Value))
		return false, errRootBlockHeight
	}

	if m.GetRootBlockByHash(rBlock.Hash()) != nil {
		return false, nil
	}

	if m.GetRootBlockByHash(rBlock.ParentHash()) == nil {
		log.Error(m.logInfo, "add rootBlock err", ErrRootBlockIsNil, "parentHash", rBlock.ParentHash(), "height", rBlock.Number()-1)
		return false, ErrRootBlockIsNil
	}

	shardHeaders := make([]*types.MinorBlockHeader, 0)
	for _, mHeader := range rBlock.MinorBlockHeaders() {
		h := mHeader.Hash()
		if mHeader.Branch == m.branch {
			if !m.HasBlock(h) {
				log.Error(m.logInfo, "add rootBlock err", "block not exist", "height", mHeader.Number, "hash", mHeader.Hash().String(), "blockNumber", rBlock.NumberU64())
				return false, ErrMinorBlockIsNil
			}
			shardHeaders = append(shardHeaders, mHeader)
			continue
		}
		prevRootHeader := m.GetRootBlockByHash(mHeader.PrevRootBlockHash)

		// prev_root_header can be None when the shard is not created at root height 0
		if prevRootHeader == nil || prevRootHeader.Number() == uint32(m.clusterConfig.Quarkchain.GetGenesisRootHeight(m.branch.Value)) || !m.isNeighbor(mHeader.Branch, &prevRootHeader.Header().Number) {
			if data := m.ReadCrossShardTxList(h); data != nil {
				errXshardListAlreadyHave := errors.New("already have")
				log.Error(m.logInfo, "addrootBlock err-1", errXshardListAlreadyHave)
				return false, errXshardListAlreadyHave
			}
			continue
		}

		if data := m.ReadCrossShardTxList(h); data == nil {
			errXshardListNotHave := errors.New("not have")
			log.Error(m.logInfo, "addrootBlock err-2", errXshardListNotHave)
			return false, errXshardListNotHave
		}

	}
	if uint64(len(shardHeaders)) > m.getMaxBlocksInOneRootBlock() {
		errShardHeaders := errors.New("shardHeaders big than config")
		log.Error(m.logInfo, "add root block err", errShardHeaders)
		return false, errShardHeaders
	}

	lastMinorHeaderInPrevRootBlock := m.getLastConfirmedMinorBlockHeaderAtRootBlock(rBlock.Header().ParentHash)

	var shardHeader *types.MinorBlockHeader
	if len(shardHeaders) > 0 {
		if shardHeaders[0].Number == 0 || shardHeaders[0].ParentHash == lastMinorHeaderInPrevRootBlock.Hash() {
			shardHeader = shardHeaders[len(shardHeaders)-1]
		} else {
			return false, errors.New("master should assure this check will not fail")
		}
	} else {
		shardHeader = lastMinorHeaderInPrevRootBlock
	}
	m.putRootBlock(rBlock, shardHeader)
	if shardHeader != nil {
		if !m.isSameRootChain(rBlock.Header(), m.getRootBlockHeaderByHash(shardHeader.PrevRootBlockHash)) {
			return false, ErrNotSameRootChain
		}
	}

	// No change to root tip
	if rBlock.Header().Number <= m.rootTip.Number {
		if !m.isSameRootChain(m.rootTip, m.GetRootBlockByHash(m.CurrentBlock().IHeader().(*types.MinorBlockHeader).GetPrevRootBlockHash()).Header()) {
			return false, ErrNotSameRootChain
		}
		return false, nil
	}

	m.mu.Lock()
	m.rootTip = rBlock.Header()
	m.confirmedHeaderTip = shardHeader
	m.mu.Unlock()
	origHeaderTip := m.CurrentHeader().(*types.MinorBlockHeader)
	if shardHeader != nil {
		origBlock := m.GetBlockByNumber(shardHeader.Number)
		if qkcCommon.IsNil(origBlock) || origBlock.Hash() != shardHeader.Hash() {
			log.Warn(m.logInfo, "ready to set current header height", shardHeader.Number, "hash", shardHeader.Hash().String(), "status", qkcCommon.IsNil(origBlock))
			m.hc.SetCurrentHeader(shardHeader)
			block := m.GetMinorBlock(shardHeader.Hash())
			m.currentBlock.Store(block)
		}
	}

	for !m.isSameRootChain(m.rootTip, m.getRootBlockHeaderByHash(m.CurrentHeader().(*types.MinorBlockHeader).GetPrevRootBlockHash())) {
		if m.CurrentHeader().NumberU64() == 0 {
			genesisRootHeader := m.rootTip
			genesisHeight := m.clusterConfig.Quarkchain.GetGenesisRootHeight(m.branch.Value)
			if genesisRootHeader.Number < uint32(genesisHeight) {
				return false, errors.New("genesis root height small than config")
			}
			for genesisRootHeader.Number != uint32(genesisHeight) {
				genesisRootHeader = m.getRootBlockHeaderByHash(genesisRootHeader.ParentHash)
				if genesisRootHeader == nil {
					return false, ErrMinorBlockIsNil
				}
			}
			newGenesis := rawdb.ReadGenesis(m.db, genesisRootHeader.Hash()) // genesisblock key is rootblock hash
			if newGenesis == nil {
				panic(errors.New("get genesis block is nil"))
			}
			m.genesisBlock = newGenesis
			log.Warn(m.logInfo, "ready to resrt genesis number", m.genesisBlock.Number(), "hash", m.genesisBlock.Hash().String())
			if err := m.Reset(); err != nil {
				return false, err
			}
			break
		}
		preBlock := m.GetBlock(m.CurrentHeader().GetParentHash()).(*types.MinorBlock)
		log.Warn(m.logInfo, "ready to set currentHeader height", preBlock.Number(), "hash", preBlock.Hash().String())
		m.hc.SetCurrentHeader(preBlock.Header())
		m.currentBlock.Store(preBlock)
	}

	if m.CurrentHeader().Hash() != origHeaderTip.Hash() {
		headerTipHash := m.CurrentHeader().Hash()
		origBlock := m.GetMinorBlock(origHeaderTip.Hash())
		newBlock := m.GetMinorBlock(headerTipHash)
		log.Warn("reWrite", "orig_number", origBlock.Number(), "orig_hash", origBlock.Hash().String(), "new_number", newBlock.Number(), "new_hash", newBlock.Hash().String())
		senderDisallowMap, err := m.posw.BuildSenderDisallowMap(headerTipHash, nil)
		if err != nil {
			return false, err
		}
		m.currentEvmState, err = m.createEvmState(newBlock.Meta().Root, headerTipHash, senderDisallowMap)
		if err != nil {
			return false, err
		}
		if err = m.reWriteBlockIndexTo(origBlock, newBlock); err != nil {
			return false, err
		}
	}
	return true, nil
}

// includeCrossShardTxList already locked
func (m *MinorBlockChain) includeCrossShardTxList(evmState *state.StateDB, descendantRootHeader *types.RootBlockHeader, ancestorRootHeader *types.RootBlockHeader) (*types.RootBlockHeader, error) {
	if descendantRootHeader == ancestorRootHeader {
		return ancestorRootHeader, nil
	}
	rHeader := descendantRootHeader
	headerList := make([]*types.RootBlockHeader, 0)
	for rHeader.Hash() != ancestorRootHeader.Hash() {
		if rHeader.Number <= ancestorRootHeader.Number {
			return nil, errors.New("root height small than ancestor root height")
		}
		headerList = append(headerList, rHeader)
		rHeader = m.getRootBlockHeaderByHash(rHeader.ParentHash)
	}

	for index := len(headerList) - 1; index >= 0; index-- {
		_, err := m.runOneCrossShardTxListByRootBlockHash(headerList[index].Hash(), evmState)
		if err != nil {
			return nil, err
		}
		if evmState.GetGasUsed().Cmp(evmState.GetGasLimit()) == 0 {
			return headerList[index], nil
		}
	}
	return descendantRootHeader, nil
}

func (m *MinorBlockChain) runOneCrossShardTxListByRootBlockHash(hash common.Hash, evmState *state.StateDB) ([]*types.CrossShardTransactionDeposit, error) {
	// already locked
	txList, err := m.getCrossShardTxListByRootBlockHash(hash)
	if err != nil {
		return nil, err
	}

	localFeeRate := getLocalFeeRate(evmState.GetQuarkChainConfig())
	for _, tx := range txList {
		evmState.AddBalance(tx.To.Recipient, tx.Value.Value)

		if tx.GasPrice.Value.Uint64() != 0 {
			evmState.SetGasUsed(new(big.Int).Add(evmState.GetGasUsed(), params.GtxxShardCost))
		}
		if evmState.GetGasUsed().Cmp(evmState.GetGasLimit()) > 0 {
			evmState.SetGasUsed(evmState.GetGasLimit())
		}

		xShardFee := new(big.Int).Mul(params.GtxxShardCost, tx.GasPrice.Value)
		xShardFee = qkcCommon.BigIntMulBigRat(xShardFee, localFeeRate)
		evmState.AddBlockFee(xShardFee)
		evmState.AddBalance(evmState.GetBlockCoinbase(), xShardFee)
	}
	evmState.SetXShardReceiveGasUsed(evmState.GetGasUsed())
	return txList, nil
}

// GetTransactionByHash get tx by hash
func (m *MinorBlockChain) GetTransactionByHash(hash common.Hash) (*types.MinorBlock, uint32) {
	_, mHash, txIndex := rawdb.ReadTransaction(m.db, hash)
	if mHash == qkcCommon.EmptyHash { //TODO need? for test???
		txs := make([]*types.Transaction, 0)
		tx := m.txPool.all.Get(hash)
		if tx == nil {
			return nil, 0
		}
		txs = append(txs, tx)
		temp := types.NewMinorBlock(&types.MinorBlockHeader{}, &types.MinorBlockMeta{}, txs, nil, nil)
		return temp, 0
	}
	return m.GetMinorBlock(mHash), txIndex
}

// GetTransactionReceipt get tx receipt by hash for slave
func (m *MinorBlockChain) GetTransactionReceipt(hash common.Hash) (*types.MinorBlock, uint32, *types.Receipt) {
	block, index := m.GetTransactionByHash(hash)
	if block == nil {
		return nil, 0, nil
	}
	receipts := m.GetReceiptsByHash(block.Hash())
	for _, receipt := range receipts {
		if receipt.TxHash == hash {
			return block, index, receipt
		}
	}
	return nil, 0, nil
}

// GetShardStatus show shardStatus
func (m *MinorBlockChain) GetShardStatus() (*rpc.ShardStatus, error) {
	// getBlockCountByHeight have lock
	cblock := m.CurrentBlock()
	cutoff := cblock.IHeader().GetTime() - 60

	txCount := uint32(0)
	blockCount := uint32(0)
	staleBlockCount := uint32(0)
	lastBlockTime := uint64(0)
	for cblock.IHeader().NumberU64() > 0 && cblock.IHeader().GetTime() > cutoff {
		txCount += uint32(len(cblock.GetTransactions()))
		blockCount++
		tStale := uint32(m.getBlockCountByHeight(cblock.Header().Number))
		staleBlockCount += tStale
		if tStale >= 1 {
			staleBlockCount--
		}
		cblock = m.GetMinorBlock(cblock.IHeader().GetParentHash())
		if cblock == nil {
			return nil, ErrMinorBlockIsNil
		}
		if lastBlockTime == 0 {
			lastBlockTime = m.CurrentBlock().IHeader().GetTime() - cblock.IHeader().GetTime()
		}
	}
	if staleBlockCount < 0 {
		return nil, errors.New("staleBlockCount should >=0")
	}
	pendingCount := m.txPool.PendingCount()
	cblock = m.CurrentBlock()
	return &rpc.ShardStatus{
		Branch:             m.branch,
		Height:             cblock.IHeader().NumberU64(),
		Difficulty:         cblock.IHeader().GetDifficulty(),
		CoinbaseAddress:    cblock.IHeader().GetCoinbase(),
		Timestamp:          cblock.IHeader().GetTime(),
		TxCount60s:         txCount,
		PendingTxCount:     uint32(pendingCount),
		TotalTxCount:       *m.getTotalTxCount(cblock.Hash()),
		BlockCount60s:      blockCount,
		StaleBlockCount60s: staleBlockCount,
		LastBlockTime:      lastBlockTime,
	}, nil
}

// EstimateGas estimate gas for this tx
func (m *MinorBlockChain) EstimateGas(tx *types.Transaction, fromAddress account.Address) (uint32, error) {
	// no need to locks
	if tx.EvmTx.Gas() > math.MaxUint32 {
		return 0, errors.New("gas > maxInt31")
	}
	evmTxStartGas := uint32(tx.EvmTx.Gas())
	lo := uint32(21000 - 1)
	currentState, err := m.State()
	if err != nil {
		return 0, err
	}
	if currentState.GetGasLimit().Uint64() > math.MaxInt32 {
		return 0, errors.New("gasLimit > MaxInt32")
	}
	hi := uint32(currentState.GetGasLimit().Uint64())
	if evmTxStartGas > 21000 {
		hi = evmTxStartGas
	}
	cap := hi

	runTx := func(gas uint32) error {
		evmState := currentState.Copy()
		evmState.SetGasUsed(new(big.Int).SetUint64(0))
		uint64Gas := uint64(gas)
		evmTx, err := m.validateTx(tx, evmState, &fromAddress, &uint64Gas)
		if err != nil {
			return err
		}

		gp := new(GasPool).AddGas(evmState.GetGasLimit().Uint64())
		to := evmTx.EvmTx.To()
		msg := types.NewMessage(fromAddress.Recipient, to, evmTx.EvmTx.Nonce(), evmTx.EvmTx.Value(), evmTx.EvmTx.Gas(), evmTx.EvmTx.GasPrice(), evmTx.EvmTx.Data(), false, tx.EvmTx.FromShardID(), tx.EvmTx.ToShardID())
		evmState.SetFullShardKey(tx.EvmTx.ToFullShardKey())
		context := NewEVMContext(msg, m.CurrentBlock().IHeader().(*types.MinorBlockHeader), m)
		evmEnv := vm.NewEVM(context, evmState, m.ethChainConfig, m.vmConfig)

		localFee := getLocalFeeRate(m.clusterConfig.Quarkchain)
		_, _, _, err = ApplyMessage(evmEnv, msg, gp, localFee)
		return err
	}

	for lo+1 < hi {
		mid := (lo + hi) / 2
		if runTx(mid) == nil {
			hi = mid
		} else {
			lo = mid
		}
	}
	if hi == cap && runTx(hi) == nil {
		return 0, nil
	}
	return hi, nil
}

// GasPrice gas price
func (m *MinorBlockChain) GasPrice() (uint64, error) {
	// no need to lock
	currHead := m.CurrentBlock().Hash()
	if currHead == m.gasPriceSuggestionOracle.LastHead {
		return m.gasPriceSuggestionOracle.LastPrice, nil
	}
	currHeight := m.CurrentBlock().NumberU64()
	startHeight := int64(currHeight) - int64(m.gasPriceSuggestionOracle.CheckBlocks) + 1
	if startHeight < 3 {
		startHeight = 3
	}
	prices := make([]uint64, 0)
	for index := startHeight; index < int64(currHeight+1); index++ {
		block, ok := m.GetBlockByNumber(uint64(index)).(*types.MinorBlock)
		if !ok {
			log.Error(m.logInfo, "failed to get block", index)
			return 0, errors.New("failed to get block")
		}
		tempPreBlockPrices := make([]uint64, 0)
		for _, tx := range block.GetTransactions() {
			tempPreBlockPrices = append(tempPreBlockPrices, tx.EvmTx.GasPrice().Uint64())
		}
		prices = append(prices, tempPreBlockPrices...)
	}
	if len(prices) == 0 {
		return 0, errors.New("len(prices)==0")
	}

	sort.Slice(prices, func(i, j int) bool { return prices[i] < prices[j] })
	price := prices[(len(prices)-1)*int(m.gasPriceSuggestionOracle.Percentile)/100]
	m.gasPriceSuggestionOracle.LastPrice = price
	m.gasPriceSuggestionOracle.LastHead = currHead
	return price, nil
}

func (m *MinorBlockChain) getBlockCountByHeight(height uint64) uint64 {
	m.mu.RLock() //to lock heightToMinorBlockHashes
	defer m.mu.RUnlock()
	rs, ok := m.heightToMinorBlockHashes[height]
	if !ok {
		return 0
	}
	return uint64(len(rs))
}

// reWriteBlockIndexTo : already locked
func (m *MinorBlockChain) reWriteBlockIndexTo(oldBlock *types.MinorBlock, newBlock *types.MinorBlock) error {
	if oldBlock == nil {
		oldBlock = m.CurrentBlock()
	}
	if oldBlock.NumberU64() < newBlock.NumberU64() {
		return m.reorg(oldBlock, newBlock)
	}
	return m.SetHead(newBlock.NumberU64())
}
func (m *MinorBlockChain) GetBranch() account.Branch {
	return m.branch
}

func (m *MinorBlockChain) GetRootTip() *types.RootBlockHeader {
	m.mu.RLock()
	defer m.mu.RUnlock()
	return m.rootTip
}
func encodeAddressTxKey(adddress account.Address, height uint64, index int, crossShard bool) []byte {
	crossShardBytes := make([]byte, 0)
	if crossShard {
		crossShardBytes = append(crossShardBytes, byte(0))
	} else {
		crossShardBytes = append(crossShardBytes, byte(1))
	}
	addressBytes, err := serialize.SerializeToBytes(adddress)
	if err != nil {
		panic(err)
	}
	heightBytes := qkcCommon.Uint32ToBytes(uint32(height))
	indexBytes := qkcCommon.Uint32ToBytes(uint32(index))

	rs := make([]byte, 0)
	rs = append(rs, []byte("addr_")...)
	rs = append(rs, addressBytes...)
	rs = append(rs, heightBytes...)
	rs = append(rs, crossShardBytes...)
	rs = append(rs, indexBytes...)
	return rs
}
func decodeAddressTxKey(data []byte) (uint64, bool, uint32, error) {
	// 38=5+24+4+1+4
	// 5="addr_"
	// 24=len(account.Address)
	// 4=height
	// 1=isCrossShard
	// 4=index
	if len(data) != 38 {
		return 0, false, 0, errors.New("input err")
	}
	height := qkcCommon.BytesToUint32(data[5+24 : 5+24+4])
	flag := false
	if data[5+24+4] == byte(0) {
		flag = true
	}
	index := qkcCommon.BytesToUint32(data[5+24+4+1:])
	return uint64(height), flag, index, nil

}

func (m *MinorBlockChain) putTxIndexFromBlock(batch rawdb.DatabaseWriter, block types.IBlock) error {
	rawdb.WriteBlockContentLookupEntries(batch, block) // put eth's tx lookup
	if !m.clusterConfig.EnableTransactionHistory {
		return nil
	}
	minorBlock, ok := block.(*types.MinorBlock)
	if !ok {
		return errors.New("minor block is nil")
	}
	for index, tx := range minorBlock.Transactions() { // put qkc's inshard tx
		if err := m.putTxHistoryIndex(tx, minorBlock.Number(), index); err != nil {
			return err
		}
	}
	return m.putTxHistoryIndexFromBlock(minorBlock) // put qkc's xshard tx
}
func (m *MinorBlockChain) removeTxIndexFromBlock(db rawdb.DatabaseDeleter, txs types.Transactions) error {
	slovedBlock := make(map[common.Hash]bool)
	for _, tx := range txs {
		blockHash, _ := rawdb.ReadBlockContentLookupEntry(m.db, tx.Hash())
		rawdb.DeleteBlockContentLookupEntry(db, tx.Hash()) //delete eth's tx lookup

		if !m.clusterConfig.EnableTransactionHistory {
			continue
		}

		if _, ok := slovedBlock[blockHash]; ok {
			continue
		}
		slovedBlock[blockHash] = true
		block, ok := m.GetBlock(blockHash).(*types.MinorBlock) // find old block
		if !ok {
			return errors.New("get minor block err")
		}
		for oldBlockTxIndex, oldBlockTx := range block.Transactions() { // delete qkc's oldBlock's tx
			if err := m.removeTxHistoryIndex(oldBlockTx, block.Number(), oldBlockTxIndex); err != nil {
				return err
			}
		}
		if err := m.removeTxHistoryIndexFromBlock(block); err != nil { //delete qkc's crossShard tx
			return err
		}
	}
	return nil
}

func bytesSubOne(data []byte) []byte {
	bigData := new(big.Int).SetBytes(data)
	return bigData.Sub(bigData, new(big.Int).SetUint64(1)).Bytes()
}
func bytesAddOne(data []byte) []byte {
	bigData := new(big.Int).SetBytes(data)
	return bigData.Add(bigData, new(big.Int).SetUint64(1)).Bytes()
}

func (m *MinorBlockChain) getPendingTxByAddress(address account.Address) ([]*rpc.TransactionDetail, []byte, error) {
	txList := make([]*rpc.TransactionDetail, 0)
	txs := m.txPool.GetPendingTxsFromAddress(address.Recipient)
	txs = append(txs, m.txPool.GetQueueTxsFromAddress(address.Recipient)...)

	for _, tx := range txs {
		to := new(account.Address)
		if tx.EvmTx.To() == nil {
			to = nil
		} else {
			to.Recipient = *tx.EvmTx.To()
			to.FullShardKey = tx.EvmTx.ToFullShardKey()
		}
		txList = append(txList, &rpc.TransactionDetail{
			TxHash:      tx.EvmTx.Hash(),
			FromAddress: address,
			ToAddress:   to,
			Value:       serialize.Uint256{Value: tx.EvmTx.Value()},
			BlockHeight: 0,
			Timestamp:   0,
			Success:     false,
		})
	}
	return txList, []byte{}, nil
}
func (m *MinorBlockChain) GetTransactionByAddress(address account.Address, start []byte, limit uint32) ([]*rpc.TransactionDetail, []byte, error) {
	if !m.clusterConfig.EnableTransactionHistory {
		return []*rpc.TransactionDetail{}, []byte{}, nil
	}

	if bytes.Equal(start, []byte{1}) { //get pending tx
		return m.getPendingTxByAddress(address)
	}
	endEncodeAddressTxKey := make([]byte, 0)
	endEncodeAddressTxKey = append(endEncodeAddressTxKey, []byte("addr_")...)
	tAdd, err := serialize.SerializeToBytes(address)
	if err != nil {
		panic(err)
	}
	endEncodeAddressTxKey = append(endEncodeAddressTxKey, tAdd...)
	originalStartBytes := bytesAddOne(endEncodeAddressTxKey)

	next := make([]byte, 0)
	next = append(next, endEncodeAddressTxKey...)

	if len(start) == 0 || bytes.Compare(start, originalStartBytes) > 0 {
		start = originalStartBytes
	}

	qkcDB, ok := m.db.(*qkcdb.RDBDatabase)
	if !ok {
		return nil, nil, errors.New("only support qkcdb now")
	}

	txList := make([]*rpc.TransactionDetail, 0)
	it := qkcDB.NewIterator()
	it.SeekForPrev(start)
	for it.Valid() {

		if bytes.Compare(it.Key().Data(), endEncodeAddressTxKey) < 0 {
			break
		}

		height, crossShard, index, err := decodeAddressTxKey(it.Key().Data())
		if err != nil {
			return nil, nil, err
		}
		if crossShard {
			mBlock, ok := m.GetBlockByNumber(height).(*types.MinorBlock)
			if !ok {
				log.Error(m.logInfo, "get minor block fialed height", height)
				return nil, nil, errors.New("get minBlock failed")
			}
			xShardReceiveTxList := rawdb.ReadConfirmedCrossShardTxList(m.db, mBlock.Hash())
			if index >= uint32(len(xShardReceiveTxList.TXList)) {
				return nil, nil, errors.New("tx's index bigger than txs's len ")
			}
			tx := xShardReceiveTxList.TXList[index]
			txList = append(txList, &rpc.TransactionDetail{
				TxHash:      tx.TxHash,
				FromAddress: tx.From,
				ToAddress:   &tx.To,
				Value:       serialize.Uint256{Value: tx.Value.Value},
				BlockHeight: height,
				Timestamp:   mBlock.IHeader().GetTime(),
				Success:     true,
			})
		} else {
			mBlock, ok := m.GetBlockByNumber(height).(*types.MinorBlock)
			if !ok {
				log.Error(m.logInfo, "get minor block fialed height", height)
				return nil, nil, errors.New("get minBlock failed")
			}
			tx := mBlock.Transactions()[index]
			receipt, _, _ := rawdb.ReadReceipt(m.db, tx.Hash())
			evmTx := tx.EvmTx
			sender, err := types.Sender(types.MakeSigner(m.clusterConfig.Quarkchain.NetworkID), evmTx)
			if err != nil {
				return nil, nil, err
			}
			to := account.Address{
				FullShardKey: evmTx.ToFullShardKey(),
			}
			if tx.EvmTx.To() != nil {
				to.Recipient = *tx.EvmTx.To()
			}
			succFlag := false
			if receipt.Status == 1 {
				succFlag = true
			}
			txList = append(txList, &rpc.TransactionDetail{
				TxHash: tx.Hash(),
				FromAddress: account.Address{
					Recipient:    sender,
					FullShardKey: evmTx.FromFullShardKey(),
				},
				ToAddress:   &to,
				Value:       serialize.Uint256{Value: evmTx.Value()},
				BlockHeight: height,
				Timestamp:   mBlock.IHeader().GetTime(),
				Success:     succFlag,
			})
		}
		next = bytesSubOne(it.Key().Data())
		limit--
		if limit == 0 {
			break
		}
		it.Prev()
	}
	return txList, next, nil
}

func (m *MinorBlockChain) GetLogsByAddressAndTopic(start uint64, end uint64, addresses []account.Address, topics [][]common.Hash) ([]*types.Log, error) {
	addressValue := make([]common.Address, 0)
	mapFullShardKey := make(map[uint32]bool)
	for _, v := range addresses {
		mapFullShardKey[v.FullShardKey] = true
		addressValue = append(addressValue, v.Recipient)
	}
	if len(mapFullShardKey) != 1 {
		return nil, errors.New("should have same full_shard_key for the given addresses")
	}
	fullShardID, err := m.clusterConfig.Quarkchain.GetFullShardIdByFullShardKey(addresses[0].FullShardKey)
	if err != nil {
		return nil, err
	}
	if fullShardID != m.branch.Value {
		return nil, errors.New("not in this branch")
	}
	topicsValue := make([][]common.Hash, 0)
	for _, v := range topics {
		topicsValue = append(topicsValue, v)
	}
	filter := NewRangeFilter(m, start, end, addressValue, topicsValue)
	return filter.Logs()
}
func (m *MinorBlockChain) putTxIndexDB(key []byte) error {
	err := m.db.Put(key, []byte("1")) //TODO????
	return err
}
func (m *MinorBlockChain) deleteTxIndexDB(key []byte) error {
	return m.db.Delete(key)
}
func (m *MinorBlockChain) updateTxHistoryIndex(tx *types.Transaction, height uint64, index int, f func(key []byte) error) error {
	evmtx := tx.EvmTx
	sender, err := types.Sender(types.MakeSigner(m.clusterConfig.Quarkchain.NetworkID), evmtx)
	if err != nil {
		return err
	}
	addr := account.Address{
		Recipient:    sender,
		FullShardKey: evmtx.FromFullShardKey(),
	}
	key := encodeAddressTxKey(addr, height, index, false)
	if err := f(key); err != nil {
		return err
	}
	if evmtx.To() != nil && m.branch.IsInBranch(evmtx.ToFullShardKey()) {
		toAddr := account.Address{
			Recipient:    *evmtx.To(),
			FullShardKey: evmtx.ToFullShardKey(),
		}
		key := encodeAddressTxKey(toAddr, height, index, false)
		if err := f(key); err != nil {
			return err
		}
	}
	return nil
}
func (m *MinorBlockChain) putTxHistoryIndex(tx *types.Transaction, height uint64, index int) error {
	return m.updateTxHistoryIndex(tx, height, index, m.putTxIndexDB)
}
func (m *MinorBlockChain) removeTxHistoryIndex(tx *types.Transaction, height uint64, index int) error {
	return m.updateTxHistoryIndex(tx, height, index, m.deleteTxIndexDB)
}

func (m *MinorBlockChain) updateTxHistoryIndexFromBlock(block *types.MinorBlock, f func([]byte) error) error {
	xShardReceiveTxList := rawdb.ReadConfirmedCrossShardTxList(m.db, block.Hash())
	for index, tx := range xShardReceiveTxList.TXList {
		if bytes.Equal(tx.TxHash.Bytes(), common.Hash{}.Bytes()) {
			continue // coinbase reward for root block miner
		}
		key := encodeAddressTxKey(tx.To, block.Number(), index, true)
		if err := f(key); err != nil {
			return err
		}
	}
	return nil
}
func (m *MinorBlockChain) putTxHistoryIndexFromBlock(block *types.MinorBlock) error {
	return m.updateTxHistoryIndexFromBlock(block, m.putTxIndexDB)
}
func (m *MinorBlockChain) removeTxHistoryIndexFromBlock(block *types.MinorBlock) error {
	return m.updateTxHistoryIndexFromBlock(block, m.deleteTxIndexDB)
}

func (m *MinorBlockChain) ReadCrossShardTxList(hash common.Hash) *types.CrossShardTransactionDepositList {
	if data, ok := m.crossShardTxListCache.Get(hash); ok {
		return data.(*types.CrossShardTransactionDepositList)
	}
	data := rawdb.ReadCrossShardTxList(m.db, hash)
	if data != nil {
		m.crossShardTxListCache.Add(hash, data)
		return data
	}
	return nil
}<|MERGE_RESOLUTION|>--- conflicted
+++ resolved
@@ -355,18 +355,13 @@
 	if block == nil {
 		return ErrMinorBlockIsNil
 	}
-<<<<<<< HEAD
-	senderDisallowMap, err := m.posw.BuildSenderDisallowMap(headerTipHash, nil)
-	if err != nil {
-		return err
-	}
-	m.currentEvmState, err = m.createEvmState(block.Meta().Root, block.Hash(), senderDisallowMap)
-=======
 	log.Info(m.logInfo, "tipMinor", block.Number(), "hash", block.Hash().String(),
 		"mete.root", block.Meta().Root.String(), "rootBlock", rBlock.NumberU64(), "rootTip", m.rootTip.Number)
-	var err error
-	m.currentEvmState, err = m.createEvmState(block.Meta().Root, block.Hash())
->>>>>>> b0639c92
+	senderDisallowMap, err := m.posw.BuildSenderDisallowMap(headerTipHash, nil)
+	if err != nil {
+		return err
+	}
+  m.currentEvmState, err = m.createEvmState(block.Meta().Root, block.Hash(), senderDisallowMap)
 	if err != nil {
 		return err
 	}
