--- conflicted
+++ resolved
@@ -126,44 +126,7 @@
 	return updateTip, nil
 }
 
-<<<<<<< HEAD
-func (m *MinorBlockChain) runCrossShardTxList(evmState *state.StateDB, descendantRootHeader *types.RootBlockHeader,
-	ancestorRootHeader *types.RootBlockHeader) ([]*types.CrossShardTransactionDeposit, types.Receipts, error) {
-	txList := make([]*types.CrossShardTransactionDeposit, 0)
-	rHeader := descendantRootHeader
-	xShardGasLimit := new(big.Int).Div(m.gasLimit, big.NewInt(2))
-	var receiptsAll types.Receipts
-	gasUsed := new(uint64)
-	for rHeader.Hash() != ancestorRootHeader.Hash() {
-		if rHeader.Number == ancestorRootHeader.Number {
-			return nil, nil, errors.New("incorrect ancestor root header")
-		}
-		if evmState.GetGasUsed().Cmp(evmState.GetGasLimit()) > 0 {
-			return nil, nil, errors.New("gas consumed by cross-shard tx exceeding limit")
-		}
-		onTxList, receipts, err := m.runOneCrossShardTxListByRootBlockHash(rHeader.Hash(), evmState, xShardGasLimit, gasUsed)
-		if err != nil {
-			return nil, nil, err
-		}
-		txList = append(txList, onTxList...)
-		receiptsAll = append(receiptsAll, receipts...)
-		evmState.SetXShardReceiveGasUsed(new(big.Int).SetUint64(*gasUsed))
-		rHeader = m.getRootBlockHeaderByHash(rHeader.ParentHash)
-		if rHeader == nil {
-			log.Info(m.logInfo, "err-runCrossShardTxList", ErrRootBlockIsNil, "parentHash", rHeader.ParentHash.String())
-			return nil, nil, ErrRootBlockIsNil
-		}
-	}
-	if evmState.GetGasUsed().Cmp(evmState.GetGasLimit()) > 0 {
-		return nil, nil, errors.New("runCrossShardTxList err:gasUsed > GasLimit")
-	}
-	return txList, receiptsAll, nil
-}
-
-func (m *MinorBlockChain) validateTx(tx *types.Transaction, evmState *state.StateDB, fromAddress *account.Address, gas *uint64) (*types.Transaction, error) {
-=======
-func (m *MinorBlockChain) validateTx(tx *types.Transaction, evmState *state.StateDB, fromAddress *account.Address, gas *uint64, xShardGasLimit *big.Int) (*types.Transaction, error) {
->>>>>>> c0a3161a
+func (m *MinorBlockChain) validateTx(tx *types.Transaction, evmState *state.StateDB, fromAddress *account.Address, gas, xShardGasLimit *uint64) (*types.Transaction, error) {
 	if evmState == nil && fromAddress != nil {
 		return nil, errors.New("validateTx params err")
 	}
@@ -225,10 +188,11 @@
 	}
 
 	if xShardGasLimit == nil {
-		xShardGasLimit = m.xShardGasLimit
-	}
-	if evmTx.IsCrossShard() && evmTx.Gas() > xShardGasLimit.Uint64() {
-		return nil, fmt.Errorf("xshard evm tx exceeds xshard gasLimit %v %v", evmTx.Gas(), xShardGasLimit.Uint64())
+		x := m.xShardGasLimit.Uint64()
+		xShardGasLimit = &x
+	}
+	if evmTx.IsCrossShard() && evmTx.Gas() > *xShardGasLimit {
+		return nil, fmt.Errorf("xshard evm tx exceeds xshard gasLimit %v %v", evmTx.Gas(), xShardGasLimit)
 	}
 
 	sender, err := tx.Sender(types.NewEIP155Signer(m.clusterConfig.Quarkchain.NetworkID))
@@ -445,16 +409,15 @@
 	return m.getEvmStateForNewBlock(header, true)
 }
 
-func (m *MinorBlockChain) runBlock(block *types.MinorBlock, xShardReceiveTxList []*types.CrossShardTransactionDeposit) (*state.StateDB, types.Receipts, []*types.Log, uint64, []*types.CrossShardTransactionDeposit, error) {
+func (m *MinorBlockChain) runBlock(block *types.MinorBlock) (*state.StateDB, types.Receipts, []*types.Log, uint64,
+	[]*types.CrossShardTransactionDeposit, error) {
+
 	parent := m.GetMinorBlock(block.ParentHash())
 	if qkcCommon.IsNil(parent) {
 		log.Error(m.logInfo, "err-runBlock", ErrRootBlockIsNil, "parentHash", block.ParentHash().String())
 		return nil, nil, nil, 0, nil, ErrRootBlockIsNil
 	}
-
-	if xShardReceiveTxList == nil {
-		xShardReceiveTxList = make([]*types.CrossShardTransactionDeposit, 0)
-	}
+	xShardReceiveTxList := make([]*types.CrossShardTransactionDeposit, 0)
 	coinbase := block.Coinbase().Recipient
 	preEvmState, err := m.stateAtWithSenderDisallowMap(parent.GetMetaData().Root, block.ParentHash(), &coinbase)
 	if err != nil {
@@ -462,21 +425,23 @@
 	}
 	evmState := preEvmState.Copy()
 
-	xTxList, txCursorInfo, err := m.RunCrossShardTxWithCursor(evmState, block)
+	xTxList, txCursorInfo, xReceipts, err := m.RunCrossShardTxWithCursor(evmState, block)
 	if err != nil {
 		return nil, nil, nil, 0, nil, err
 	}
 	xShardReceiveTxList = append(xShardReceiveTxList, xTxList...)
 
 	evmState.SetTxCursorInfo(txCursorInfo)
-	if evmState.GetGasUsed().Cmp(block.Meta().XshardGasLimit.Value) < 0 {
-		evmState.SetGasLimit(new(big.Int).Sub(block.Meta().XshardGasLimit.Value, evmState.GetGasUsed()))
+	if evmState.GetGasUsed().Cmp(block.Meta().XShardGasLimit.Value) < 0 {
+		evmState.SetGasLimit(new(big.Int).Sub(block.Meta().XShardGasLimit.Value, evmState.GetGasUsed()))
 	}
 
 	receipts, logs, usedGas, err := m.processor.Process(block, evmState, m.vmConfig)
 	if err != nil {
 		return nil, nil, nil, 0, nil, err
 	}
+
+	receipts = append(receipts, xReceipts...)
 	//types.Receipts, []*types.Log, uint64, error
 	return evmState, receipts, logs, usedGas, xShardReceiveTxList, nil
 }
@@ -484,7 +449,7 @@
 // FinalizeAndAddBlock finalize minor block and add it to chain
 // only used in test now
 func (m *MinorBlockChain) FinalizeAndAddBlock(block *types.MinorBlock) (*types.MinorBlock, types.Receipts, error) {
-	evmState, receipts, _, _, _, err := m.runBlock(block, nil) // will lock
+	evmState, receipts, _, _, _, err := m.runBlock(block) // will lock
 	if err != nil {
 		return nil, nil, err
 	}
@@ -502,49 +467,6 @@
 // AddTx add tx to txPool
 func (m *MinorBlockChain) AddTx(tx *types.Transaction) error {
 	return m.txPool.AddLocal(tx)
-}
-
-func (m *MinorBlockChain) getCrossShardTxListByRootBlockHash(rBlock *types.RootBlock) ([]types.CrossShardTxWithMinorBlockHeader, error) {
-	// no need to lock
-
-	xShardTxs := make([]types.CrossShardTxWithMinorBlockHeader, 0)
-	for _, mHeader := range rBlock.MinorBlockHeaders() {
-		if mHeader.Branch == m.branch {
-			continue
-		}
-		prevRootHeader := m.getRootBlockHeaderByHash(mHeader.PrevRootBlockHash)
-		if prevRootHeader == nil {
-			return nil, errors.New("not get pre root header")
-		}
-		if !m.isNeighbor(mHeader.Branch, &prevRootHeader.Number) {
-			continue
-		}
-		xShardTxList := m.ReadCrossShardTxList(mHeader.Hash())
-		if prevRootHeader.Number <= uint32(m.clusterConfig.Quarkchain.GetGenesisRootHeight(m.branch.Value)) {
-			if xShardTxList != nil {
-				return nil, errors.New("get xShard tx list err")
-			}
-			continue
-		}
-<<<<<<< HEAD
-		for _, x := range xShardTxList.TXList {
-			xShardTxs = append(xShardTxs, types.CrossShardTxWithMinorBlockHeader{Tx: *x, MinorHeader: mHeader})
-		}
-=======
-		txList = append(txList, xShardTxList.TXList...)
-	}
-	if m.branch.IsInBranch(rBlock.Header().GetCoinbase().FullShardKey) { // Apply root block coinbase
-		value := rBlock.Header().CoinbaseAmount.GetTokenBalance(m.clusterConfig.Quarkchain.GetDefaultChainTokenID())
-		txList = append(txList, &types.CrossShardTransactionDeposit{
-			TxHash:   common.Hash{},
-			From:     account.CreatEmptyAddress(0),
-			To:       rBlock.Header().Coinbase,
-			Value:    &serialize.Uint256{Value: value}, //TODO-master
-			GasPrice: &serialize.Uint256{Value: new(big.Int).SetUint64(0)},
-		})
->>>>>>> c0a3161a
-	}
-	return xShardTxs, nil
 }
 
 func (m *MinorBlockChain) getEvmStateByHeight(height *uint64) (*state.StateDB, error) {
@@ -625,7 +547,9 @@
 	gp := new(GasPool).AddGas(mBlock.Header().GetGasLimit().Uint64())
 
 	to := evmTx.EvmTx.To()
-	msg := types.NewMessage(fromAddress.Recipient, to, evmTx.EvmTx.Nonce(), evmTx.EvmTx.Value(), evmTx.EvmTx.Gas(), evmTx.EvmTx.GasPrice(), evmTx.EvmTx.Data(), false, tx.EvmTx.FromShardID(), tx.EvmTx.ToShardID())
+	msg := types.NewMessage(fromAddress.Recipient, to, evmTx.EvmTx.Nonce(), evmTx.EvmTx.Value(), evmTx.EvmTx.Gas(),
+		evmTx.EvmTx.GasPrice(), evmTx.EvmTx.Data(), false, tx.EvmTx.FromShardID(), tx.EvmTx.ToShardID(),
+		tx.EvmTx.TransferTokenID(), tx.EvmTx.GasTokenID())
 	state.SetFullShardKey(tx.EvmTx.ToFullShardKey())
 	state.SetQuarkChainConfig(m.clusterConfig.Quarkchain)
 
@@ -720,20 +644,7 @@
 	return amount
 }
 
-<<<<<<< HEAD
-func (m *MinorBlockChain) addTransactionToBlock(rootBlockHash common.Hash, block *types.MinorBlock, evmState *state.StateDB) (*types.MinorBlock, types.Receipts, error) {
-=======
-func (m *MinorBlockChain) getXShardTxLimits(rBlock *types.RootBlock) map[uint32]uint32 {
-	// no need to lock
-	results := make(map[uint32]uint32, 0)
-	for _, mHeader := range rBlock.MinorBlockHeaders() {
-		results[mHeader.Branch.GetFullShardID()] = uint32(mHeader.GasLimit.Value.Uint64()) / uint32(params.GtxxShardCost.Uint64()) / m.clusterConfig.Quarkchain.MaxNeighbors / uint32(m.getMaxBlocksInOneRootBlock())
-	}
-	return results
-}
-
 func (m *MinorBlockChain) addTransactionToBlock(block *types.MinorBlock, evmState *state.StateDB) (*types.MinorBlock, types.Receipts, error) {
->>>>>>> c0a3161a
 	// have locked by upper call
 	pending, err := m.txPool.Pending() // txpool already locked
 	if err != nil {
@@ -752,11 +663,7 @@
 		tx := txs.Peek()
 		// Pop skip all txs about this account
 		//Shift skip this tx ,goto next tx about this account
-<<<<<<< HEAD
 		if err := m.checkTxBeforeApply(stateT, tx); err != nil {
-=======
-		if err := m.checkTxBeforeApply(stateT, tx, block); err != nil {
->>>>>>> c0a3161a
 			if err == ErrorTxBreak {
 				break
 			} else if err == ErrorTxContinue {
@@ -801,38 +708,30 @@
 	ErrorTxBreak    = errors.New("apply tx break")
 )
 
-<<<<<<< HEAD
 func (m *MinorBlockChain) checkTxBeforeApply(stateT *state.StateDB, tx *types.Transaction) error {
-=======
-func (m *MinorBlockChain) checkTxBeforeApply(stateT *state.StateDB, tx *types.Transaction, mBlock *types.MinorBlock) error {
->>>>>>> c0a3161a
-	diff := new(big.Int).Sub(stateT.GetGasLimit(), stateT.GetGasUsed())
 	if tx == nil {
 		return ErrorTxBreak
 	}
-
+	diff := new(big.Int).Sub(stateT.GetGasLimit(), stateT.GetGasUsed())
 	if tx.EvmTx.Gas() > diff.Uint64() {
 		return ErrorTxContinue
 	}
-
-	if tx.EvmTx.GasPrice().Cmp(m.clusterConfig.Quarkchain.MinMiningGasPrice) <= 0 {
+	if tx.EvmTx.GasPrice().Cmp(m.clusterConfig.Quarkchain.MinMiningGasPrice) < 0 {
 		return ErrorTxContinue
 	}
-
-<<<<<<< HEAD
 	toBranch := account.Branch{Value: tx.EvmTx.ToFullShardId()}
 	if toBranch.Value != m.branch.Value {
 		if !m.isNeighbor(toBranch, nil) {
 			return ErrorTxContinue
 		}
 	}
-=======
->>>>>>> c0a3161a
 	return nil
 }
 
 // CreateBlockToMine create block to mine
-func (m *MinorBlockChain) CreateBlockToMine(createTime *uint64, address *account.Address, gasLimit, xShardGasLimit *big.Int, includeTx *bool) (*types.MinorBlock, error) {
+func (m *MinorBlockChain) CreateBlockToMine(createTime *uint64, address *account.Address, gasLimit, xShardGasLimit *big.Int,
+	includeTx *bool) (*types.MinorBlock, error) {
+
 	if includeTx == nil {
 		t := true
 		includeTx = &t
@@ -853,9 +752,8 @@
 	if gasLimit == nil {
 		gasLimit = m.gasLimit
 	}
-
 	if xShardGasLimit == nil {
-		xShardGasLimit = new(big.Int).Set(m.xShardGasLimit)
+		xShardGasLimit = m.xShardGasLimit
 	}
 	if address == nil {
 		t := account.CreatEmptyAddress(0)
@@ -871,66 +769,34 @@
 		address = &t
 	}
 	currRootTipHash := m.rootTip.Hash()
-	block := prevBlock.CreateBlockToAppend(&realCreateTime, difficulty, address, nil, gasLimit, xShardGasLimit, nil, nil, &currRootTipHash)
+	block := prevBlock.CreateBlockToAppend(&realCreateTime, difficulty, address, nil, gasLimit, xShardGasLimit,
+		nil, nil, &currRootTipHash)
 	evmState, err := m.getEvmStateForNewBlock(block.IHeader(), true)
-<<<<<<< HEAD
-	if err != nil {
-		return nil, err
-	}
-	prevHeader := m.CurrentBlock()
-	ancestorRootHeader := m.GetRootBlockByHash(prevHeader.Header().PrevRootBlockHash).Header()
-	if !m.isSameRootChain(m.rootTip, ancestorRootHeader) {
-		return nil, ErrNotSameRootChain
-	}
-	block.Header().GasLimit.Value = gasLimit
-	xShardGasLimit := new(big.Int).Div(gasLimit, big.NewInt(2))
-	block.GetMetaData().XShardGasLimit.Value = xShardGasLimit
-	rootHeader, xShardDepositReceipts, _, err := m.includeCrossShardTxList(evmState, m.rootTip, ancestorRootHeader, xShardGasLimit)
-	if err != nil {
-		return nil, err
-	}
-	//Adjust inshard tx limit if xshard gas limit is not exhausted
-	if evmState.GetGasUsed().Cmp(xShardGasLimit) == -1 {
-		evmState.SetGasLimit(new(big.Int).Sub(xShardGasLimit, evmState.GetGasUsed()))
-	}
-	newBlock, receipts, err := m.addTransactionToBlock(rootHeader.Hash(), block, evmState)
-	if err != nil {
-		return nil, err
-	}
-	receipts = append(receipts, xShardDepositReceipts...)
-	pureCoinbaseAmount := m.getCoinbaseAmount()
-	evmState.AddBalance(evmState.GetBlockCoinbase(), pureCoinbaseAmount)
-	coinbaseAmount := new(big.Int).Add(pureCoinbaseAmount, evmState.GetBlockFee())
-	//TODO-master
-	temp := types.NewTokenBalanceMap()
-	temp.BalanceMap[qkcCommon.TokenIDEncode("QKC")] = coinbaseAmount
-	newBlock.Finalize(receipts, evmState.IntermediateRoot(true), evmState.GetGasUsed(), evmState.GetXShardReceiveGasUsed(), temp, &types.XShardTxCursorInfo{})
-	return newBlock, nil
-=======
+	if err != nil {
+		return nil, err
+	}
 	ancestorRootHeader := m.GetRootBlockByHash(m.CurrentBlock().Header().PrevRootBlockHash).Header()
 	if !m.isSameRootChain(m.rootTip, ancestorRootHeader) {
 		return nil, ErrNotSameRootChain
 	}
-
-	_, txCursor, err := m.RunCrossShardTxWithCursor(evmState, block)
+	_, txCursor, xShardReceipts, err := m.RunCrossShardTxWithCursor(evmState, block)
 	if err != nil {
 		return nil, err
 	}
 	evmState.SetTxCursorInfo(txCursor)
-
-	if evmState.GetGasUsed().Cmp(xShardGasLimit) <= 0 {
-		// ensure inshard gasLimit = 1/2 default gasLimit
-		diff := new(big.Int).Sub(xShardGasLimit, evmState.GetGasUsed())
-		diff = new(big.Int).Sub(evmState.GetGasLimit(), diff)
-		evmState.SetGasLimit(diff)
-	}
-	recipiets := make(types.Receipts, 0)
+	//Adjust inshard tx limit if xshard gas limit is not exhausted
+	// ensure inshard gasLimit = 1/2 default gasLimit
+	if evmState.GetGasUsed().Cmp(xShardGasLimit) == -1 {
+		evmState.SetGasLimit(new(big.Int).Sub(xShardGasLimit, evmState.GetGasUsed()))
+	}
+	receipts := make(types.Receipts, 0)
 	if *includeTx {
-		block, recipiets, err = m.addTransactionToBlock(block, evmState)
+		block, receipts, err = m.addTransactionToBlock(block, evmState)
 		if err != nil {
 			return nil, err
 		}
 	}
+	receipts = append(receipts, xShardReceipts...)
 
 	pureCoinbaseAmount := m.getCoinbaseAmount(block.Header().Number)
 	bMap := pureCoinbaseAmount.GetBalanceMap()
@@ -938,9 +804,9 @@
 		evmState.AddBalance(evmState.GetBlockCoinbase(), v, k)
 	}
 	pureCoinbaseAmount.Add(evmState.GetBlockFee())
-	block.Finalize(recipiets, evmState.IntermediateRoot(true), evmState.GetGasUsed(), evmState.GetXShardReceiveGasUsed(), pureCoinbaseAmount, evmState.GetTxCursorInfo())
+	block.Finalize(receipts, evmState.IntermediateRoot(true), evmState.GetGasUsed(),
+		evmState.GetXShardReceiveGasUsed(), pureCoinbaseAmount, evmState.GetTxCursorInfo())
 	return block, nil
->>>>>>> c0a3161a
 }
 
 //Cross-Shard transaction handling
@@ -1098,91 +964,6 @@
 	return true, nil
 }
 
-<<<<<<< HEAD
-// includeCrossShardTxList already locked
-func (m *MinorBlockChain) includeCrossShardTxList(evmState *state.StateDB, descendantRootHeader *types.RootBlockHeader,
-	ancestorRootHeader *types.RootBlockHeader, xShardGasLimit *big.Int) (*types.RootBlockHeader, types.Receipts,
-	[]*types.CrossShardTransactionDeposit, error) {
-	if descendantRootHeader == ancestorRootHeader {
-		return ancestorRootHeader, nil, nil, nil
-	}
-	txList := make([]*types.CrossShardTransactionDeposit, 0)
-	rHeader := descendantRootHeader
-	headerList := make([]*types.RootBlockHeader, 0)
-	for rHeader.Hash() != ancestorRootHeader.Hash() {
-		if rHeader.Number <= ancestorRootHeader.Number {
-			return nil, nil, nil, errors.New("root height small than ancestor root height")
-		}
-		headerList = append(headerList, rHeader)
-		rHeader = m.getRootBlockHeaderByHash(rHeader.ParentHash)
-	}
-	var receiptsAll types.Receipts
-	var gasUsed = new(uint64)
-	for index := len(headerList) - 1; index >= 0; index-- {
-		txs, receipts, err := m.runOneCrossShardTxListByRootBlockHash(headerList[index].Hash(), evmState, xShardGasLimit, gasUsed)
-		if err != nil {
-			return nil, nil, nil, err
-		}
-		receiptsAll = append(receiptsAll, receipts...)
-		txList = append(txList, txs...)
-	}
-	evmState.SetXShardReceiveGasUsed(new(big.Int).SetUint64(*gasUsed))
-	return descendantRootHeader, receiptsAll, txList, nil
-}
-
-func (m *MinorBlockChain) runOneCrossShardTxListByRootBlockHash(hash common.Hash, evmState *state.StateDB,
-	xShardGasLimit *big.Int, gasUsed *uint64) ([]*types.CrossShardTransactionDeposit, types.Receipts, error) {
-	rBlock := m.GetRootBlockByHash(hash)
-	if rBlock == nil {
-		log.Error(m.logInfo, "err-runOneCrossShardTxListByRootBlockHash", ErrRootBlockIsNil, "parenthash", hash.String())
-		return nil, nil, ErrRootBlockIsNil
-	}
-	var txList []*types.CrossShardTransactionDeposit
-	var txsByHeaders []types.CrossShardTxWithMinorBlockHeader
-	if m.branch.IsInBranch(rBlock.Header().GetCoinbase().FullShardKey) { // Apply root block coinbase
-		value := new(big.Int)
-		if data, ok := rBlock.Header().CoinbaseAmount.BalanceMap[qkcCommon.TokenIDEncode(m.clusterConfig.Quarkchain.GenesisToken)]; ok {
-			value.Set(data)
-		}
-		tx := types.CrossShardTransactionDeposit{
-			TxHash:          rBlock.Header().Hash(),
-			From:            account.CreatEmptyAddress(0),
-			To:              rBlock.Header().Coinbase,
-			Value:           &serialize.Uint256{Value: value}, //TODO-master
-			GasPrice:        &serialize.Uint256{Value: new(big.Int).SetUint64(0)},
-			IsFromRootChain: true,
-		}
-		txsByHeaders = append(txsByHeaders, types.CrossShardTxWithMinorBlockHeader{Tx: tx, MinorHeader: nil})
-		txList = append(txList, &tx)
-	}
-	// already locked
-	depositsByHeaders, err := m.getCrossShardTxListByRootBlockHash(rBlock)
-	txsByHeaders = append(txsByHeaders, depositsByHeaders...)
-	if err != nil {
-		return nil, nil, err
-	}
-
-	localFeeRate := getLocalFeeRate(evmState.GetQuarkChainConfig())
-	var receipts types.Receipts
-	for _, txByHeader := range txsByHeaders {
-		receipt, err := ApplyCrossShardDeposit(m.ethChainConfig, m, txByHeader.MinorHeader,
-			*m.GetVMConfig(), evmState, &txByHeader.Tx, gasUsed, localFeeRate)
-		if err != nil {
-			break
-		}
-		if receipt != nil {
-			receipts = append(receipts, receipt)
-		}
-		txList = append(txList, &txByHeader.Tx)
-		if evmState.GetGasUsed().Cmp(xShardGasLimit) == 1 {
-			break
-		}
-	}
-	return txList, receipts, nil
-}
-
-=======
->>>>>>> c0a3161a
 // GetTransactionByHash get tx by hash
 func (m *MinorBlockChain) GetTransactionByHash(hash common.Hash) (*types.MinorBlock, uint32) {
 	_, mHash, txIndex := rawdb.ReadTransaction(m.db, hash)
@@ -1292,7 +1073,9 @@
 
 		gp := new(GasPool).AddGas(evmState.GetGasLimit().Uint64())
 		to := evmTx.EvmTx.To()
-		msg := types.NewMessage(fromAddress.Recipient, to, evmTx.EvmTx.Nonce(), evmTx.EvmTx.Value(), evmTx.EvmTx.Gas(), evmTx.EvmTx.GasPrice(), evmTx.EvmTx.Data(), false, tx.EvmTx.FromShardID(), tx.EvmTx.ToShardID())
+		msg := types.NewMessage(fromAddress.Recipient, to, evmTx.EvmTx.Nonce(), evmTx.EvmTx.Value(), evmTx.EvmTx.Gas(),
+			evmTx.EvmTx.GasPrice(), evmTx.EvmTx.Data(), false, tx.EvmTx.FromShardID(), tx.EvmTx.ToShardID(),
+			tx.EvmTx.TransferTokenID(), tx.EvmTx.GasTokenID())
 		evmState.SetFullShardKey(tx.EvmTx.ToFullShardKey())
 		context := NewEVMContext(msg, m.CurrentBlock().IHeader().(*types.MinorBlockHeader), m)
 		evmEnv := vm.NewEVM(context, evmState, m.ethChainConfig, m.vmConfig)
@@ -1730,30 +1513,42 @@
 	return nil
 }
 
-func (m *MinorBlockChain) RunCrossShardTxWithCursor(evmState *state.StateDB, mBlock *types.MinorBlock) ([]*types.CrossShardTransactionDeposit, *types.XShardTxCursorInfo, error) {
+func (m *MinorBlockChain) RunCrossShardTxWithCursor(evmState *state.StateDB,
+	mBlock *types.MinorBlock) ([]*types.CrossShardTransactionDeposit, *types.XShardTxCursorInfo, types.Receipts, error) {
+
 	preMinorBlock := m.GetMinorBlock(mBlock.ParentHash())
 	if preMinorBlock == nil {
-		return nil, nil, errors.New("no pre block")
+		return nil, nil, nil, errors.New("no pre block")
 	}
 	cursor := NewXShardTxCursor(m, mBlock.Header(), preMinorBlock.Meta().XShardTxCursorInfo)
-
+	var receipts types.Receipts
 	txList := make([]*types.CrossShardTransactionDeposit, 0)
+	evmState.SetQuarkChainConfig(m.clusterConfig.Quarkchain)
+	localFeeRate := getLocalFeeRate(m.clusterConfig.Quarkchain)
+	gasUsed := new(uint64)
 	for true {
 		xShardDepositTx, err := cursor.getNextTx()
 		if err != nil {
-			return nil, nil, err
+			return nil, nil, nil, err
 		}
 		if xShardDepositTx == nil {
 			break
 		}
+		receipt, err := ApplyCrossShardDeposit(m.ethChainConfig, m, mBlock.Header(),
+			*m.GetVMConfig(), evmState, xShardDepositTx, gasUsed, localFeeRate)
+
+		if err != nil {
+			break
+		}
+		if receipt != nil {
+			receipts = append(receipts, receipt)
+		}
 		txList = append(txList, xShardDepositTx)
-		if err := m.runOneXShardTx(evmState, xShardDepositTx, cursor.rBlock.Header().NumberU64() >= m.clusterConfig.Quarkchain.XShardGasDDOSFixRootHeight); err != nil {
-			return nil, nil, err
-		}
-		if evmState.GetGasUsed().Cmp(mBlock.Meta().XshardGasLimit.Value) >= 0 {
+
+		if evmState.GetGasUsed().Cmp(mBlock.Meta().XShardGasLimit.Value) >= 0 {
 			break
 		}
 	}
 	evmState.SetXShardReceiveGasUsed(evmState.GetGasUsed())
-	return txList, cursor.getCursorInfo(), nil
+	return txList, cursor.getCursorInfo(), receipts, nil
 }