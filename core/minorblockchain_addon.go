--- conflicted
+++ resolved
@@ -16,13 +16,11 @@
 	"github.com/QuarkChain/goquarkchain/core/state"
 	"github.com/QuarkChain/goquarkchain/core/types"
 	"github.com/QuarkChain/goquarkchain/core/vm"
-	"github.com/QuarkChain/goquarkchain/params"
 	"github.com/QuarkChain/goquarkchain/qkcdb"
 	qrpc "github.com/QuarkChain/goquarkchain/rpc"
 	"github.com/QuarkChain/goquarkchain/serialize"
 	"github.com/ethereum/go-ethereum/common"
 	"github.com/ethereum/go-ethereum/log"
-	"golang.org/x/sync/errgroup"
 )
 
 var (
@@ -1713,28 +1711,11 @@
 
 func (m *MinorBlockChain) AddTxList(txs []*types.Transaction) error {
 	ts := time.Now()
-<<<<<<< HEAD
 
 	if err := recoverSender(txs, m.clusterConfig.Quarkchain.NetworkID); err != nil {
 		return err
 	}
 
-=======
-	interval := len(txs) / params.TPS_Num
-	var g errgroup.Group
-	for index := 0; index < params.TPS_Num; index++ {
-		i := index
-		g.Go(func() error {
-			if err := recoverSender(txs[i*interval:(i+1)*interval], m.clusterConfig.Quarkchain.NetworkID); err != nil {
-				return err
-			}
-			return nil
-		})
-	}
-	if err := g.Wait(); err != nil {
-		return err
-	}
->>>>>>> 7997a834
 	log.Info("recover", "len", len(txs), "dur", time.Now().Sub(ts).Seconds())
 	ts = time.Now()
 	errList := m.txPool.AddLocals(txs)
