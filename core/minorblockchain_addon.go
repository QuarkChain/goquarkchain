--- conflicted
+++ resolved
@@ -1086,14 +1086,7 @@
 	if staleBlockCount < 0 {
 		return nil, errors.New("staleBlockCount should >=0")
 	}
-<<<<<<< HEAD
-	pending, err := m.txPool.Pending()
-	if err != nil {
-		return nil, err
-	}
-=======
 	pendingCount := m.txPool.PendingCount()
->>>>>>> d7b04b7e
 
 	return &rpc.ShardStatus{
 		Branch:             m.branch,
@@ -1102,11 +1095,7 @@
 		CoinbaseAddress:    cblock.IHeader().GetCoinbase(),
 		Timestamp:          cblock.IHeader().GetTime(),
 		TxCount60s:         txCount,
-<<<<<<< HEAD
-		PendingTxCount:     uint32(len(pending)),
-=======
 		PendingTxCount:     uint32(pendingCount),
->>>>>>> d7b04b7e
 		TotalTxCount:       *m.getTotalTxCount(cblock.Hash()),
 		BlockCount60s:      blockCount,
 		StaleBlockCount60s: staleBlockCount,
