--- conflicted
+++ resolved
@@ -4,6 +4,7 @@
 	"bytes"
 	"errors"
 	"fmt"
+	"github.com/QuarkChain/goquarkchain/params"
 	"golang.org/x/sync/errgroup"
 	"math"
 	"math/big"
@@ -312,6 +313,7 @@
 }
 
 func (m *MinorBlockChain) putRootBlock(rBlock *types.RootBlock, minorHeader *types.MinorBlockHeader) {
+	log.Info(m.logInfo, "putRootBlock number", rBlock.Number(), "hash", rBlock.Hash().String(), "lenMinor", len(rBlock.MinorBlockHeaders()))
 	rBlockHash := rBlock.Hash()
 	var mHash common.Hash
 	if minorHeader != nil {
@@ -487,33 +489,6 @@
 		t := m.CurrentBlock().Hash()
 		hash = &t
 	}
-<<<<<<< HEAD
-	return nil
-}
-func (m *MinorBlockChain) AddTxList(txs []*types.Transaction) error {
-	ts := time.Now()
-	interval := len(txs) / 2
-	var g errgroup.Group
-	for index := 0; index < 2; index++ {
-		i := index
-		g.Go(func() error {
-			if err := recoverSender(txs[i*interval:(i+1)*interval], m.clusterConfig.Quarkchain.NetworkID); err != nil {
-				return err
-			}
-			return nil
-		})
-	}
-	if err := g.Wait(); err != nil {
-		return err
-	}
-	log.Info("recover", "len", len(txs), "dur", time.Now().Sub(ts).Seconds())
-	ts = time.Now()
-	m.txPool.AddLocals(txs)
-	log.Info("AddLocal", "len", len(txs), "dur", time.Now().Sub(ts).Seconds())
-	return nil
-}
-=======
->>>>>>> d623ccad
 
 	mBlock := m.GetMinorBlock(*hash)
 	if mBlock == nil {
