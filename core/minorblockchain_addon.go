package core

import (
	"bytes"
	"errors"
	"math"
	"math/big"
	"sort"
	"time"

	"github.com/QuarkChain/goquarkchain/cluster/config"
	"github.com/QuarkChain/goquarkchain/cluster/rpc"
	"github.com/QuarkChain/goquarkchain/core/rawdb"
	"github.com/QuarkChain/goquarkchain/core/vm"
	"github.com/QuarkChain/goquarkchain/params"
	"github.com/QuarkChain/goquarkchain/qkcdb"
	"github.com/QuarkChain/goquarkchain/serialize"

	"github.com/QuarkChain/goquarkchain/account"
	qkcCommon "github.com/QuarkChain/goquarkchain/common"
	"github.com/QuarkChain/goquarkchain/core/state"
	"github.com/QuarkChain/goquarkchain/core/types"
	"github.com/ethereum/go-ethereum/common"
	"github.com/ethereum/go-ethereum/log"
)

func (m *MinorBlockChain) getLastConfirmedMinorBlockHeaderAtRootBlock(hash common.Hash) *types.MinorBlockHeader {
	rMinorHeaderHash := rawdb.ReadLastConfirmedMinorBlockHeaderAtRootBlock(m.db, hash)
	if rMinorHeaderHash == qkcCommon.EmptyHash {
		return nil
	}
	return rawdb.ReadMinorBlockHeader(m.db, rMinorHeaderHash)
}

func (m *MinorBlockChain) isSameMinorChain(long types.IHeader, short types.IHeader) bool {
	// already locked by insertChain
	if short.NumberU64() > long.NumberU64() {
		return false
	}
	header := long
	for index := 0; index < int(long.NumberU64()-short.NumberU64()); index++ {
		header = m.GetHeaderByHash(header.GetParentHash())
	}
	return header.Hash() == short.Hash()
}
func getLocalFeeRate(qkcConfig *config.QuarkChainConfig) *big.Rat {
	ret := new(big.Rat).SetInt64(1)
	return ret.Sub(ret, qkcConfig.RewardTaxRate)
}
func (m *MinorBlockChain) getCoinbaseAmount() *big.Int {
	// no need to lock
	localFeeRate := getLocalFeeRate(m.clusterConfig.Quarkchain)
	coinbaseAmount := qkcCommon.BigIntMulBigRat(m.clusterConfig.Quarkchain.GetShardConfigByFullShardID(m.branch.Value).CoinbaseAmount, localFeeRate)
	return coinbaseAmount
}

func (m *MinorBlockChain) putMinorBlock(mBlock *types.MinorBlock, xShardReceiveTxList []*types.CrossShardTransactionDeposit) error {
	if _, ok := m.heightToMinorBlockHashes[mBlock.NumberU64()]; !ok {
		m.heightToMinorBlockHashes[mBlock.NumberU64()] = make(map[common.Hash]struct{})
	}
	m.heightToMinorBlockHashes[mBlock.NumberU64()][mBlock.Hash()] = struct{}{}
	rawdb.WriteMinorBlock(m.db, mBlock)
	if err := m.putTotalTxCount(mBlock); err != nil {
		return err
	}

	if err := m.putConfirmedCrossShardTransactionDepositList(mBlock.Hash(), xShardReceiveTxList); err != nil {
		return err
	}
	return nil
}
func (m *MinorBlockChain) updateTip(state *state.StateDB, block *types.MinorBlock) (bool, error) {
	// Don't update tip if the block depends on a root block that is not root_tip or root_tip's ancestor
	if !m.isSameRootChain(m.GetRootTip(), m.getRootBlockHeaderByHash(block.Header().PrevRootBlockHash)) {
		return false, nil
	}
	updateTip := false
	currentTip := m.CurrentBlock().IHeader().(*types.MinorBlockHeader)
	if block.Header().ParentHash == currentTip.Hash() {
		updateTip = true
	} else if m.isMinorBlockLinkedToRootTip(block) {
		if block.Header().Number > currentTip.NumberU64() {
			updateTip = true
		} else if block.Header().Number == currentTip.NumberU64() {
			updateTip = m.getRootBlockHeaderByHash(block.Header().PrevRootBlockHash).Number > m.getRootBlockHeaderByHash(currentTip.PrevRootBlockHash).Number
		}
	}

	if updateTip {
		m.currentEvmState = state
	}
	return updateTip, nil
}

func (m *MinorBlockChain) runCrossShardTxList(evmState *state.StateDB, descendantRootHeader *types.RootBlockHeader, ancestorRootHeader *types.RootBlockHeader) ([]*types.CrossShardTransactionDeposit, error) {
	txList := make([]*types.CrossShardTransactionDeposit, 0)
	rHeader := descendantRootHeader
	for rHeader.Hash() != ancestorRootHeader.Hash() {
		if rHeader.Number == ancestorRootHeader.Number {
			return nil, errors.New("incorrect ancestor root header")
		}
		if evmState.GetGasUsed().Cmp(evmState.GetGasLimit()) > 0 {
			return nil, errors.New("gas consumed by cross-shard tx exceeding limit")
		}
		onTxList, err := m.runOneCrossShardTxListByRootBlockHash(rHeader.Hash(), evmState)
		if err != nil {
			return nil, err
		}
		txList = append(txList, onTxList...)
		rHeader = m.getRootBlockHeaderByHash(rHeader.ParentHash)
		if rHeader == nil {
			log.Info(m.logInfo, "err-runCrossShardTxList", ErrRootBlockIsNil, "parentHash", rHeader.ParentHash.String())
			return nil, ErrRootBlockIsNil
		}
	}
	if evmState.GetGasUsed().Cmp(evmState.GetGasLimit()) > 0 {
		return nil, errors.New("runCrossShardTxList err:gasUsed > GasLimit")
	}
	return txList, nil
}

func (m *MinorBlockChain) validateTx(tx *types.Transaction, evmState *state.StateDB, fromAddress *account.Address, gas *uint64) (*types.Transaction, error) {
	if tx.TxType != types.EvmTx {
		return nil, errors.New("unexpected tx type")
	}
	evmTx := tx.EvmTx
	if fromAddress != nil {
		nonce := evmState.GetNonce(fromAddress.Recipient)
		evmTx.SetNonce(nonce)
		if evmTx.FromFullShardKey() != fromAddress.FullShardKey {
			return nil, errors.New("from full shard id not match")
		}
		evmTxGas := evmTx.Gas()
		if gas != nil {
			evmTxGas = *gas
		}
		evmTx.SetGas(evmTxGas)
	}

	toShardSize := m.clusterConfig.Quarkchain.GetShardSizeByChainId(tx.EvmTx.ToChainID())
	if err := tx.EvmTx.SetToShardSize(toShardSize); err != nil {
		return nil, err
	}
	fromShardSize := m.clusterConfig.Quarkchain.GetShardSizeByChainId(tx.EvmTx.FromChainID())
	if err := tx.EvmTx.SetFromShardSize(fromShardSize); err != nil {
		return nil, err
	}

	if evmTx.NetworkId() != m.clusterConfig.Quarkchain.NetworkID {
		return nil, ErrNetWorkID
	}
	if !m.branch.IsInBranch(evmTx.FromFullShardId()) {
		return nil, ErrBranch
	}

	toBranch := account.Branch{Value: evmTx.ToFullShardId()}

	initializedFullShardIDs := m.clusterConfig.Quarkchain.GetInitializedShardIdsBeforeRootHeight(m.GetRootTip().Number)

	if evmTx.IsCrossShard() {
		hasInit := false
		for _, v := range initializedFullShardIDs {
			if toBranch.GetFullShardID() == v {
				hasInit = true
			}
		}
		if !hasInit {
			return nil, errors.New("shard is not initialized yet")
		}
	}

	if evmTx.IsCrossShard() && !m.isNeighbor(toBranch, nil) {
		return nil, ErrNotNeighbor
	}
	if err := ValidateTransaction(evmState, tx, fromAddress); err != nil {
		return nil, err
	}

	tx = &types.Transaction{
		TxType: types.EvmTx,
		EvmTx:  evmTx,
	}
	return tx, nil
}
func (m *MinorBlockChain) InitGenesisState(rBlock *types.RootBlock) (*types.MinorBlock, error) {
	log.Info(m.logInfo, "InitGenesisState number", rBlock.Number(), "hash", rBlock.Hash().String())
	defer log.Info(m.logInfo, "InitGenesisState", "end")
	m.mu.Lock() // used in initFromRootBlock and addRootBlock, so should lock
	defer m.mu.Unlock()
	var err error
	gBlock, err := NewGenesis(m.clusterConfig.Quarkchain).CreateMinorBlock(rBlock, m.branch.Value, m.db)
	if err != nil {
		return nil, err
	}
	rawdb.WriteTd(m.db, gBlock.Hash(), gBlock.Difficulty())
	height := m.clusterConfig.Quarkchain.GetGenesisRootHeight(m.branch.Value)
	if rBlock.Header().Number != height {
		return nil, errors.New("header number not match")
	}

	if err := m.putMinorBlock(gBlock, nil); err != nil {
		return nil, err
	}
	m.putRootBlock(rBlock, nil)
	rawdb.WriteGenesisBlock(m.db, rBlock.Hash(), gBlock) // key:rootBlockHash value:minorBlock
	if m.initialized {
		return gBlock, nil
	}
	m.rootTip = rBlock.Header()
	m.confirmedHeaderTip = nil
	m.currentEvmState, err = m.createEvmState(gBlock.Meta().Root, gBlock.Hash())
	if err != nil {
		return nil, err
	}

	m.initialized = true
	return gBlock, nil
}

// GetTransactionCount get txCount for addr
func (m *MinorBlockChain) GetTransactionCount(recipient account.Recipient, height *uint64) (uint64, error) {
	// no need to lock
	evmState, err := m.getEvmStateByHeight(height)
	if err != nil {
		return 0, err
	}
	return evmState.GetNonce(recipient), nil
}
func (m *MinorBlockChain) isSameRootChain(long types.IHeader, short types.IHeader) bool {
	return isSameRootChain(m.db, long, short)
}

func (m *MinorBlockChain) isMinorBlockLinkedToRootTip(mBlock *types.MinorBlock) bool {
	confirmed := m.confirmedHeaderTip
	if confirmed == nil {
		return true
	}
	if mBlock.Header().Number <= confirmed.Number {
		return false
	}
	return m.isSameMinorChain(mBlock.Header(), confirmed)
}
func (m *MinorBlockChain) isNeighbor(remoteBranch account.Branch, rootHeight *uint32) bool {
	if rootHeight == nil {
		rootHeight = &m.rootTip.Number
	}
	shardSize := len(m.clusterConfig.Quarkchain.GetInitializedShardIdsBeforeRootHeight(*rootHeight))
	return account.IsNeighbor(m.branch, remoteBranch, uint32(shardSize))
}

func (m *MinorBlockChain) putRootBlock(rBlock *types.RootBlock, minorHeader *types.MinorBlockHeader) {
	log.Info(m.logInfo, "putRootBlock number", rBlock.Number(), "hash", rBlock.Hash().String())
	rBlockHash := rBlock.Hash()
	rawdb.WriteRootBlock(m.db, rBlock)
	var mHash common.Hash
	if minorHeader != nil {
		mHash = minorHeader.Hash()
	}
	rawdb.WriteLastConfirmedMinorBlockHeaderAtRootBlock(m.db, rBlockHash, mHash)
}

func (m *MinorBlockChain) createEvmState(trieRootHash common.Hash, headerHash common.Hash) (*state.StateDB, error) {
	evmState, err := m.stateAt(trieRootHash)
	if err != nil {
		return nil, err
	}
	evmState.SetShardConfig(m.shardConfig)
	return evmState, nil
}
func (m *MinorBlockChain) GetPOSWCoinbaseBlockCnt(headerHash common.Hash, length *uint32) (map[account.Recipient]uint32, error) {
	panic(-1)
}

func (m *MinorBlockChain) getCoinbaseAddressUntilBlock(headerHash common.Hash, length uint32) ([]account.Recipient, error) {
	panic(-1)
}

func (m *MinorBlockChain) putTotalTxCount(mBlock *types.MinorBlock) error {
	prevCount := uint32(0)
	if mBlock.Header().Number > 2 {
		dbPreCount := rawdb.ReadTotalTx(m.db, mBlock.Header().ParentHash)
		if dbPreCount == nil {
			return errors.New("get totalTx failed")
		}
		prevCount += *dbPreCount
	}
	rawdb.WriteTotalTx(m.db, mBlock.Header().Hash(), prevCount)
	return nil
}

func (m *MinorBlockChain) getTotalTxCount(hash common.Hash) *uint32 {
	return rawdb.ReadTotalTx(m.db, hash)
}

func (m *MinorBlockChain) putConfirmedCrossShardTransactionDepositList(hash common.Hash, xShardReceiveTxList []*types.CrossShardTransactionDeposit) error {
	if !m.clusterConfig.EnableTransactionHistory {
		return nil
	}
	data := types.CrossShardTransactionDepositList{TXList: xShardReceiveTxList}
	rawdb.WriteConfirmedCrossShardTxList(m.db, hash, data)
	return nil
}

// InitFromRootBlock init minorBlockChain from rootBlock
func (m *MinorBlockChain) InitFromRootBlock(rBlock *types.RootBlock) error {
	log.Info(m.logInfo, "InitFromRootBlock number", rBlock.Number(), "hash", rBlock.Hash().String())
	defer log.Info(m.logInfo, "InitFromRootBlock", "end")
	m.mu.Lock() // to lock rootTip  confirmedHeaderTip...
	defer m.mu.Unlock()
	if rBlock.Header().Number <= uint32(m.clusterConfig.Quarkchain.GetGenesisRootHeight(m.branch.Value)) {
		return errors.New("rootBlock height small than config's height")
	}
	if m.initialized == true {
		return errors.New("already initialized")
	}
	m.initialized = true
	confirmedHeaderTip := m.getLastConfirmedMinorBlockHeaderAtRootBlock(rBlock.Hash())
	headerTip := confirmedHeaderTip
	if headerTip == nil {
		headerTip = m.GetBlockByNumber(0).IHeader().(*types.MinorBlockHeader)
	}

	m.rootTip = rBlock.Header()
	m.confirmedHeaderTip = confirmedHeaderTip

	block := rawdb.ReadMinorBlock(m.db, headerTip.Hash())
	if block == nil {
		return ErrMinorBlockIsNil
	}
	var err error
	m.currentEvmState, err = m.createEvmState(block.Meta().Root, block.Hash())
	if err != nil {
		return err
	}
	return m.reWriteBlockIndexTo(nil, block)
}

// getEvmStateForNewBlock get evmState for new block.should have locked
func (m *MinorBlockChain) getEvmStateForNewBlock(mBlock types.IBlock, ephemeral bool) (*state.StateDB, error) {
	block := mBlock.(*types.MinorBlock)
	preMinorBlock := m.GetMinorBlock(block.IHeader().GetParentHash())
	if preMinorBlock == nil {
		return nil, errInsufficientBalanceForGas
	}
	rootHash := preMinorBlock.GetMetaData().Root
	evmState, err := m.createEvmState(rootHash, block.IHeader().GetParentHash())
	if err != nil {
		return nil, err
	}

	if ephemeral {
		evmState = evmState.Copy()
	}
	evmState.SetBlockCoinbase(block.IHeader().GetCoinbase().Recipient)
	evmState.SetGasLimit(block.Header().GetGasLimit())
	evmState.SetQuarkChainConfig(m.clusterConfig.Quarkchain)
	return evmState, nil
}

func (m *MinorBlockChain) getEvmStateFromHeight(height *uint64) (*state.StateDB, error) {
	if height == nil || *height == m.CurrentBlock().NumberU64() {
		return m.State()
	}
	block := m.GetBlockByNumber(*height + 1)
	if block != nil {
		return nil, ErrMinorBlockIsNil
	}
	return m.getEvmStateForNewBlock(block, true)
}

func (m *MinorBlockChain) runBlock(block *types.MinorBlock) (*state.StateDB, types.Receipts, error) {
	parent := m.GetMinorBlock(block.ParentHash())
	if qkcCommon.IsNil(parent) {
		log.Error(m.logInfo, "err-runBlock", ErrRootBlockIsNil, "parentHash", block.ParentHash().String())
		return nil, nil, ErrRootBlockIsNil
	}

	preEvmState, err := m.stateAt(parent.GetMetaData().Root)
	if err != nil {
		return nil, nil, err
	}
	evmState := preEvmState.Copy()
	receipts, _, _, err := m.processor.Process(block, evmState, m.vmConfig, nil, nil)
	if err != nil {
		return nil, nil, err
	}
	return evmState, receipts, nil
}

// FinalizeAndAddBlock finalize minor block and add it to chain
// only used in test now
func (m *MinorBlockChain) FinalizeAndAddBlock(block *types.MinorBlock) (*types.MinorBlock, types.Receipts, error) {
	evmState, receipts, err := m.runBlock(block) // will lock
	if err != nil {
		return nil, nil, err
	}
	coinbaseAmount := new(big.Int).Add(m.getCoinbaseAmount(), evmState.GetBlockFee())
	block.Finalize(receipts, evmState.IntermediateRoot(true), evmState.GetGasUsed(), evmState.GetXShardReceiveGasUsed(), coinbaseAmount)
	_, err = m.InsertChain([]types.IBlock{block}) // will lock
	if err != nil {
		return nil, nil, err
	}
	return block, receipts, nil
}

func absUint32(a, b uint32) uint32 {
	if a > b {
		return a - b
	}
	return b - a
}
func minBigInt(a, b *big.Int) *big.Int {
	if a.Cmp(b) < 0 {
		return a
	}
	return b
}

// AddTx add tx to txPool
func (m *MinorBlockChain) AddTx(tx *types.Transaction) error {
	return m.txPool.AddLocal(tx)
}

func (m *MinorBlockChain) computeGasLimit(parentGasLimit, parentGasUsed, gasLimitFloor uint64) (*big.Int, error) {
	// no need to lock
	shardConfig := m.shardConfig
	if gasLimitFloor < shardConfig.GasLimitMinimum {
		return nil, errors.New("gas limit floor is too low")
	}
	decay := parentGasLimit / uint64(shardConfig.GasLimitEmaDenominator)
	usageIncrease := uint64(0)
	if parentGasUsed != 0 {
		usageIncrease = parentGasUsed * uint64(shardConfig.GasLimitUsageAdjustmentNumerator) / uint64(shardConfig.GasLimitUsageAdjustmentDenominator) / uint64(shardConfig.GasLimitEmaDenominator)
	}
	gasLimit := shardConfig.GasLimitMinimum
	if gasLimit < parentGasLimit-decay+usageIncrease {
		gasLimit = parentGasLimit - decay + usageIncrease
	}

	if gasLimit < gasLimitFloor {
		return new(big.Int).SetUint64(parentGasLimit + decay), nil
	}
	return new(big.Int).SetUint64(gasLimit), nil
}

func (m *MinorBlockChain) getCrossShardTxListByRootBlockHash(hash common.Hash) ([]*types.CrossShardTransactionDeposit, error) {
	// no need to lock
	rBlock := m.GetRootBlockByHash(hash)
	if rBlock == nil {
		log.Error(m.logInfo, "err-getCrossShardTxListByRootBlockHash", ErrRootBlockIsNil, "parenthash", hash.String())
		return nil, ErrRootBlockIsNil
	}
	txList := make([]*types.CrossShardTransactionDeposit, 0)
	for _, mHeader := range rBlock.MinorBlockHeaders() {
		if mHeader.Branch == m.branch {
			continue
		}
		prevRootHeader := m.getRootBlockHeaderByHash(mHeader.PrevRootBlockHash)
		if prevRootHeader == nil {
			return nil, errors.New("not get pre root header")
		}
		if !m.isNeighbor(mHeader.Branch, &prevRootHeader.Number) {
			continue
		}
		xShardTxList := rawdb.ReadCrossShardTxList(m.db, mHeader.Hash())

		if prevRootHeader.Number <= uint32(m.clusterConfig.Quarkchain.GetGenesisRootHeight(m.branch.Value)) {
			if xShardTxList != nil {
				return nil, errors.New("get xShard tx list err")
			}
			continue
		}
		txList = append(txList, xShardTxList.TXList...)
	}
	if m.branch.IsInBranch(rBlock.Header().GetCoinbase().FullShardKey) { // Apply root block coinbase
		txList = append(txList, &types.CrossShardTransactionDeposit{
			TxHash:   common.Hash{},
			From:     account.CreatEmptyAddress(0),
			To:       rBlock.Header().Coinbase,
			Value:    rBlock.Header().CoinbaseAmount,
			GasPrice: &serialize.Uint256{Value: new(big.Int).SetUint64(0)},
		})
	}
	return txList, nil
}

func (m *MinorBlockChain) getEvmStateByHeight(height *uint64) (*state.StateDB, error) {
	m.mu.Lock()
	defer m.mu.Unlock()
	if height == nil {
		temp := m.CurrentBlock().NumberU64()
		height = &temp
	}
	mBlock := m.GetBlockByNumber(*height)
	if qkcCommon.IsNil(mBlock) {
		return nil, ErrMinorBlockIsNil
	}

	evmState, err := m.stateAt(mBlock.(*types.MinorBlock).GetMetaData().Root)
	if err != nil {
		return nil, err
	}
	return evmState, nil
}

// GetBalance get balance for address
func (m *MinorBlockChain) GetBalance(recipient account.Recipient, height *uint64) (*big.Int, error) {
	// no need to lock
	evmState, err := m.getEvmStateByHeight(height)
	if err != nil {
		return nil, err
	}
	return evmState.GetBalance(recipient), nil
}

// GetCode get code for addr
func (m *MinorBlockChain) GetCode(recipient account.Recipient, height *uint64) ([]byte, error) {
	// no need to lock
	evmState, err := m.getEvmStateByHeight(height)
	if err != nil {
		return nil, err
	}
	return evmState.GetCode(recipient), nil
}

// GetStorageAt get storage for addr
func (m *MinorBlockChain) GetStorageAt(recipient account.Recipient, key common.Hash, height *uint64) (common.Hash, error) {
	// no need to lock
	evmState, err := m.getEvmStateByHeight(height)
	if err != nil {
		return common.Hash{}, err
	}
	return evmState.GetState(recipient, key), nil
}

// ExecuteTx execute tx
func (m *MinorBlockChain) ExecuteTx(tx *types.Transaction, fromAddress *account.Address, height *uint64) ([]byte, error) {
	if height == nil {
		temp := m.CurrentBlock().NumberU64()
		height = &temp
	}
	if fromAddress == nil {
		return nil, errors.New("from address should not empty")
	}
	mBlock, ok := m.GetBlockByNumber(*height).(*types.MinorBlock)
	if !ok {
		return nil, ErrMinorBlockIsNil
	}

	evmState, err := m.stateAt(mBlock.GetMetaData().Root)
	if err != nil {
		return nil, err
	}

	state := evmState.Copy()
	state.SetGasUsed(new(big.Int).SetUint64(0))
	var gas uint64
	if tx.EvmTx.Gas() != 0 {
		gas = tx.EvmTx.Gas()
	} else {
		gas = state.GetGasLimit().Uint64()
	}

	evmTx, err := m.validateTx(tx, state, fromAddress, &gas)
	if err != nil {
		return nil, err
	}
	gp := new(GasPool).AddGas(mBlock.Header().GetGasLimit().Uint64())

	to := evmTx.EvmTx.To()
	msg := types.NewMessage(fromAddress.Recipient, to, evmTx.EvmTx.Nonce(), evmTx.EvmTx.Value(), evmTx.EvmTx.Gas(), evmTx.EvmTx.GasPrice(), evmTx.EvmTx.Data(), false, tx.EvmTx.FromShardID(), tx.EvmTx.ToShardID())
	evmState.SetFullShardKey(tx.EvmTx.ToFullShardKey())
	context := NewEVMContext(msg, m.CurrentBlock().IHeader().(*types.MinorBlockHeader), m)
	evmEnv := vm.NewEVM(context, evmState, m.ethChainConfig, m.vmConfig)

	localFee := getLocalFeeRate(m.clusterConfig.Quarkchain)
	ret, _, _, err := ApplyMessage(evmEnv, msg, gp, localFee)
	return ret, err

}

func checkEqual(a, b types.IHeader) bool {
	if qkcCommon.IsNil(a) && qkcCommon.IsNil(b) {
		return true
	}
	if qkcCommon.IsNil(a) && !qkcCommon.IsNil(b) {
		return false
	}
	if !qkcCommon.IsNil(a) && qkcCommon.IsNil(b) {
		return false
	}
	if a.Hash() != b.Hash() {
		return false
	}
	return true
}
func (m *MinorBlockChain) getAllUnconfirmedHeaderList() []*types.MinorBlockHeader {
	var (
		header *types.MinorBlockHeader
		ok     bool
	)

	confirmedHeaderTip := m.confirmedHeaderTip

	header, ok = m.CurrentHeader().(*types.MinorBlockHeader)
	if !ok {
		panic(errors.New("current not exist"))
	}
	startHeight := int64(-1)
	if confirmedHeaderTip != nil {
		startHeight = int64(confirmedHeaderTip.Number)
	}

	allHeight := int(header.NumberU64()) - int(startHeight)
	headerList := make([]*types.MinorBlockHeader, allHeight)
	for index := allHeight - 1; index >= 0; index-- {
		headerList[index] = header
		header, ok = m.GetHeaderByHash(header.GetParentHash()).(*types.MinorBlockHeader)
		if !ok {
			if index == 0 {
				continue // 0's pre
			} else {
				panic(errors.New("not in order"))
			}
		}
	}

	if !checkEqual(header, confirmedHeaderTip) {
		return nil
	}
	return headerList
}

// GetUnconfirmedHeaderList get unconfirmed headerList
func (m *MinorBlockChain) GetUnconfirmedHeaderList() []*types.MinorBlockHeader {
	m.mu.Lock()
	defer m.mu.Unlock()
	headers := m.getAllUnconfirmedHeaderList() // have lock
	maxBlocks := m.getMaxBlocksInOneRootBlock()
	if len(headers) < int(maxBlocks) {
		return headers
	}
	return headers[0:maxBlocks]
}

func (m *MinorBlockChain) getMaxBlocksInOneRootBlock() uint64 {
	return uint64(m.shardConfig.MaxBlocksPerShardInOneRootBlock())
}

// GetUnconfirmedHeadersCoinbaseAmount get unconfirmed Headers coinbase amount
func (m *MinorBlockChain) GetUnconfirmedHeadersCoinbaseAmount() uint64 {
	amount := uint64(0)
	headers := m.GetUnconfirmedHeaderList() // have lock
	for _, header := range headers {
		amount += header.CoinbaseAmount.Value.Uint64()
	}
	return amount
}

func (m *MinorBlockChain) getXShardTxLimits(rBlock *types.RootBlock) map[uint32]uint32 {
	// no need to lock
	results := make(map[uint32]uint32, 0)
	for _, mHeader := range rBlock.MinorBlockHeaders() {
		results[mHeader.Branch.GetFullShardID()] = uint32(mHeader.GasLimit.Value.Uint64()) / uint32(params.GtxxShardCost.Uint64()) / m.clusterConfig.Quarkchain.MaxNeighbors / uint32(m.getMaxBlocksInOneRootBlock())
	}
	return results
}

func (m *MinorBlockChain) addTransactionToBlock(rootBlockHash common.Hash, block *types.MinorBlock, evmState *state.StateDB) (*types.MinorBlock, types.Receipts, error) {
	// have locked by upper call
	pending, err := m.txPool.Pending() // txpool already locked
	if err != nil {
		return nil, nil, err
	}
	txs, err := types.NewTransactionsByPriceAndNonce(types.NewEIP155Signer(uint32(m.Config().NetworkID)), pending)

	xShardTxCounters := make(map[uint32]uint32, 0)
	xShardTxLimits := m.getXShardTxLimits(m.GetRootBlockByHash(rootBlockHash))
	gp := new(GasPool).AddGas(block.Header().GetGasLimit().Uint64())
	usedGas := new(uint64)

	receipts := make([]*types.Receipt, 0)
	txsInBlock := make([]*types.Transaction, 0)

	stateT := evmState
	for stateT.GetGasUsed().Cmp(stateT.GetGasLimit()) < 0 {
		tx := txs.Peek()
		// Pop skip all txs about this account
		//Shift skip this tx ,goto next tx about this account
		if err := m.checkTxBeforeApply(stateT, tx, xShardTxCounters, xShardTxLimits); err != nil {
			if err == ErrorTxBreak {
				break
			} else if err == ErrorTxContinue {
				txs.Pop()
				continue
			}

		}
		_, receipt, _, err := ApplyTransaction(m.ethChainConfig, m, gp, stateT, block.IHeader().(*types.MinorBlockHeader), tx, usedGas, *m.GetVMConfig())
		switch err {
		case ErrGasLimitReached:
			txs.Pop()
		case ErrNonceTooLow:
			// New head notification data race between the transaction pool and miner, shift
			if err := txs.Shift(); err != nil {
				return nil, nil, errors.New("txs.Shift error")
			}
		case ErrNonceTooHigh:
			// Reorg notification data race between the transaction pool and miner, skip account =
			txs.Pop()
		case nil:
			if err := txs.Shift(); err != nil {
				return nil, nil, errors.New("txs.Shift error")
			}
			receipts = append(receipts, receipt)
			txsInBlock = append(txsInBlock, tx)
			xShardTxCounters[tx.EvmTx.ToFullShardId()]++
		default:
			// Strange error, discard the transaction and get the next in line (note, the
			// nonce-too-high clause will prevent us from executing in vain).
			if err := txs.Shift(); err != nil {
				return nil, nil, errors.New("txs.Shift error")
			}
		}

	}
	bHeader := block.Header()
	bHeader.PrevRootBlockHash = rootBlockHash
	return types.NewMinorBlock(bHeader, block.Meta(), txsInBlock, receipts, nil), receipts, nil
}

var (
	ErrorTxContinue = errors.New("apply tx continue")
	ErrorTxBreak    = errors.New("apply tx break")
)

func (m *MinorBlockChain) checkTxBeforeApply(stateT *state.StateDB, tx *types.Transaction, xShardTxCounters, xShardTxLimits map[uint32]uint32) error {
	diff := new(big.Int).Sub(stateT.GetGasLimit(), stateT.GetGasUsed())
	if tx == nil {
		return ErrorTxBreak
	}

	if tx.EvmTx.Gas() > diff.Uint64() {
		return ErrorTxContinue
	}
	toShardSize := m.clusterConfig.Quarkchain.GetShardSizeByChainId(tx.EvmTx.ToChainID())
	if err := tx.EvmTx.SetToShardSize(toShardSize); err != nil {
		return ErrorTxContinue
	}
	fromShardSize := m.clusterConfig.Quarkchain.GetShardSizeByChainId(tx.EvmTx.FromChainID())
	if err := tx.EvmTx.SetFromShardSize(fromShardSize); err != nil {
		return ErrorTxContinue
	}

	toBranch := account.Branch{Value: tx.EvmTx.ToFullShardId()}
	if toBranch.Value != m.branch.Value {
		if !m.isNeighbor(toBranch, nil) {
			return ErrorTxContinue
		}
		if xShardTxCounters[tx.EvmTx.ToFullShardId()]+1 > xShardTxLimits[tx.EvmTx.ToFullShardId()] {
			return ErrorTxContinue
		}
	}
	return nil
}

// CreateBlockToMine create block to mine
func (m *MinorBlockChain) CreateBlockToMine(createTime *uint64, address *account.Address, gasLimit *big.Int) (*types.MinorBlock, error) {
	m.mu.Lock() // to lock txpool and getEvmStateForNewBlock
	defer m.mu.Unlock()
	realCreateTime := uint64(time.Now().Unix())
	if createTime == nil {
		if realCreateTime < m.CurrentBlock().IHeader().GetTime()+1 {
			realCreateTime = m.CurrentBlock().IHeader().GetTime() + 1
		}
	} else {
		realCreateTime = *createTime
	}
	difficulty, err := m.engine.CalcDifficulty(m, realCreateTime, m.CurrentHeader().(*types.MinorBlockHeader))
	if err != nil {
		return nil, err
	}
	prevBlock := m.CurrentBlock()
	if gasLimit == nil {
		gasLimit, err = m.computeGasLimit(prevBlock.Header().GetGasLimit().Uint64(), prevBlock.GetMetaData().GasUsed.Value.Uint64(), m.shardConfig.Genesis.GasLimit)
	}
	//newGasLimit, err := m.computeGasLimit(prevBlock.Header().GetGasLimit().Uint64(), prevBlock.GetMetaData().GasUsed.Value.Uint64(), m.shardConfig.Genesis.GasLimit)

	if address == nil {
		t := account.CreatEmptyAddress(0)
		address = &t
	}

	if m.clusterConfig.Quarkchain.GetFullShardIdByFullShardKey(address.FullShardKey) != m.branch.Value {
		t := address.AddressInBranch(m.branch)
		address = &t
	}
	block := prevBlock.CreateBlockToAppend(&realCreateTime, difficulty, address, nil, gasLimit, nil, nil)
	evmState, err := m.getEvmStateForNewBlock(block, true)
	//if gasLimit != nil {
	//	evmState.SetGasLimit(gasLimit)
	//}
	evmState = evmState.Copy()

	prevHeader := m.CurrentBlock()
	ancestorRootHeader := m.GetRootBlockByHash(prevHeader.Header().PrevRootBlockHash).Header()
	if !m.isSameRootChain(m.rootTip, ancestorRootHeader) {
		return nil, ErrNotSameRootChain
	}

	rootHeader, err := m.includeCrossShardTxList(evmState, m.rootTip, ancestorRootHeader)

	if err != nil {
		return nil, err
	}
	newBlock, recipiets, err := m.addTransactionToBlock(rootHeader.Hash(), block, evmState)
	if err != nil {
		return nil, err
	}

	pureCoinbaseAmount := m.getCoinbaseAmount()
	evmState.AddBalance(evmState.GetBlockCoinbase(), pureCoinbaseAmount)
	_, err = evmState.Commit(true)
	if err != nil {
		return nil, err
	}

	coinbaseAmount := new(big.Int).Add(pureCoinbaseAmount, evmState.GetBlockFee())
	newBlock.Finalize(recipiets, evmState.IntermediateRoot(true), evmState.GetGasUsed(), evmState.GetXShardReceiveGasUsed(), coinbaseAmount)
	return newBlock, nil
}

//Cross-Shard transaction handling

// AddCrossShardTxListByMinorBlockHash add crossShardTxList by slave
func (m *MinorBlockChain) AddCrossShardTxListByMinorBlockHash(h common.Hash, txList types.CrossShardTransactionDepositList) {
	rawdb.WriteCrossShardTxList(m.db, h, txList)
}

// AddRootBlock add root block for minorBlockChain
func (m *MinorBlockChain) AddRootBlock(rBlock *types.RootBlock) (bool, error) {
	log.Info(m.logInfo, "MinorBlockChain AddRootBlock", rBlock.Number(), "hash", rBlock.Hash().String())
	defer log.Info(m.logInfo, "MinorBlockChain AddRootBlock", "end")
	m.mu.Lock() // Ensure insertion continuity
	defer m.mu.Unlock()
	if rBlock.Number() <= uint32(m.clusterConfig.Quarkchain.GetGenesisRootHeight(m.branch.Value)) {
		errRootBlockHeight := errors.New("rBlock is small than config")
		log.Error(m.logInfo, "add rootBlock", errRootBlockHeight, "block's height", rBlock.Number(), "config's height", m.clusterConfig.Quarkchain.GetGenesisRootHeight(m.branch.Value))
		return false, errRootBlockHeight
	}

	if m.GetRootBlockByHash(rBlock.ParentHash()) == nil {
		log.Error(m.logInfo, "add rootBlock err", ErrRootBlockIsNil, "parentHash", rBlock.ParentHash(), "height", rBlock.Number()-1)
		return false, ErrRootBlockIsNil
	}

	shardHeaders := make([]*types.MinorBlockHeader, 0)
	for _, mHeader := range rBlock.MinorBlockHeaders() {
		h := mHeader.Hash()
		if mHeader.Branch == m.branch {
			if !m.HasBlock(h) {
				log.Error(m.logInfo, "add rootBlock err", "block not exist", "height", mHeader.Number, "hash", mHeader.Hash().String())
				return false, ErrMinorBlockIsNil
			}
			shardHeaders = append(shardHeaders, mHeader)
			continue
		}
		prevRootHeader := m.GetRootBlockByHash(mHeader.PrevRootBlockHash)

		// prev_root_header can be None when the shard is not created at root height 0
		if prevRootHeader == nil || prevRootHeader.Number() == uint32(m.clusterConfig.Quarkchain.GetGenesisRootHeight(m.branch.Value)) || !m.isNeighbor(mHeader.Branch, &prevRootHeader.Header().Number) {
			if data := rawdb.ReadCrossShardTxList(m.db, h); data != nil {
				errXshardListAlreadyHave := errors.New("already have")
				log.Error(m.logInfo, "addrootBlock err", errXshardListAlreadyHave)
				return false, errXshardListAlreadyHave
			}
			continue
		}

		if data := rawdb.ReadCrossShardTxList(m.db, h); data == nil {
			errXshardListNotHave := errors.New("not have")
			log.Error(m.logInfo, "addrootBlock err", errXshardListNotHave)
			return false, errXshardListNotHave
		}

	}
	if uint64(len(shardHeaders)) > m.getMaxBlocksInOneRootBlock() {
		errShardHeaders := errors.New("shardHeaders big than config")
		log.Error(m.logInfo, "add root block err", errShardHeaders)
		return false, errShardHeaders
	}

	lastMinorHeaderInPrevRootBlock := m.getLastConfirmedMinorBlockHeaderAtRootBlock(rBlock.Header().ParentHash)

	var shardHeader *types.MinorBlockHeader
	if len(shardHeaders) > 0 {
		if shardHeaders[0].Number == 0 || shardHeaders[0].ParentHash == lastMinorHeaderInPrevRootBlock.Hash() {
			shardHeader = shardHeaders[len(shardHeaders)-1]
		} else {
			return false, errors.New("master should assure this check will not fail")
		}
	} else {
		shardHeader = lastMinorHeaderInPrevRootBlock
	}
	m.putRootBlock(rBlock, shardHeader)
	if shardHeader != nil {
		if !m.isSameRootChain(rBlock.Header(), m.getRootBlockHeaderByHash(shardHeader.PrevRootBlockHash)) {
			return false, ErrNotSameRootChain
		}
	}

	// No change to root tip
	if rBlock.Header().Number <= m.rootTip.Number {
		if !m.isSameRootChain(m.rootTip, m.GetRootBlockByHash(m.CurrentBlock().IHeader().(*types.MinorBlockHeader).GetPrevRootBlockHash()).Header()) {
			return false, ErrNotSameRootChain
		}
		return false, nil
	}

	m.rootTip = rBlock.Header()
	m.confirmedHeaderTip = shardHeader

	origHeaderTip := m.CurrentHeader().(*types.MinorBlockHeader)
	if shardHeader != nil {
		origBlock := m.GetBlockByNumber(shardHeader.Number)
		if qkcCommon.IsNil(origBlock) || origBlock.Hash() != shardHeader.Hash() {
			log.Error(m.logInfo, "ready to set current header height", shardHeader.Number, "hash", shardHeader.Hash().String(), "status", qkcCommon.IsNil(origBlock))
			m.hc.SetCurrentHeader(shardHeader)
			block := m.GetMinorBlock(shardHeader.Hash())
			m.currentBlock.Store(block)
		}
	}

	for !m.isSameRootChain(m.rootTip, m.getRootBlockHeaderByHash(m.CurrentHeader().(*types.MinorBlockHeader).GetPrevRootBlockHash())) {
		if m.CurrentHeader().NumberU64() == 0 {
			genesisRootHeader := m.rootTip
			genesisHeight := m.clusterConfig.Quarkchain.GetGenesisRootHeight(m.branch.Value)
			if genesisRootHeader.Number < uint32(genesisHeight) {
				return false, errors.New("genesis root height small than config")
			}
			for genesisRootHeader.Number != uint32(genesisHeight) {
				genesisRootHeader = m.getRootBlockHeaderByHash(genesisRootHeader.ParentHash)
				if genesisRootHeader == nil {
					return false, ErrMinorBlockIsNil
				}
			}
			newGenesis := rawdb.ReadGenesis(m.db, genesisRootHeader.Hash()) // genesisblock key is rootblock hash
			if newGenesis == nil {
				panic(errors.New("get genesis block is nil"))
			}
			m.genesisBlock = newGenesis
			log.Warn(m.logInfo, "ready to resrt genesis number", m.genesisBlock.Number(), "hash", m.genesisBlock.Hash().String())
			if err := m.Reset(); err != nil {
				return false, err
			}
			break
		}
		preBlock := m.GetBlock(m.CurrentHeader().GetParentHash()).(*types.MinorBlock)
		log.Warn(m.logInfo, "ready to set currentHeader height", preBlock.Number(), "hash", preBlock.Hash().String())
		m.hc.SetCurrentHeader(preBlock.Header())
		m.currentBlock.Store(preBlock)
	}

	if m.CurrentHeader().Hash() != origHeaderTip.Hash() {
		origBlock := m.GetMinorBlock(origHeaderTip.Hash())
		newBlock := m.GetMinorBlock(m.CurrentHeader().Hash())
		log.Warn("reWrite", origBlock.Number(), origBlock.Hash().String(), newBlock.Number(), newBlock.Hash().String())
		if err := m.reWriteBlockIndexTo(origBlock, newBlock); err != nil {
			return false, err
		}
	}
	return true, nil
}

// includeCrossShardTxList already locked
func (m *MinorBlockChain) includeCrossShardTxList(evmState *state.StateDB, descendantRootHeader *types.RootBlockHeader, ancestorRootHeader *types.RootBlockHeader) (*types.RootBlockHeader, error) {
	if descendantRootHeader == ancestorRootHeader {
		return ancestorRootHeader, nil
	}
	rHeader := descendantRootHeader
	headerList := make([]*types.RootBlockHeader, 0)
	for rHeader.Hash() != ancestorRootHeader.Hash() {
		if rHeader.Number <= ancestorRootHeader.Number {
			return nil, errors.New("root height small than ancestor root height")
		}
		headerList = append(headerList, rHeader)
		rHeader = m.getRootBlockHeaderByHash(rHeader.ParentHash)
	}

	for index := len(headerList) - 1; index >= 0; index-- {
		_, err := m.runOneCrossShardTxListByRootBlockHash(headerList[index].Hash(), evmState)
		if err != nil {
			return nil, err
		}
		if evmState.GetGasUsed().Cmp(evmState.GetGasLimit()) == 0 {
			return headerList[index], nil
		}
	}
	return descendantRootHeader, nil
}

func (m *MinorBlockChain) runOneCrossShardTxListByRootBlockHash(hash common.Hash, evmState *state.StateDB) ([]*types.CrossShardTransactionDeposit, error) {
	// already locked
	txList, err := m.getCrossShardTxListByRootBlockHash(hash)
	if err != nil {
		return nil, err
	}

	localFeeRate := getLocalFeeRate(evmState.GetQuarkChainConfig())
	for _, tx := range txList {
		evmState.AddBalance(tx.To.Recipient, tx.Value.Value)

		if tx.GasPrice.Value.Uint64() != 0 {
			evmState.SetGasUsed(new(big.Int).Add(evmState.GetGasUsed(), params.GtxxShardCost))
		}
		if evmState.GetGasUsed().Cmp(evmState.GetGasLimit()) > 0 {
			evmState.SetGasUsed(evmState.GetGasLimit())
		}

		xShardFee := new(big.Int).Mul(params.GtxxShardCost, tx.GasPrice.Value)
		xShardFee = qkcCommon.BigIntMulBigRat(xShardFee, localFeeRate)
		evmState.AddBlockFee(xShardFee)
		evmState.AddBalance(evmState.GetBlockCoinbase(), xShardFee)
	}
	evmState.SetXShardReceiveGasUsed(evmState.GetGasUsed())
	return txList, nil
}

// GetTransactionByHash get tx by hash
func (m *MinorBlockChain) GetTransactionByHash(hash common.Hash) (*types.MinorBlock, uint32) {
	_, mHash, txIndex := rawdb.ReadTransaction(m.db, hash)
	if mHash == qkcCommon.EmptyHash { //TODO need? for test???
		txs := make([]*types.Transaction, 0)
		tx := m.txPool.all.Get(hash)
		if tx == nil {
			return nil, 0
		}
		txs = append(txs, tx)
		temp := types.NewMinorBlock(&types.MinorBlockHeader{}, &types.MinorBlockMeta{}, txs, nil, nil)
		return temp, 0
	}
	return m.GetMinorBlock(mHash), txIndex
}

// GetTransactionReceipt get tx receipt by hash for slave
func (m *MinorBlockChain) GetTransactionReceipt(hash common.Hash) (*types.MinorBlock, uint32, *types.Receipt) {
	block, index := m.GetTransactionByHash(hash)
	if block == nil {
		return nil, 0, nil
	}
	receipts := m.GetReceiptsByHash(block.Hash())
	for _, receipt := range receipts {
		if receipt.TxHash == hash {
			return block, index, receipt
		}
	}
	return nil, 0, nil
}

// GetShardStatus show shardStatus
func (m *MinorBlockChain) GetShardStatus() (*rpc.ShardStatus, error) {
	// getBlockCountByHeight have lock
	cblock := m.CurrentBlock()
	cutoff := cblock.IHeader().GetTime() - 60

	txCount := uint32(0)
	blockCount := uint32(0)
	staleBlockCount := uint32(0)
	lastBlockTime := uint64(0)
	for cblock.IHeader().NumberU64() > 0 && cblock.IHeader().GetTime() > cutoff {
		txCount += uint32(len(cblock.GetTransactions()))
		blockCount++
		staleBlockCount = uint32(m.getBlockCountByHeight(cblock.Header().Number))
		cblock = m.GetMinorBlock(cblock.IHeader().GetParentHash())
		if cblock == nil {
			return nil, ErrMinorBlockIsNil
		}
		if lastBlockTime == 0 {
			lastBlockTime = m.CurrentBlock().IHeader().GetTime() - cblock.IHeader().GetTime()
		}
	}
	if staleBlockCount < 0 {
		return nil, errors.New("staleBlockCount should >=0")
	}
<<<<<<< HEAD
	cblock = m.CurrentBlock()
=======
	pendingCount := m.txPool.PendingCount()

>>>>>>> 6189807b
	return &rpc.ShardStatus{
		Branch:             m.branch,
		Height:             cblock.IHeader().NumberU64(),
		Difficulty:         cblock.IHeader().GetDifficulty(),
		CoinbaseAddress:    cblock.IHeader().GetCoinbase(),
		Timestamp:          cblock.IHeader().GetTime(),
		TxCount60s:         txCount,
		PendingTxCount:     uint32(pendingCount),
		TotalTxCount:       *m.getTotalTxCount(cblock.Hash()),
		BlockCount60s:      blockCount,
		StaleBlockCount60s: staleBlockCount,
		LastBlockTime:      lastBlockTime,
	}, nil
}

// EstimateGas estimate gas for this tx
func (m *MinorBlockChain) EstimateGas(tx *types.Transaction, fromAddress account.Address) (uint32, error) {
	// no need to locks
	if tx.EvmTx.Gas() > math.MaxUint32 {
		return 0, errors.New("gas > maxInt31")
	}
	evmTxStartGas := uint32(tx.EvmTx.Gas())
	lo := uint32(21000 - 1)
	currentState, err := m.State()
	if err != nil {
		return 0, err
	}
	if currentState.GetGasLimit().Uint64() > math.MaxInt32 {
		return 0, errors.New("gasLimit > MaxInt32")
	}
	hi := uint32(currentState.GetGasLimit().Uint64())
	if evmTxStartGas > 21000 {
		hi = evmTxStartGas
	}
	cap := hi

	runTx := func(gas uint32) error {
		evmState := currentState.Copy()
		evmState.SetGasUsed(new(big.Int).SetUint64(0))
		uint64Gas := uint64(gas)
		evmTx, err := m.validateTx(tx, evmState, &fromAddress, &uint64Gas)
		if err != nil {
			return err
		}

		gp := new(GasPool).AddGas(evmState.GetGasLimit().Uint64())
		to := evmTx.EvmTx.To()
		msg := types.NewMessage(fromAddress.Recipient, to, evmTx.EvmTx.Nonce(), evmTx.EvmTx.Value(), evmTx.EvmTx.Gas(), evmTx.EvmTx.GasPrice(), evmTx.EvmTx.Data(), false, tx.EvmTx.FromShardID(), tx.EvmTx.ToShardID())
		evmState.SetFullShardKey(tx.EvmTx.ToFullShardKey())
		context := NewEVMContext(msg, m.CurrentBlock().IHeader().(*types.MinorBlockHeader), m)
		evmEnv := vm.NewEVM(context, evmState, m.ethChainConfig, m.vmConfig)

		localFee := getLocalFeeRate(m.clusterConfig.Quarkchain)
		_, _, _, err = ApplyMessage(evmEnv, msg, gp, localFee)
		return err
	}

	for lo+1 < hi {
		mid := (lo + hi) / 2
		if runTx(mid) == nil {
			hi = mid
		} else {
			lo = mid
		}
	}
	if hi == cap && runTx(hi) == nil {
		return 0, nil
	}
	return hi, nil
}

// GasPrice gas price
func (m *MinorBlockChain) GasPrice() (uint64, error) {
	// no need to lock
	currHead := m.CurrentBlock().Hash()
	if currHead == m.gasPriceSuggestionOracle.LastHead {
		return m.gasPriceSuggestionOracle.LastPrice, nil
	}
	currHeight := m.CurrentBlock().NumberU64()
	startHeight := int64(currHeight) - int64(m.gasPriceSuggestionOracle.CheckBlocks) + 1
	if startHeight < 3 {
		startHeight = 3
	}
	prices := make([]uint64, 0)
	for index := startHeight; index < int64(currHeight+1); index++ {
		block, ok := m.GetBlockByNumber(uint64(index)).(*types.MinorBlock)
		if !ok {
			log.Error(m.logInfo, "failed to get block", index)
			return 0, errors.New("failed to get block")
		}
		tempPreBlockPrices := make([]uint64, 0)
		for _, tx := range block.GetTransactions() {
			tempPreBlockPrices = append(tempPreBlockPrices, tx.EvmTx.GasPrice().Uint64())
		}
		prices = append(prices, tempPreBlockPrices...)
	}
	if len(prices) == 0 {
		return 0, errors.New("len(prices)==0")
	}

	sort.Slice(prices, func(i, j int) bool { return prices[i] < prices[j] })
	price := prices[(len(prices)-1)*int(m.gasPriceSuggestionOracle.Percentile)/100]
	m.gasPriceSuggestionOracle.LastPrice = price
	m.gasPriceSuggestionOracle.LastHead = currHead
	return price, nil
}

func (m *MinorBlockChain) getBlockCountByHeight(height uint64) uint64 {
	m.mu.RLock() //to lock heightToMinorBlockHashes
	defer m.mu.RUnlock()
	if _, ok := m.heightToMinorBlockHashes[height]; ok == false {
		return 0
	}
	return uint64(len(m.heightToMinorBlockHashes[height]))
}

// reWriteBlockIndexTo : already locked
func (m *MinorBlockChain) reWriteBlockIndexTo(oldBlock *types.MinorBlock, newBlock *types.MinorBlock) error {
	if oldBlock == nil {
		oldBlock = m.CurrentBlock()
	}
	if oldBlock.NumberU64() < newBlock.NumberU64() {
		return m.reorg(oldBlock, newBlock)
	}
	return m.SetHead(newBlock.NumberU64())
}

// POSWDiffAdjust POSW diff calc,already locked by insertChain
// TODO to finish it later
func (m *MinorBlockChain) POSWDiffAdjust(block types.IBlock) (uint64, error) {
	panic(-1)
}

func (m *MinorBlockChain) GetBranch() account.Branch {
	return m.branch
}

func (m *MinorBlockChain) GetRootTip() *types.RootBlockHeader {
<<<<<<< HEAD
	m.mu.Lock()
	defer m.mu.Unlock()
=======
	m.mu.RLock()
	defer m.mu.RUnlock()
>>>>>>> 6189807b
	return m.rootTip
}
func encodeAddressTxKey(adddress account.Address, height uint64, index int, crossShard bool) []byte {
	crossShardBytes := make([]byte, 0)
	if crossShard {
		crossShardBytes = append(crossShardBytes, byte(0))
	} else {
		crossShardBytes = append(crossShardBytes, byte(1))
	}
	addressBytes, err := serialize.SerializeToBytes(adddress)
	if err != nil {
		panic(err)
	}
	heightBytes := qkcCommon.Uint32ToBytes(uint32(height))
	indexBytes := qkcCommon.Uint32ToBytes(uint32(index))

	rs := make([]byte, 0)
	rs = append(rs, []byte("addr_")...)
	rs = append(rs, addressBytes...)
	rs = append(rs, heightBytes...)
	rs = append(rs, crossShardBytes...)
	rs = append(rs, indexBytes...)
	return rs
}
func decodeAddressTxKey(data []byte) (uint64, bool, uint32, error) {
<<<<<<< HEAD
=======
	// 38=5+24+4+1+4
	// 5="addr_"
	// 24=len(account.Address)
	// 4=height
	// 1=isCrossShard
	// 4=index
>>>>>>> 6189807b
	if len(data) != 38 {
		return 0, false, 0, errors.New("input err")
	}
	height := qkcCommon.BytesToUint32(data[5+24 : 5+24+4])
	flag := false
<<<<<<< HEAD
	if data[5+24+4] == byte(0) {
=======
	if data[5+24+4] == byte(1) {
>>>>>>> 6189807b
		flag = true
	}
	index := qkcCommon.BytesToUint32(data[5+24+4+1:])
	return uint64(height), flag, index, nil

}

func (m *MinorBlockChain) putTxIndexFromBlock(batch rawdb.DatabaseWriter, block types.IBlock) error {
	rawdb.WriteBlockContentLookupEntries(batch, block) // put eth's tx lookup
<<<<<<< HEAD
=======
	if !m.clusterConfig.EnableTransactionHistory {
		return nil
	}
>>>>>>> 6189807b
	minorBlock, ok := block.(*types.MinorBlock)
	if !ok {
		return errors.New("minor block is nil")
	}
	for index, tx := range minorBlock.Transactions() { // put qkc's inshard tx
		if err := m.putTxHistoryIndex(tx, minorBlock.Number(), index); err != nil {
			return err
		}
	}
	return m.putTxHistoryIndexFromBlock(minorBlock) // put qkc's xshard tx
}
func (m *MinorBlockChain) removeTxIndexFromBlock(db rawdb.DatabaseDeleter, txs types.Transactions) error {
<<<<<<< HEAD
	sloveStats := make(map[common.Hash]bool)
	for _, tx := range txs {
		blockHash, _ := rawdb.ReadBlockContentLookupEntry(m.db, tx.Hash())
		rawdb.DeleteBlockContentLookupEntry(db, tx.Hash()) //delete eth's tx lookup
		if _, ok := sloveStats[blockHash]; ok {
			continue
		}
		sloveStats[blockHash] = true
=======
	slovedBlock := make(map[common.Hash]bool)
	for _, tx := range txs {
		blockHash, _ := rawdb.ReadBlockContentLookupEntry(m.db, tx.Hash())
		rawdb.DeleteBlockContentLookupEntry(db, tx.Hash()) //delete eth's tx lookup

		if !m.clusterConfig.EnableTransactionHistory {
			continue
		}

		if _, ok := slovedBlock[blockHash]; ok {
			continue
		}
		slovedBlock[blockHash] = true
>>>>>>> 6189807b
		block, ok := m.GetBlock(blockHash).(*types.MinorBlock) // find old block
		if !ok {
			return errors.New("get minor block err")
		}
		for oldBlockTxIndex, oldBlockTx := range block.Transactions() { // delete qkc's oldBlock's tx
			if err := m.removeTxHistoryIndex(oldBlockTx, block.Number(), oldBlockTxIndex); err != nil {
				return err
			}
		}
		if err := m.removeTxHistoryIndexFromBlock(block); err != nil { //delete qkc's crossShard tx
			return err
		}
	}
	return nil
}

func bytesSubOne(data []byte) []byte {
	bigData := new(big.Int).SetBytes(data)
	return bigData.Sub(bigData, new(big.Int).SetUint64(1)).Bytes()
}
func bytesAddOne(data []byte) []byte {
	bigData := new(big.Int).SetBytes(data)
	return bigData.Add(bigData, new(big.Int).SetUint64(1)).Bytes()
}
func (m *MinorBlockChain) GetTransactionByAddress(address account.Address, start []byte, limit uint32) ([]*rpc.TransactionDetail, []byte, error) {
	if !m.clusterConfig.EnableTransactionHistory {
		return []*rpc.TransactionDetail{}, []byte{}, nil
	}
<<<<<<< HEAD
	end := make([]byte, 0)
	end = append(end, []byte("addr_")...)
=======
	endEncodeAddressTxKey := make([]byte, 0)
	endEncodeAddressTxKey = append(endEncodeAddressTxKey, []byte("addr_")...)
>>>>>>> 6189807b
	tAdd, err := serialize.SerializeToBytes(address)
	if err != nil {
		panic(err)
	}
<<<<<<< HEAD
	end = append(end, tAdd...)
	originalStartBytes := bytesAddOne(end)

	next := make([]byte, 0)
	next = append(next, end...)
=======
	endEncodeAddressTxKey = append(endEncodeAddressTxKey, tAdd...)
	originalStartBytes := bytesAddOne(endEncodeAddressTxKey)

	next := make([]byte, 0)
	next = append(next, endEncodeAddressTxKey...)
>>>>>>> 6189807b

	if len(start) == 0 || bytes.Compare(start, originalStartBytes) > 0 {
		start = originalStartBytes
	}

	qkcDB, ok := m.db.(*qkcdb.RDBDatabase)
	if !ok {
		return nil, nil, errors.New("only support qkcdb now")
	}

	txList := make([]*rpc.TransactionDetail, 0)
	it := qkcDB.NewIterator()
	it.SeekForPrev(start)
	for it.Valid() {
<<<<<<< HEAD
		limit--
		if limit < 0 {
			break
		}
		if len(it.Key().Data()) != 38 {
			it.Prev()
			continue
		}

		if !(bytes.Compare(it.Key().Data(), start) < 0 && bytes.Compare(it.Key().Data(), end) > 0) {
			it.Prev()
			continue
=======
		if len(it.Key().Data()) != 38 {
			//TODO ?? delete it
			panic(errors.New("unexpected err"))
		}

		if bytes.Compare(it.Key().Data(), endEncodeAddressTxKey) < 0 {
			break
>>>>>>> 6189807b
		}

		height, crossShard, index, err := decodeAddressTxKey(it.Key().Data())
		if err != nil {
			return nil, nil, err
		}
		if crossShard {
			mBlock, ok := m.GetBlockByNumber(height).(*types.MinorBlock)
			if !ok {
				log.Error(m.logInfo, "get minor block fialed height", height)
				return nil, nil, errors.New("get minBlock failed")
			}
			xShardReceiveTxList := rawdb.ReadConfirmedCrossShardTxList(m.db, mBlock.Hash())
<<<<<<< HEAD
			tx := xShardReceiveTxList.TXList[index] //TODO check?
=======
			if index >= uint32(len(xShardReceiveTxList.TXList)) {
				return nil, nil, errors.New("tx's index bigger than txs's len ")
			}
			tx := xShardReceiveTxList.TXList[index]
>>>>>>> 6189807b
			txList = append(txList, &rpc.TransactionDetail{
				TxHash:      tx.TxHash,
				FromAddress: tx.From,
				ToAddress:   &tx.To,
				Value:       serialize.Uint256{Value: tx.Value.Value},
				BlockHeight: height,
				Timestamp:   mBlock.IHeader().GetTime(),
				Success:     true,
			})
		} else {
			mBlock, ok := m.GetBlockByNumber(height).(*types.MinorBlock)
			if !ok {
				log.Error(m.logInfo, "get minor block fialed height", height)
				return nil, nil, errors.New("get minBlock failed")
			}
			tx := mBlock.Transactions()[index]
			receipt, _, _ := rawdb.ReadReceipt(m.db, tx.Hash())
			evmTx := tx.EvmTx
			sender, err := types.Sender(types.MakeSigner(m.clusterConfig.Quarkchain.NetworkID), evmTx)
			if err != nil {
				return nil, nil, err
			}
			to := account.Address{
				FullShardKey: evmTx.ToFullShardKey(),
			}
			if tx.EvmTx.To() != nil {
				to.Recipient = *tx.EvmTx.To()
			}
			succFlag := false
			if receipt.Status == 1 {
				succFlag = true
			}
			txList = append(txList, &rpc.TransactionDetail{
				TxHash: tx.Hash(),
				FromAddress: account.Address{
					Recipient:    sender,
					FullShardKey: evmTx.FromFullShardKey(),
				},
				ToAddress:   &to,
				Value:       serialize.Uint256{Value: evmTx.Value()},
				BlockHeight: height,
				Timestamp:   mBlock.IHeader().GetTime(),
				Success:     succFlag,
			})
		}
		next = bytesSubOne(it.Key().Data())
<<<<<<< HEAD
=======
		limit--
		if limit == 0 {
			break
		}
>>>>>>> 6189807b
		it.Prev()
	}
	return txList, next, nil
}
<<<<<<< HEAD

func (m *MinorBlockChain) GetLogsByAddressAndTopic(start uint64, end uint64, address []account.Address, topics [][]common.Hash) ([]*types.Log, error) {
	addressValue := make([]common.Address, 0)
	mapFullShardKey := make(map[uint32]bool)
	for _, v := range address {
		mapFullShardKey[v.FullShardKey] = true
		addressValue = append(addressValue, v.Recipient)
	}
	if len(mapFullShardKey) != 1 {
		return nil, errors.New("should have same full_shard_key for the given addresses")
	}
	if m.clusterConfig.Quarkchain.GetFullShardIdByFullShardKey(address[0].FullShardKey) != m.branch.Value {
		return nil, errors.New("not in this branch")
	}
	topicsValue := make([][]common.Hash, 0)
	for _, v := range topics {
		topicsValue = append(topicsValue, v)
	}
	filter := NewRangeFilter(m, start, end, addressValue, topicsValue)
	return filter.Logs()
}
func (m *MinorBlockChain) putTxIndexDB(key []byte) error {
	err := m.db.Put(key, []byte("no empty")) //TODO????
=======
func (m *MinorBlockChain) putTxIndexDB(key []byte) error {
	err := m.db.Put(key, []byte("1")) //TODO????
>>>>>>> 6189807b
	return err
}
func (m *MinorBlockChain) deleteTxIndexDB(key []byte) error {
	return m.db.Delete(key)
}
func (m *MinorBlockChain) updateTxHistoryIndex(tx *types.Transaction, height uint64, index int, f func(key []byte) error) error {
	evmtx := tx.EvmTx
	sender, err := types.Sender(types.MakeSigner(m.clusterConfig.Quarkchain.NetworkID), evmtx)
	if err != nil {
		return err
	}
	addr := account.Address{
		Recipient:    sender,
		FullShardKey: evmtx.FromFullShardKey(),
	}
	key := encodeAddressTxKey(addr, height, index, false)
	if err := f(key); err != nil {
		return err
	}
	if evmtx.To() != nil && m.branch.IsInBranch(evmtx.ToFullShardKey()) {
<<<<<<< HEAD
		add := account.Address{
			Recipient:    *evmtx.To(),
			FullShardKey: evmtx.ToFullShardKey(),
		}
		key := encodeAddressTxKey(add, height, index, false)
=======
		toAddr := account.Address{
			Recipient:    *evmtx.To(),
			FullShardKey: evmtx.ToFullShardKey(),
		}
		key := encodeAddressTxKey(toAddr, height, index, false)
>>>>>>> 6189807b
		if err := f(key); err != nil {
			return err
		}
	}
	return nil
}
func (m *MinorBlockChain) putTxHistoryIndex(tx *types.Transaction, height uint64, index int) error {
<<<<<<< HEAD
	if !m.clusterConfig.EnableTransactionHistory {
		return nil
	}
	return m.updateTxHistoryIndex(tx, height, index, m.putTxIndexDB)
}
func (m *MinorBlockChain) removeTxHistoryIndex(tx *types.Transaction, height uint64, index int) error {
	if !m.clusterConfig.EnableTransactionHistory {
		return nil
	}
=======
	return m.updateTxHistoryIndex(tx, height, index, m.putTxIndexDB)
}
func (m *MinorBlockChain) removeTxHistoryIndex(tx *types.Transaction, height uint64, index int) error {
>>>>>>> 6189807b
	return m.updateTxHistoryIndex(tx, height, index, m.deleteTxIndexDB)
}

func (m *MinorBlockChain) updateTxHistoryIndexFromBlock(block *types.MinorBlock, f func([]byte) error) error {
	xShardReceiveTxList := rawdb.ReadConfirmedCrossShardTxList(m.db, block.Hash())
	for index, tx := range xShardReceiveTxList.TXList {
		if bytes.Equal(tx.TxHash.Bytes(), common.Hash{}.Bytes()) {
			continue // coinbase reward for root block miner
		}
		key := encodeAddressTxKey(tx.To, block.Number(), index, true)
		if err := f(key); err != nil {
			return err
		}
	}
	return nil
}
func (m *MinorBlockChain) putTxHistoryIndexFromBlock(block *types.MinorBlock) error {
<<<<<<< HEAD
	if !m.clusterConfig.EnableTransactionHistory {
		return nil
	}
	return m.updateTxHistoryIndexFromBlock(block, m.putTxIndexDB)
}
func (m *MinorBlockChain) removeTxHistoryIndexFromBlock(block *types.MinorBlock) error {
	if !m.clusterConfig.EnableTransactionHistory {
		return nil
	}
=======
	return m.updateTxHistoryIndexFromBlock(block, m.putTxIndexDB)
}
func (m *MinorBlockChain) removeTxHistoryIndexFromBlock(block *types.MinorBlock) error {
>>>>>>> 6189807b
	return m.updateTxHistoryIndexFromBlock(block, m.deleteTxIndexDB)
}<|MERGE_RESOLUTION|>--- conflicted
+++ resolved
@@ -1082,12 +1082,8 @@
 	if staleBlockCount < 0 {
 		return nil, errors.New("staleBlockCount should >=0")
 	}
-<<<<<<< HEAD
+	pendingCount := m.txPool.PendingCount()
 	cblock = m.CurrentBlock()
-=======
-	pendingCount := m.txPool.PendingCount()
-
->>>>>>> 6189807b
 	return &rpc.ShardStatus{
 		Branch:             m.branch,
 		Height:             cblock.IHeader().NumberU64(),
@@ -1226,13 +1222,8 @@
 }
 
 func (m *MinorBlockChain) GetRootTip() *types.RootBlockHeader {
-<<<<<<< HEAD
-	m.mu.Lock()
-	defer m.mu.Unlock()
-=======
 	m.mu.RLock()
 	defer m.mu.RUnlock()
->>>>>>> 6189807b
 	return m.rootTip
 }
 func encodeAddressTxKey(adddress account.Address, height uint64, index int, crossShard bool) []byte {
@@ -1258,25 +1249,18 @@
 	return rs
 }
 func decodeAddressTxKey(data []byte) (uint64, bool, uint32, error) {
-<<<<<<< HEAD
-=======
 	// 38=5+24+4+1+4
 	// 5="addr_"
 	// 24=len(account.Address)
 	// 4=height
 	// 1=isCrossShard
 	// 4=index
->>>>>>> 6189807b
 	if len(data) != 38 {
 		return 0, false, 0, errors.New("input err")
 	}
 	height := qkcCommon.BytesToUint32(data[5+24 : 5+24+4])
 	flag := false
-<<<<<<< HEAD
 	if data[5+24+4] == byte(0) {
-=======
-	if data[5+24+4] == byte(1) {
->>>>>>> 6189807b
 		flag = true
 	}
 	index := qkcCommon.BytesToUint32(data[5+24+4+1:])
@@ -1286,12 +1270,9 @@
 
 func (m *MinorBlockChain) putTxIndexFromBlock(batch rawdb.DatabaseWriter, block types.IBlock) error {
 	rawdb.WriteBlockContentLookupEntries(batch, block) // put eth's tx lookup
-<<<<<<< HEAD
-=======
 	if !m.clusterConfig.EnableTransactionHistory {
 		return nil
 	}
->>>>>>> 6189807b
 	minorBlock, ok := block.(*types.MinorBlock)
 	if !ok {
 		return errors.New("minor block is nil")
@@ -1304,16 +1285,6 @@
 	return m.putTxHistoryIndexFromBlock(minorBlock) // put qkc's xshard tx
 }
 func (m *MinorBlockChain) removeTxIndexFromBlock(db rawdb.DatabaseDeleter, txs types.Transactions) error {
-<<<<<<< HEAD
-	sloveStats := make(map[common.Hash]bool)
-	for _, tx := range txs {
-		blockHash, _ := rawdb.ReadBlockContentLookupEntry(m.db, tx.Hash())
-		rawdb.DeleteBlockContentLookupEntry(db, tx.Hash()) //delete eth's tx lookup
-		if _, ok := sloveStats[blockHash]; ok {
-			continue
-		}
-		sloveStats[blockHash] = true
-=======
 	slovedBlock := make(map[common.Hash]bool)
 	for _, tx := range txs {
 		blockHash, _ := rawdb.ReadBlockContentLookupEntry(m.db, tx.Hash())
@@ -1327,7 +1298,6 @@
 			continue
 		}
 		slovedBlock[blockHash] = true
->>>>>>> 6189807b
 		block, ok := m.GetBlock(blockHash).(*types.MinorBlock) // find old block
 		if !ok {
 			return errors.New("get minor block err")
@@ -1356,30 +1326,17 @@
 	if !m.clusterConfig.EnableTransactionHistory {
 		return []*rpc.TransactionDetail{}, []byte{}, nil
 	}
-<<<<<<< HEAD
-	end := make([]byte, 0)
-	end = append(end, []byte("addr_")...)
-=======
 	endEncodeAddressTxKey := make([]byte, 0)
 	endEncodeAddressTxKey = append(endEncodeAddressTxKey, []byte("addr_")...)
->>>>>>> 6189807b
 	tAdd, err := serialize.SerializeToBytes(address)
 	if err != nil {
 		panic(err)
 	}
-<<<<<<< HEAD
-	end = append(end, tAdd...)
-	originalStartBytes := bytesAddOne(end)
-
-	next := make([]byte, 0)
-	next = append(next, end...)
-=======
 	endEncodeAddressTxKey = append(endEncodeAddressTxKey, tAdd...)
 	originalStartBytes := bytesAddOne(endEncodeAddressTxKey)
 
 	next := make([]byte, 0)
 	next = append(next, endEncodeAddressTxKey...)
->>>>>>> 6189807b
 
 	if len(start) == 0 || bytes.Compare(start, originalStartBytes) > 0 {
 		start = originalStartBytes
@@ -1394,20 +1351,6 @@
 	it := qkcDB.NewIterator()
 	it.SeekForPrev(start)
 	for it.Valid() {
-<<<<<<< HEAD
-		limit--
-		if limit < 0 {
-			break
-		}
-		if len(it.Key().Data()) != 38 {
-			it.Prev()
-			continue
-		}
-
-		if !(bytes.Compare(it.Key().Data(), start) < 0 && bytes.Compare(it.Key().Data(), end) > 0) {
-			it.Prev()
-			continue
-=======
 		if len(it.Key().Data()) != 38 {
 			//TODO ?? delete it
 			panic(errors.New("unexpected err"))
@@ -1415,7 +1358,6 @@
 
 		if bytes.Compare(it.Key().Data(), endEncodeAddressTxKey) < 0 {
 			break
->>>>>>> 6189807b
 		}
 
 		height, crossShard, index, err := decodeAddressTxKey(it.Key().Data())
@@ -1429,14 +1371,10 @@
 				return nil, nil, errors.New("get minBlock failed")
 			}
 			xShardReceiveTxList := rawdb.ReadConfirmedCrossShardTxList(m.db, mBlock.Hash())
-<<<<<<< HEAD
-			tx := xShardReceiveTxList.TXList[index] //TODO check?
-=======
 			if index >= uint32(len(xShardReceiveTxList.TXList)) {
 				return nil, nil, errors.New("tx's index bigger than txs's len ")
 			}
 			tx := xShardReceiveTxList.TXList[index]
->>>>>>> 6189807b
 			txList = append(txList, &rpc.TransactionDetail{
 				TxHash:      tx.TxHash,
 				FromAddress: tx.From,
@@ -1483,18 +1421,14 @@
 			})
 		}
 		next = bytesSubOne(it.Key().Data())
-<<<<<<< HEAD
-=======
 		limit--
 		if limit == 0 {
 			break
 		}
->>>>>>> 6189807b
 		it.Prev()
 	}
 	return txList, next, nil
 }
-<<<<<<< HEAD
 
 func (m *MinorBlockChain) GetLogsByAddressAndTopic(start uint64, end uint64, address []account.Address, topics [][]common.Hash) ([]*types.Log, error) {
 	addressValue := make([]common.Address, 0)
@@ -1517,11 +1451,7 @@
 	return filter.Logs()
 }
 func (m *MinorBlockChain) putTxIndexDB(key []byte) error {
-	err := m.db.Put(key, []byte("no empty")) //TODO????
-=======
-func (m *MinorBlockChain) putTxIndexDB(key []byte) error {
 	err := m.db.Put(key, []byte("1")) //TODO????
->>>>>>> 6189807b
 	return err
 }
 func (m *MinorBlockChain) deleteTxIndexDB(key []byte) error {
@@ -1542,19 +1472,11 @@
 		return err
 	}
 	if evmtx.To() != nil && m.branch.IsInBranch(evmtx.ToFullShardKey()) {
-<<<<<<< HEAD
-		add := account.Address{
-			Recipient:    *evmtx.To(),
-			FullShardKey: evmtx.ToFullShardKey(),
-		}
-		key := encodeAddressTxKey(add, height, index, false)
-=======
 		toAddr := account.Address{
 			Recipient:    *evmtx.To(),
 			FullShardKey: evmtx.ToFullShardKey(),
 		}
 		key := encodeAddressTxKey(toAddr, height, index, false)
->>>>>>> 6189807b
 		if err := f(key); err != nil {
 			return err
 		}
@@ -1562,21 +1484,9 @@
 	return nil
 }
 func (m *MinorBlockChain) putTxHistoryIndex(tx *types.Transaction, height uint64, index int) error {
-<<<<<<< HEAD
-	if !m.clusterConfig.EnableTransactionHistory {
-		return nil
-	}
 	return m.updateTxHistoryIndex(tx, height, index, m.putTxIndexDB)
 }
 func (m *MinorBlockChain) removeTxHistoryIndex(tx *types.Transaction, height uint64, index int) error {
-	if !m.clusterConfig.EnableTransactionHistory {
-		return nil
-	}
-=======
-	return m.updateTxHistoryIndex(tx, height, index, m.putTxIndexDB)
-}
-func (m *MinorBlockChain) removeTxHistoryIndex(tx *types.Transaction, height uint64, index int) error {
->>>>>>> 6189807b
 	return m.updateTxHistoryIndex(tx, height, index, m.deleteTxIndexDB)
 }
 
@@ -1594,20 +1504,8 @@
 	return nil
 }
 func (m *MinorBlockChain) putTxHistoryIndexFromBlock(block *types.MinorBlock) error {
-<<<<<<< HEAD
-	if !m.clusterConfig.EnableTransactionHistory {
-		return nil
-	}
 	return m.updateTxHistoryIndexFromBlock(block, m.putTxIndexDB)
 }
 func (m *MinorBlockChain) removeTxHistoryIndexFromBlock(block *types.MinorBlock) error {
-	if !m.clusterConfig.EnableTransactionHistory {
-		return nil
-	}
-=======
-	return m.updateTxHistoryIndexFromBlock(block, m.putTxIndexDB)
-}
-func (m *MinorBlockChain) removeTxHistoryIndexFromBlock(block *types.MinorBlock) error {
->>>>>>> 6189807b
 	return m.updateTxHistoryIndexFromBlock(block, m.deleteTxIndexDB)
 }