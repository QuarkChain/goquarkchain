--- conflicted
+++ resolved
@@ -1699,38 +1699,9 @@
 	return
 }
 
-<<<<<<< HEAD
-func recoverSender(txs []*types.Transaction, networkID uint32) error {
-	sender := types.NewEIP155Signer(networkID)
-	for _, tx := range txs {
-		_, err := types.Sender(sender, tx.EvmTx)
-		if err != nil {
-			return err
-		}
-	}
-	return nil
-}
-
-func (m *MinorBlockChain) AddTxList(txs []*types.Transaction) error {
-	ts := time.Now()
-	if err := recoverSender(txs, m.clusterConfig.Quarkchain.NetworkID); err != nil {
-		return err
-	}
-	log.Info(m.logInfo, "recoverSender len", len(txs), "ts", time.Now().Sub(ts).Seconds())
-	ts = time.Now()
-	errList := m.txPool.AddLocals(txs)
-	for _, err := range errList {
-		if err != nil {
-			return err
-		}
-	}
-	log.Info(m.logInfo, "AddLocals len", len(txs), "ts", time.Now().Sub(ts).Seconds())
-	return nil
-=======
 func (m *MinorBlockChain) AddTxList(txs []*types.Transaction) []error {
 	ts := time.Now()
 	errList := m.txPool.AddLocals(txs)
 	log.Info(m.logInfo, "AddLocals len", len(txs), "ts", time.Now().Sub(ts).Seconds())
 	return errList
->>>>>>> 33f7103f
 }