--- conflicted
+++ resolved
@@ -1355,7 +1355,6 @@
 	return txList, []byte{}, nil
 }
 func (m *MinorBlockChain) GetTransactionByAddress(address account.Address, start []byte, limit uint32) ([]*rpc.TransactionDetail, []byte, error) {
-<<<<<<< HEAD
 	panic("no implement")
 	/*	if !m.clusterConfig.EnableTransactionHistory {
 			return []*rpc.TransactionDetail{}, []byte{}, nil
@@ -1368,35 +1367,6 @@
 		}
 		endEncodeAddressTxKey = append(endEncodeAddressTxKey, tAdd...)
 		originalStartBytes := bytesAddOne(endEncodeAddressTxKey)
-=======
-	if !m.clusterConfig.EnableTransactionHistory {
-		return []*rpc.TransactionDetail{}, []byte{}, nil
-	}
-
-	if bytes.Equal(start, []byte{1}) { //get pending tx
-		return m.getPendingTxByAddress(address)
-	}
-	endEncodeAddressTxKey := make([]byte, 0)
-	endEncodeAddressTxKey = append(endEncodeAddressTxKey, []byte("addr_")...)
-	tAdd, err := serialize.SerializeToBytes(address)
-	if err != nil {
-		panic(err)
-	}
-	endEncodeAddressTxKey = append(endEncodeAddressTxKey, tAdd...)
-	originalStartBytes := bytesAddOne(endEncodeAddressTxKey)
-
-	next := make([]byte, 0)
-	next = append(next, endEncodeAddressTxKey...)
-
-	if len(start) == 0 || bytes.Compare(start, originalStartBytes) > 0 {
-		start = originalStartBytes
-	}
-
-	qkcDB, ok := m.db.(*qkcdb.RDBDatabase)
-	if !ok {
-		return nil, nil, errors.New("only support qkcdb now")
-	}
->>>>>>> 6755a09d
 
 		next := make([]byte, 0)
 		next = append(next, endEncodeAddressTxKey...)
