--- conflicted
+++ resolved
@@ -1752,18 +1752,17 @@
 
 }
 
-<<<<<<< HEAD
 func (m *MinorBlockChain) putXShardDepositHashList(h common.Hash, hList *rawdb.HashList) {
 	rawdb.PutXShardDepositHashList(m.db, h, hList)
 }
 
 func (m *MinorBlockChain) getXShardDepositHashList(h common.Hash) *rawdb.HashList {
 	return rawdb.GetXShardDepositHashList(m.db, h)
-=======
+}
+
 func (m *MinorBlockChain) IsMinorBlockCommittedByHash(h common.Hash) bool {
 	return rawdb.HasCommitMinorBlock(m.db, h)
 }
 func (m *MinorBlockChain) CommitMinorBlockByHash(h common.Hash) {
 	rawdb.WriteCommitMinorBlock(m.db, h)
->>>>>>> 0f079116
 }