--- conflicted
+++ resolved
@@ -135,11 +135,8 @@
 	currentEvmState          *state.StateDB
 	logInfo                  string
 	addMinorBlockAndBroad    func(block *types.MinorBlock) error
-<<<<<<< HEAD
 	posw                     consensus.SenderDisallowMapBuilder
-=======
 	gasLimit                 *big.Int
->>>>>>> 641af280
 }
 
 // NewMinorBlockChain returns a fully initialised block chain using information
