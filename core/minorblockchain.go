--- conflicted
+++ resolved
@@ -320,6 +320,7 @@
 			m.currentBlock.Store(m.genesisBlock)
 		}
 	}
+
 	// If either blocks reached nil, reset to the genesis state
 	if currentBlock := m.CurrentBlock(); currentBlock == nil {
 		m.currentBlock.Store(m.genesisBlock)
@@ -1376,10 +1377,7 @@
 	}
 	var (
 		newBlockNumber = newBlock.NumberU64()
-<<<<<<< HEAD
-=======
 		newBlockHash   = newBlock.Hash()
->>>>>>> ada269ba
 		newChain       []types.IBlock
 		oldChain       []types.IBlock
 		commonBlock    types.IBlock
@@ -1403,6 +1401,7 @@
 			}
 		}
 	)
+
 	// first reduce whoever is higher bound
 	if oldBlock.NumberU64() > newBlock.NumberU64() {
 		// reduce old chain
@@ -1422,6 +1421,7 @@
 	if qkcCommon.IsNil(newBlock) {
 		return fmt.Errorf("Invalid new chain")
 	}
+
 	for {
 		if oldBlock.Hash() == newBlock.Hash() {
 			commonBlock = oldBlock
@@ -1460,13 +1460,8 @@
 
 	} else {
 		// we support reorg block from same chain,because we should delete and add tx index
-<<<<<<< HEAD
-		log.Warn("reorg", "same chain oldBlock", oldBlock.NumberU64(), "oldBlock.Hash", oldBlock.Hash().String(),
-			"newBlock", newBlock.NumberU64(), "newBlock's hash", newBlock.Hash().String())
-=======
 		log.Warn("reorg", "same chain curr", m.CurrentBlock().NumberU64(), "curr.Hash", m.CurrentBlock().Hash().String(),
 			"newBlock", newBlockNumber, "newBlock's hash", newBlockHash, "newBlock", m.GetMinorBlock(newBlockHash) == nil)
->>>>>>> ada269ba
 		if err := m.setHead(newBlockNumber); err != nil {
 			return err
 		}
