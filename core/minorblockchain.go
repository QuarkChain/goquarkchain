--- conflicted
+++ resolved
@@ -1190,14 +1190,6 @@
 		if qkcCommon.IsNil(parent) {
 			return it.index, events, coalescedLogs, xShardList, err
 		}
-<<<<<<< HEAD
-=======
-		coinbase := mBlock.IHeader().GetCoinbase().Recipient
-		state, err := m.stateAtWithSenderDisallowMap(parent.(*types.MinorBlock).GetMetaData().Root, mBlock.Header().GetParentHash(), &coinbase)
-		if err != nil {
-			return it.index, events, coalescedLogs, xShardList, err
-		}
->>>>>>> bc3dbf3f
 		xShardReceiveTxList := make([]*types.CrossShardTransactionDeposit, 0)
 		// Process block using the parent state as reference point.
 
@@ -1225,6 +1217,14 @@
 		status, err := m.WriteBlockWithState(mBlock, receipts, state, xShardReceiveTxList, updateTip)
 		if err != nil {
 			return it.index, events, coalescedLogs, xShardList, err
+		}
+		if updateTip {
+			senderDisallowMap, err := m.posw.BuildSenderDisallowMap(block.Hash(), nil)
+			if err != nil {
+				return it.index, events, coalescedLogs, xShardList, err
+			}
+			state.SetSenderDisallowMap(senderDisallowMap)
+			m.currentEvmState = state
 		}
 		switch status {
 		case CanonStatTy:
@@ -1392,7 +1392,6 @@
 // to be part of the new canonical chain and accumulates potential missing transactions and post an
 // event about them
 func (m *MinorBlockChain) reorg(oldBlock, newBlock types.IBlock) error {
-	//fmt.Println("reorg", oldBlock.NumberU64(), oldBlock.Hash().String(), newBlock.NumberU64(), newBlock.Hash().String(), newBlock.IHeader().GetParentHash().String())
 	if qkcCommon.IsNil(oldBlock) || qkcCommon.IsNil(newBlock) {
 		return errors.New("reorg err:block is nil")
 	}
@@ -1436,7 +1435,6 @@
 			newChain = append(newChain, newBlock)
 		}
 	}
-	//fmt.Println("??????", oldBlock, qkcCommon.IsNil(oldBlock))
 	if qkcCommon.IsNil(oldBlock) {
 		return fmt.Errorf("Invalid old chain")
 	}
@@ -1455,7 +1453,6 @@
 		deletedTxs = append(deletedTxs, oldBlock.(*types.MinorBlock).GetTransactions()...)
 		collectLogs(oldBlock.Hash())
 
-	//	fmt.Println("??????", newBlock.IHeader().GetParentHash().String())
 		oldBlock, newBlock = m.GetBlock(oldBlock.IHeader().GetParentHash()), m.GetBlock(newBlock.IHeader().GetParentHash())
 		if qkcCommon.IsNil(oldBlock) {
 			return fmt.Errorf("Invalid old chain")
