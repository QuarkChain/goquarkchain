// Copyright 2014 The go-ethereum Authors
// This file is part of the go-ethereum library.
//
// The go-ethereum library is free software: you can redistribute it and/or modify
// it under the terms of the GNU Lesser General Public License as published by
// the Free Software Foundation, either version 3 of the License, or
// (at your option) any later version.
//
// The go-ethereum library is distributed in the hope that it will be useful,
// but WITHOUT ANY WARRANTY; without even the implied warranty of
// MERCHANTABILITY or FITNESS FOR A PARTICULAR PURPOSE. See the
// GNU Lesser General Public License for more details.
//
// You should have received a copy of the GNU Lesser General Public License
// along with the go-ethereum library. If not, see <http://www.gnu.org/licenses/>.

package core

import (
	"errors"
	"fmt"
	"github.com/QuarkChain/goquarkchain/cluster/config"
	"math"
	"math/big"
	"sort"
	"sync"
	"time"

	qkcCommon "github.com/QuarkChain/goquarkchain/common"
	"github.com/QuarkChain/goquarkchain/core/state"
	"github.com/QuarkChain/goquarkchain/core/types"
	"github.com/ethereum/go-ethereum/common"
	"github.com/ethereum/go-ethereum/common/prque"
	"github.com/ethereum/go-ethereum/event"
	"github.com/ethereum/go-ethereum/log"
	"github.com/ethereum/go-ethereum/metrics"
	"github.com/ethereum/go-ethereum/params"
)

const (
	// chainHeadChanSize is the size of channel listening to ChainHeadEvent.
	chainHeadChanSize = 10
)

var (
	// ErrInvalidSender is returned if the transaction contains an invalid signature.
	ErrInvalidSender = errors.New("invalid sender")

	// ErrNonceTooLow is returned if the nonce of a transaction is lower than the
	// one present in the local chain.
	ErrNonceTooLow = errors.New("nonce too low")

	// ErrUnderpriced is returned if a transaction's gas price is below the minimum
	// configured for the transaction pool.
	ErrUnderpriced = errors.New("transaction underpriced")

	// ErrReplaceUnderpriced is returned if a transaction is attempted to be replaced
	// with a different one without the required price bump.
	ErrReplaceUnderpriced = errors.New("replacement transaction underpriced")

	// ErrInsufficientFunds is returned if the total cost of executing a transaction
	// is higher than the balance of the user's account.
	ErrInsufficientFunds = errors.New("insufficient funds for gas * price + value")

	// ErrIntrinsicGas is returned if the transaction is specified to use less gas
	// than required to start the invocation.
	ErrIntrinsicGas = errors.New("intrinsic gas too low")

	// ErrGasLimit is returned if a transaction's requested gas limit exceeds the
	// maximum allowance of the current block.
	ErrGasLimit = errors.New("exceeds block gas limit")

	// ErrNegativeValue is a sanity error to ensure noone is able to specify a
	// transaction with a negative value.
	ErrNegativeValue = errors.New("negative value")

	// ErrOversizedData is returned if the input data of a transaction is greater
	// than some meaningful limit a user might use. This is not a consensus error
	// making the transaction invalid, rather a DOS protection.
	ErrOversizedData = errors.New("oversized data")
)

var (
	evictionInterval    = time.Minute     // Time interval to check for evictable transactions
	statsReportInterval = 8 * time.Second // Time interval to report transaction pool stats
)

var (
	// Metrics for the pending pool
	pendingDiscardCounter   = metrics.NewRegisteredCounter("txpool/pending/discard", nil)
	pendingReplaceCounter   = metrics.NewRegisteredCounter("txpool/pending/replace", nil)
	pendingRateLimitCounter = metrics.NewRegisteredCounter("txpool/pending/ratelimit", nil) // Dropped due to rate limiting
	pendingNofundsCounter   = metrics.NewRegisteredCounter("txpool/pending/nofunds", nil)   // Dropped due to out-of-funds

	// Metrics for the queued pool
	queuedDiscardCounter   = metrics.NewRegisteredCounter("txpool/queued/discard", nil)
	queuedReplaceCounter   = metrics.NewRegisteredCounter("txpool/queued/replace", nil)
	queuedRateLimitCounter = metrics.NewRegisteredCounter("txpool/queued/ratelimit", nil) // Dropped due to rate limiting
	queuedNofundsCounter   = metrics.NewRegisteredCounter("txpool/queued/nofunds", nil)   // Dropped due to out-of-funds

	// General tx metrics
	invalidTxCounter     = metrics.NewRegisteredCounter("txpool/invalid", nil)
	underpricedTxCounter = metrics.NewRegisteredCounter("txpool/underpriced", nil)
)

// TxStatus is the current status of a transaction as seen by the pool.
type TxStatus uint

const (
	TxStatusUnknown TxStatus = iota
	TxStatusQueued
	TxStatusPending
	TxStatusIncluded
)

// blockChain provides the state of blockchain and current gas limit to do
// some pre checks in tx pool and event subscribers.
type blockChain interface {
	CurrentBlock() *types.MinorBlock
	GetBlock(hash common.Hash) types.IBlock
	StateAt(root common.Hash) (*state.StateDB, error)
<<<<<<< HEAD
	Config() *config.QuarkChainConfig
	SubscribeChainHeadEvent(ch chan<- ChainHeadEvent) event.Subscription
=======

	SubscribeChainHeadEvent(ch chan<- MinorChainHeadEvent) event.Subscription
>>>>>>> efc221d2
}

// TxPoolConfig are the configuration parameters of the transaction pool.
type TxPoolConfig struct {
	Locals   []common.Address // Addresses that should be treated by default as local
	NoLocals bool             // Whether local transaction handling should be disabled

	PriceLimit uint64 // Minimum gas price to enforce for acceptance into the pool
	PriceBump  uint64 // Minimum price bump percentage to replace an already existing transaction (nonce)

	AccountSlots uint64 // Number of executable transaction slots guaranteed per account
	GlobalSlots  uint64 // Maximum number of executable transaction slots for all accounts
	AccountQueue uint64 // Maximum number of non-executable transaction slots permitted per account
	GlobalQueue  uint64 // Maximum number of non-executable transaction slots for all accounts

	Lifetime  time.Duration // Maximum amount of time non-executable transaction are queued
	NetWorkID uint32
}

// DefaultTxPoolConfig contains the default configurations for the transaction
// pool.
var DefaultTxPoolConfig = TxPoolConfig{
	PriceLimit: 1,
	PriceBump:  10,

	AccountSlots: 16,
	GlobalSlots:  4096,
	AccountQueue: 64,
	GlobalQueue:  1024,

	Lifetime: 3 * time.Hour,

	NetWorkID: 3,
}

// sanitize checks the provided user configurations and changes anything that's
// unreasonable or unworkable.
func (config *TxPoolConfig) sanitize() TxPoolConfig {
	conf := *config

	if conf.PriceLimit < 1 {
		log.Warn("Sanitizing invalid txpool price limit", "provided", conf.PriceLimit, "updated", DefaultTxPoolConfig.PriceLimit)
		conf.PriceLimit = DefaultTxPoolConfig.PriceLimit
	}
	if conf.PriceBump < 1 {
		log.Warn("Sanitizing invalid txpool price bump", "provided", conf.PriceBump, "updated", DefaultTxPoolConfig.PriceBump)
		conf.PriceBump = DefaultTxPoolConfig.PriceBump
	}
	return conf
}

// TxPool contains all currently known transactions. Transactions
// enter the pool when they are received from the network or submitted
// locally. They exit the pool when they are included in the blockchain.
//
// The pool separates processable transactions (which can be applied to the
// current state) and future transactions. Transactions move between those
// two states over time as they are received and processed.
type TxPool struct {
	config       TxPoolConfig
	chainconfig  *params.ChainConfig
	quarkConfig  *config.QuarkChainConfig
	chain        blockChain
	gasPrice     *big.Int
	txFeed       event.Feed
	scope        event.SubscriptionScope
	chainHeadCh  chan MinorChainHeadEvent
	chainHeadSub event.Subscription
	signer       types.Signer
	mu           sync.RWMutex

	currentState  *state.StateDB      // Current state in the blockchain head
	pendingState  *state.ManagedState // Pending state tracking virtual nonces
	currentMaxGas uint64              // Current gas limit for transaction caps

	locals *accountSet // Set of local transaction to exempt from eviction rules

	pending map[common.Address]*txList   // All currently processable transactions
	queue   map[common.Address]*txList   // Queued but non-processable transactions
	beats   map[common.Address]time.Time // Last heartbeat from each known account
	all     *txLookup                    // All transactions to allow lookups
	priced  *txPricedList                // All transactions sorted by price

	wg sync.WaitGroup // for shutdown sync

	homestead        bool
	fakeChanForReset chan uint64
}

// NewTxPool creates a new transaction pool to gather, sort and filter inbound
// transactions from the network.
func NewTxPool(config TxPoolConfig, chainconfig *params.ChainConfig, chain blockChain) *TxPool {
	// Sanitize the input to ensure no vulnerable gas prices are set
	config = (&config).sanitize()

	// Create the transaction pool with its initial settings
	pool := &TxPool{
		config:      config,
		chainconfig: chainconfig,
		chain:       chain,
		signer:      types.MakeSigner(config.NetWorkID),
		pending:     make(map[common.Address]*txList),
		queue:       make(map[common.Address]*txList),
		beats:       make(map[common.Address]time.Time),
		all:         newTxLookup(),
		chainHeadCh: make(chan MinorChainHeadEvent, chainHeadChanSize),
		gasPrice:    new(big.Int).SetUint64(config.PriceLimit),
		quarkConfig: chain.Config(),
	}
	pool.locals = newAccountSet(pool.signer)
	for _, addr := range config.Locals {
		log.Info("Setting new local account", "address", addr)
		pool.locals.add(addr)
	}
	pool.priced = newTxPricedList(pool.all)

	pool.reset(nil, chain.CurrentBlock())

	// Subscribe events from blockchain
	pool.chainHeadSub = pool.chain.SubscribeChainHeadEvent(pool.chainHeadCh)

	// Start the event loop and return
	pool.wg.Add(1)
	go pool.loop()

	return pool
}

// loop is the transaction pool's main event loop, waiting for and reacting to
// outside blockchain events as well as for various reporting and transaction
// eviction events.
func (pool *TxPool) loop() {
	defer pool.wg.Done()

	// Start the stats reporting and transaction eviction tickers
	var prevPending, prevQueued, prevStales int

	report := time.NewTicker(statsReportInterval)
	defer report.Stop()

	evict := time.NewTicker(evictionInterval)
	defer evict.Stop()

	// Track the previous head headers for transaction reorgs
	head := pool.chain.CurrentBlock()

	// Keep waiting for and reacting to the various events
	for {
		select {
		// Handle ChainHeadEvent
		case ev := <-pool.chainHeadCh:
			if ev.Block != nil {
				pool.mu.Lock()
				if pool.chainconfig.IsHomestead(new(big.Int).SetUint64(ev.Block.NumberU64())) {
					pool.homestead = true
				}
<<<<<<< HEAD

				pool.reset(head, ev.Block.(*types.MinorBlock))
				head = ev.Block.(*types.MinorBlock)
=======
				pool.reset(head, ev.Block)
				head = ev.Block
>>>>>>> efc221d2

				pool.mu.Unlock()
			}
		// Be unsubscribed due to system stopped
		case <-pool.chainHeadSub.Err():
			return

		// Handle stats reporting ticks
		case <-report.C:
			pool.mu.RLock()
			pending, queued := pool.stats()
			stales := pool.priced.stales
			pool.mu.RUnlock()

			if pending != prevPending || queued != prevQueued || stales != prevStales {
				log.Debug("Transaction pool status report", "executable", pending, "queued", queued, "stales", stales)
				prevPending, prevQueued, prevStales = pending, queued, stales
			}

		// Handle inactive account transaction eviction
		case <-evict.C:
			pool.mu.Lock()
			for addr := range pool.queue {
				// Skip local transactions from the eviction mechanism
				if pool.locals.contains(addr) {
					continue
				}
				// Any non-locals old enough should be removed
				if time.Since(pool.beats[addr]) > pool.config.Lifetime {
					for _, tx := range pool.queue[addr].Flatten() {
						pool.removeTx(tx.Hash(), true)
					}
				}
			}
			pool.mu.Unlock()
		}
	}
}

// lockedReset is a wrapper around reset to allow calling it in a thread safe
// manner. This method is only ever used in the tester!
func (pool *TxPool) lockedReset(oldHead, newHead *types.MinorBlock) {
	pool.mu.Lock()
	defer pool.mu.Unlock()
	pool.reset(oldHead, newHead)
}

// reset retrieves the current state of the blockchain and ensures the content
// of the transaction pool is valid with regard to the chain state.
func (pool *TxPool) reset(oldBlock, newBlock *types.MinorBlock) {
	// If we're reorging an old state, reinject all dropped transactions
	var reinject types.Transactions
	var oldHead *types.MinorBlockHeader
	var newHead *types.MinorBlockHeader
	if oldBlock == nil {
		oldHead = nil
	} else {
		oldHead = oldBlock.Header()
	}

	if newBlock == nil {
		newHead = nil
	} else {
		newHead = newBlock.Header()
	}

	if oldHead != nil && oldHead.Hash() != newHead.ParentHash {
		// If the reorg is too deep, avoid doing it (will happen during fast sync)
		oldNum := oldHead.Number
		newNum := newHead.Number

		if depth := uint64(math.Abs(float64(oldNum) - float64(newNum))); depth > 64 {
			log.Debug("Skipping deep transaction reorg", "depth", depth)
		} else {
			// Reorg seems shallow enough to pull in all transactions into memory
			var discarded, included types.Transactions

			var (
				rem = pool.chain.GetBlock(oldHead.Hash())
				add = pool.chain.GetBlock(newHead.Hash())
			)
			if qkcCommon.IsNil(rem) || qkcCommon.IsNil(add) {
				return
			}
			for rem.NumberU64() > add.NumberU64() {
				discarded = append(discarded, rem.(*types.MinorBlock).Transactions()...)
				if rem = pool.chain.GetBlock(rem.IHeader().GetParentHash()); qkcCommon.IsNil(rem) {
					log.Error("Unrooted old chain seen by tx pool", "block", oldHead.Number, "hash", oldHead.Hash())
					return
				}
			}
			for add.NumberU64() > rem.NumberU64() {

				included = append(included, add.(*types.MinorBlock).Transactions()...)
				if add = pool.chain.GetBlock(add.IHeader().GetParentHash()); qkcCommon.IsNil(add) {
					log.Error("Unrooted new chain seen by tx pool", "block", newHead.Number, "hash", newHead.Hash())
					return
				}
			}
			for rem.Hash() != add.Hash() {
				discarded = append(discarded, rem.(*types.MinorBlock).Transactions()...)
				if rem = pool.chain.GetBlock(rem.IHeader().GetParentHash()); qkcCommon.IsNil(rem) {
					log.Error("Unrooted old chain seen by tx pool", "block", oldHead.Number, "hash", oldHead.Hash())
					return
				}
				included = append(included, add.(*types.MinorBlock).Transactions()...)
				if add = pool.chain.GetBlock(add.IHeader().GetParentHash()); qkcCommon.IsNil(add) {
					log.Error("Unrooted new chain seen by tx pool", "block", newHead.Number, "hash", newHead.Hash())
					return
				}
			}
			reinject = types.TxDifference(discarded, included)

		}
	}
	// Initialize the internal state to the current head
	if newBlock == nil {
		newBlock = pool.chain.CurrentBlock() // Special case during testing
	}

	statedb, err := pool.chain.StateAt(newBlock.Meta().Root)
	if err != nil {
		log.Error("Failed to Reset txpool state", "err", err)
		return
	}
	pool.currentState = statedb
	pool.pendingState = state.ManageState(statedb)
	pool.currentMaxGas = newBlock.Header().GasLimit.Value.Uint64()

	// Inject any transactions discarded due to reorgs
	log.Debug("Reinjecting stale transactions", "count", len(reinject))
	senderCacher.recover(pool.signer, reinject)
	pool.addTxsLocked(reinject, false)

	// validate the pool of pending transactions, this will remove
	// any transactions that have been included in the block or
	// have been invalidated because of another transaction (e.g.
	// higher gas price)
	pool.demoteUnexecutables()
	// Update all accounts to the latest known pending nonce
	for addr, list := range pool.pending {
		txs := list.Flatten() // Heavy but will be cached and is needed by the miner anyway
		pool.pendingState.SetNonce(addr, txs[len(txs)-1].EvmTx.Nonce()+1)
	}
	// Check the queue and move transactions over to the pending if possible
	// or remove those that have become invalid
	pool.promoteExecutables(nil)
	if pool.fakeChanForReset != nil {
		pool.fakeChanForReset <- newBlock.NumberU64()
	}
}

// Stop terminates the transaction pool.
func (pool *TxPool) Stop() {
	// Unsubscribe all subscriptions registered from txpool
	pool.scope.Close()

	// Unsubscribe subscriptions registered from blockchain
	pool.chainHeadSub.Unsubscribe()
	pool.wg.Wait()

	log.Info("Transaction pool stopped")
}

// SubscribeNewTxsEvent registers a subscription of NewTxsEvent and
// starts sending event to the given channel.
func (pool *TxPool) SubscribeNewTxsEvent(ch chan<- NewTxsEvent) event.Subscription {
	return pool.scope.Track(pool.txFeed.Subscribe(ch))
}

// GasPrice returns the current gas price enforced by the transaction pool.
func (pool *TxPool) GasPrice() *big.Int {
	pool.mu.RLock()
	defer pool.mu.RUnlock()

	return new(big.Int).Set(pool.gasPrice)
}

// SetGasPrice updates the minimum price required by the transaction pool for a
// new transaction, and drops all transactions below this threshold.
func (pool *TxPool) SetGasPrice(price *big.Int) {
	pool.mu.Lock()
	defer pool.mu.Unlock()

	pool.gasPrice = price
	for _, tx := range pool.priced.Cap(price, pool.locals) {
		pool.removeTx(tx.Hash(), false)
	}
	log.Info("Transaction pool price threshold updated", "price", price)
}

// State returns the virtual managed state of the transaction pool.
func (pool *TxPool) State() *state.ManagedState {
	pool.mu.RLock()
	defer pool.mu.RUnlock()

	return pool.pendingState
}

// Stats retrieves the current pool stats, namely the number of pending and the
// number of queued (non-executable) transactions.
func (pool *TxPool) Stats() (int, int) {
	pool.mu.RLock()
	defer pool.mu.RUnlock()

	return pool.stats()
}

// stats retrieves the current pool stats, namely the number of pending and the
// number of queued (non-executable) transactions.
func (pool *TxPool) stats() (int, int) {
	pending := 0
	for _, list := range pool.pending {
		pending += list.Len()
	}
	queued := 0
	for _, list := range pool.queue {
		queued += list.Len()
	}
	return pending, queued
}

// Content retrieves the data content of the transaction pool, returning all the
// pending as well as queued transactions, grouped by account and sorted by nonce.
func (pool *TxPool) Content() (map[common.Address]types.Transactions, map[common.Address]types.Transactions) {
	pool.mu.Lock()
	defer pool.mu.Unlock()

	pending := make(map[common.Address]types.Transactions)
	for addr, list := range pool.pending {
		pending[addr] = list.Flatten()
	}
	queued := make(map[common.Address]types.Transactions)
	for addr, list := range pool.queue {
		queued[addr] = list.Flatten()
	}
	return pending, queued
}

// Pending retrieves all currently processable transactions, grouped by origin
// account and sorted by nonce. The returned transaction set is a copy and can be
// freely modified by calling code.
func (pool *TxPool) Pending() (map[common.Address]types.Transactions, error) {
	pool.mu.Lock()
	defer pool.mu.Unlock()

	pending := make(map[common.Address]types.Transactions)
	for addr, list := range pool.pending {
		pending[addr] = list.Flatten()
	}
	return pending, nil
}

// Locals retrieves the accounts currently considered local by the pool.
func (pool *TxPool) Locals() []common.Address {
	pool.mu.Lock()
	defer pool.mu.Unlock()

	return pool.locals.flatten()
}

// local retrieves all currently known local transactions, grouped by origin
// account and sorted by nonce. The returned transaction set is a copy and can be
// freely modified by calling code.
func (pool *TxPool) local() map[common.Address]types.Transactions {
	txs := make(map[common.Address]types.Transactions)
	for addr := range pool.locals.accounts {
		if pending := pool.pending[addr]; pending != nil {
			txs[addr] = append(txs[addr], pending.Flatten()...)
		}
		if queued := pool.queue[addr]; queued != nil {
			txs[addr] = append(txs[addr], queued.Flatten()...)
		}
	}
	return txs
}

// validateTx checks whether a transaction is valid according to the consensus
// rules and adheres to some heuristic limits of the local node (price and size).
func (pool *TxPool) validateTx(tx *types.Transaction, local bool) error {
	// Heuristic limit, reject transactions over 32KB to prevent DOS attacks
	if tx.EvmTx.Size() > 32*1024 {
		return ErrOversizedData
	}
	// Transactions can't be negative. This may never happen using RLP decoded
	// transactions but may occur if you create a transaction using the RPC.
	if tx.EvmTx.Value().Sign() < 0 {
		return ErrNegativeValue
	}
	// Ensure the transaction doesn't exceed the current block limit gas.
	if pool.currentMaxGas < tx.EvmTx.Gas() {
		return ErrGasLimit
	}
	// Make sure the transaction is signed properly

	from, err := types.Sender(pool.signer, tx.EvmTx)
	if err != nil {
		return ErrInvalidSender
	}
	// Drop non-local transactions under our own minimal accepted gas price
	local = local || pool.locals.contains(from) // account may be local even if the transaction arrived from the network
	if !local && pool.gasPrice.Cmp(tx.EvmTx.GasPrice()) > 0 {
		return ErrUnderpriced
	}
	return ValidateTransaction(pool.currentState, tx, nil)
}

// add validates a transaction and inserts it into the non-executable queue for
// later pending promotion and execution. If the transaction is a replacement for
// an already pending or queued one, it overwrites the previous and returns this
// so outer code doesn't uselessly call promote.
//
// If a newly added transaction is marked as local, its sending account will be
// whitelisted, preventing any associated transaction from being dropped out of
// the pool due to pricing constraints.
func (pool *TxPool) add(tx *types.Transaction, local bool) (bool, error) {
	// If the transaction is already known, discard it
	hash := tx.Hash()
	if pool.all.Get(hash) != nil {
		log.Trace("Discarding already known transaction", "hash", hash)
		return false, fmt.Errorf("known transaction: %x", hash)
	}
	// If the transaction fails basic validation, discard it
	if err := pool.validateTx(tx, local); err != nil {
		log.Trace("Discarding invalid transaction", "hash", hash, "err", err)
		invalidTxCounter.Inc(1)
		return false, err
	}
	// If the transaction pool is full, discard underpriced transactions
	if uint64(pool.all.Count()) >= pool.config.GlobalSlots+pool.config.GlobalQueue {
		// If the new transaction is underpriced, don't accept it
		if !local && pool.priced.Underpriced(tx, pool.locals) {
			log.Trace("Discarding underpriced transaction", "hash", hash, "price", tx.EvmTx.GasPrice())
			underpricedTxCounter.Inc(1)
			return false, ErrUnderpriced
		}
		// New transaction is better than our worse ones, make room for it
		drop := pool.priced.Discard(pool.all.Count()-int(pool.config.GlobalSlots+pool.config.GlobalQueue-1), pool.locals)
		for _, tx := range drop {
			log.Trace("Discarding freshly underpriced transaction", "hash", tx.Hash(), "price", tx.EvmTx.GasPrice())
			underpricedTxCounter.Inc(1)
			pool.removeTx(tx.Hash(), false)
		}
	}
	// If the transaction is replacing an already pending one, do directly
	from, _ := types.Sender(pool.signer, tx.EvmTx) // already validated
	if list := pool.pending[from]; list != nil && list.Overlaps(tx) {
		// Nonce already pending, check if required price bump is met
		inserted, old := list.Add(tx, pool.config.PriceBump)
		if !inserted {
			pendingDiscardCounter.Inc(1)
			return false, ErrReplaceUnderpriced
		}
		// New transaction is better, replace old one
		if old != nil {
			pool.all.Remove(old.Hash())
			pool.priced.Removed()
			pendingReplaceCounter.Inc(1)
		}
		pool.all.Add(tx)
		pool.priced.Put(tx)

		log.Trace("Pooled new executable transaction", "hash", hash, "from", from, "to", tx.EvmTx.To())

		// We've directly injected a replacement transaction, notify subsystems
		go pool.txFeed.Send(NewTxsEvent{types.Transactions{tx}})

		return old != nil, nil
	}
	// New transaction isn't replacing a pending one, push into queue
	replace, err := pool.enqueueTx(hash, tx)
	if err != nil {
		return false, err
	}
	// Mark local addresses and journal local transactions
	if local {
		if !pool.locals.contains(from) {
			log.Info("Setting new local account", "address", from)
			pool.locals.add(from)
		}
	}

	log.Trace("Pooled new future transaction", "hash", hash, "from", from, "to", tx.EvmTx.To())
	return replace, nil
}

// enqueueTx inserts a new transaction into the non-executable transaction queue.
//
// Note, this method assumes the pool lock is held!
func (pool *TxPool) enqueueTx(hash common.Hash, tx *types.Transaction) (bool, error) {
	// Try to insert the transaction into the future queue
	from, _ := types.Sender(pool.signer, tx.EvmTx) // already validated
	if pool.queue[from] == nil {
		pool.queue[from] = newTxList(false)
	}
	inserted, old := pool.queue[from].Add(tx, pool.config.PriceBump)
	if !inserted {
		// An older transaction was better, discard this
		queuedDiscardCounter.Inc(1)
		return false, ErrReplaceUnderpriced
	}
	// Discard any previous transaction and mark this
	if old != nil {
		pool.all.Remove(old.Hash())
		pool.priced.Removed()
		queuedReplaceCounter.Inc(1)
	}
	if pool.all.Get(hash) == nil {
		pool.all.Add(tx)
		pool.priced.Put(tx)
	}
	return old != nil, nil
}

// promoteTx adds a transaction to the pending (processable) list of transactions
// and returns whether it was inserted or an older was better.
//
// Note, this method assumes the pool lock is held!
func (pool *TxPool) promoteTx(addr common.Address, hash common.Hash, tx *types.Transaction) bool {
	// Try to insert the transaction into the pending queue
	if pool.pending[addr] == nil {
		pool.pending[addr] = newTxList(true)
	}
	list := pool.pending[addr]

	inserted, old := list.Add(tx, pool.config.PriceBump)
	if !inserted {
		// An older transaction was better, discard this
		pool.all.Remove(hash)
		pool.priced.Removed()

		pendingDiscardCounter.Inc(1)
		return false
	}
	// Otherwise discard any previous transaction and mark this
	if old != nil {
		pool.all.Remove(old.Hash())
		pool.priced.Removed()

		pendingReplaceCounter.Inc(1)
	}
	// Failsafe to work around direct pending inserts (tests)
	if pool.all.Get(hash) == nil {
		pool.all.Add(tx)
		pool.priced.Put(tx)
	}
	// Set the potentially new pending nonce and notify any subsystems of the new tx
	pool.beats[addr] = time.Now()
	pool.pendingState.SetNonce(addr, tx.EvmTx.Nonce()+1)

	return true
}

// AddLocal enqueues a single transaction into the pool if it is valid, marking
// the sender as a local one in the mean time, ensuring it goes around the local
// pricing constraints.
func (pool *TxPool) AddLocal(tx *types.Transaction) error {
	return pool.addTx(tx, !pool.config.NoLocals)
}

// AddRemote enqueues a single transaction into the pool if it is valid. If the
// sender is not among the locally tracked ones, full pricing constraints will
// apply.
func (pool *TxPool) AddRemote(tx *types.Transaction) error {
	return pool.addTx(tx, false)
}

// AddLocals enqueues a batch of transactions into the pool if they are valid,
// marking the senders as a local ones in the mean time, ensuring they go around
// the local pricing constraints.
func (pool *TxPool) AddLocals(txs []*types.Transaction) []error {
	return pool.addTxs(txs, !pool.config.NoLocals)
}

// AddRemotes enqueues a batch of transactions into the pool if they are valid.
// If the senders are not among the locally tracked ones, full pricing constraints
// will apply.
func (pool *TxPool) AddRemotes(txs []*types.Transaction) []error {
	return pool.addTxs(txs, false)
}

// addTx enqueues a single transaction into the pool if it is valid.
func (pool *TxPool) addTx(tx *types.Transaction, local bool) error {
	pool.mu.Lock()
	defer pool.mu.Unlock()

	// Try to inject the transaction and update any state
	replace, err := pool.add(tx, local)
	if err != nil {
		return err
	}
	// If we added a new transaction, run promotion checks and return
	if !replace {
		from, _ := types.Sender(pool.signer, tx.EvmTx) // already validated
		pool.promoteExecutables([]common.Address{from})
	}
	return nil
}

// addTxs attempts to queue a batch of transactions if they are valid.
func (pool *TxPool) addTxs(txs []*types.Transaction, local bool) []error {
	pool.mu.Lock()
	defer pool.mu.Unlock()

	return pool.addTxsLocked(txs, local)
}

// addTxsLocked attempts to queue a batch of transactions if they are valid,
// whilst assuming the transaction pool lock is already held.
func (pool *TxPool) addTxsLocked(txs []*types.Transaction, local bool) []error {
	// Add the batch of transactions, tracking the accepted ones
	dirty := make(map[common.Address]struct{})
	errs := make([]error, len(txs))

	for i, tx := range txs {
		fromShardSize := pool.quarkConfig.GetShardSizeByChainId(tx.EvmTx.FromChainID())
		if err := tx.EvmTx.SetFromShardSize(fromShardSize); err != nil {
			errs[i] = err
			continue
		}
		toShardSize := pool.quarkConfig.GetShardSizeByChainId(tx.EvmTx.ToChainID())
		if err := tx.EvmTx.SetToShardSize(toShardSize); err != nil {
			errs[i] = err
			continue
		}
		var replace bool
		if replace, errs[i] = pool.add(tx, local); errs[i] == nil && !replace {
			from, _ := types.Sender(pool.signer, tx.EvmTx) // already validated
			dirty[from] = struct{}{}
		}
	}
	// Only reprocess the internal state if something was actually added
	if len(dirty) > 0 {
		addrs := make([]common.Address, 0, len(dirty))
		for addr := range dirty {
			addrs = append(addrs, addr)
		}
		pool.promoteExecutables(addrs)
	}
	return errs
}

// Status returns the status (unknown/pending/queued) of a batch of transactions
// identified by their hashes.
func (pool *TxPool) Status(hashes []common.Hash) []TxStatus {
	pool.mu.RLock()
	defer pool.mu.RUnlock()

	status := make([]TxStatus, len(hashes))
	for i, hash := range hashes {
		if tx := pool.all.Get(hash); tx != nil {
			from, _ := types.Sender(pool.signer, tx.EvmTx) // already validated
			if pool.pending[from] != nil && pool.pending[from].txs.items[tx.EvmTx.Nonce()] != nil {
				status[i] = TxStatusPending
			} else {
				status[i] = TxStatusQueued
			}
		}
	}
	return status
}

// Get returns a transaction if it is contained in the pool
// and nil otherwise.
func (pool *TxPool) Get(hash common.Hash) *types.Transaction {
	return pool.all.Get(hash)
}

// removeTx removes a single transaction from the queue, moving all subsequent
// transactions back to the future queue.
func (pool *TxPool) removeTx(hash common.Hash, outofbound bool) {
	// Fetch the transaction we wish to delete
	tx := pool.all.Get(hash)
	if tx == nil {
		return
	}
	addr, _ := types.Sender(pool.signer, tx.EvmTx) // already validated during insertion

	// Remove it from the list of known transactions
	pool.all.Remove(hash)
	if outofbound {
		pool.priced.Removed()
	}
	// Remove the transaction from the pending lists and Reset the account nonce
	if pending := pool.pending[addr]; pending != nil {
		if removed, invalids := pending.Remove(tx); removed {
			// If no more pending transactions are left, remove the list
			if pending.Empty() {
				delete(pool.pending, addr)
				delete(pool.beats, addr)
			}
			// Postpone any invalidated transactions
			for _, tx := range invalids {
				pool.enqueueTx(tx.Hash(), tx)
			}
			// Update the account nonce if needed
			if nonce := tx.EvmTx.Nonce(); pool.pendingState.GetNonce(addr) > nonce {
				pool.pendingState.SetNonce(addr, nonce)
			}
			return
		}
	}
	// Transaction is in the future queue
	if future := pool.queue[addr]; future != nil {
		future.Remove(tx)
		if future.Empty() {
			delete(pool.queue, addr)
		}
	}
}

// promoteExecutables moves transactions that have become processable from the
// future queue to the set of pending transactions. During this process, all
// invalidated transactions (low nonce, low balance) are deleted.
func (pool *TxPool) promoteExecutables(accounts []common.Address) {
	// Track the promoted transactions to broadcast them at once
	var promoted []*types.Transaction

	// Gather all the accounts potentially needing updates
	if accounts == nil {
		accounts = make([]common.Address, 0, len(pool.queue))
		for addr := range pool.queue {
			accounts = append(accounts, addr)
		}
	}
	// Iterate over all accounts and promote any executable transactions
	for _, addr := range accounts {
		list := pool.queue[addr]
		if list == nil {
			continue // Just in case someone calls with a non existing account
		}
		// Drop all transactions that are deemed too old (low nonce)
		for _, tx := range list.Forward(pool.currentState.GetNonce(addr)) {
			hash := tx.Hash()
			log.Trace("Removed old queued transaction", "hash", hash)
			pool.all.Remove(hash)
			pool.priced.Removed()
		}
		// Drop all transactions that are too costly (low balance or out of gas)
		drops, _ := list.Filter(pool.currentState.GetBalance(addr), pool.currentMaxGas)
		for _, tx := range drops {
			hash := tx.Hash()
			log.Trace("Removed unpayable queued transaction", "hash", hash)
			pool.all.Remove(hash)
			pool.priced.Removed()
			queuedNofundsCounter.Inc(1)
		}
		// Gather all executable transactions and promote them
		for _, tx := range list.Ready(pool.pendingState.GetNonce(addr)) {
			hash := tx.Hash()
			if pool.promoteTx(addr, hash, tx) {
				log.Trace("Promoting queued transaction", "hash", hash)
				promoted = append(promoted, tx)
			}
		}
		// Drop all transactions over the allowed limit
		if !pool.locals.contains(addr) {
			for _, tx := range list.Cap(int(pool.config.AccountQueue)) {
				hash := tx.Hash()
				pool.all.Remove(hash)
				pool.priced.Removed()
				queuedRateLimitCounter.Inc(1)
				log.Trace("Removed cap-exceeding queued transaction", "hash", hash)
			}
		}
		// Delete the entire queue entry if it became empty.
		if list.Empty() {
			delete(pool.queue, addr)
		}
	}
	// Notify subsystem for new promoted transactions.
	if len(promoted) > 0 {
		go pool.txFeed.Send(NewTxsEvent{promoted})
	}
	// If the pending limit is overflown, start equalizing allowances
	pending := uint64(0)
	for _, list := range pool.pending {
		pending += uint64(list.Len())
	}
	if pending > pool.config.GlobalSlots {
		pendingBeforeCap := pending
		// Assemble a spam order to penalize large transactors first
		spammers := prque.New(nil)
		for addr, list := range pool.pending {
			// Only evict transactions from high rollers
			if !pool.locals.contains(addr) && uint64(list.Len()) > pool.config.AccountSlots {
				spammers.Push(addr, int64(list.Len()))
			}
		}
		// Gradually drop transactions from offenders
		offenders := []common.Address{}
		for pending > pool.config.GlobalSlots && !spammers.Empty() {
			// Retrieve the next offender if not local address
			offender, _ := spammers.Pop()
			offenders = append(offenders, offender.(common.Address))

			// Equalize balances until all the same or below threshold
			if len(offenders) > 1 {
				// Calculate the equalization threshold for all current offenders
				threshold := pool.pending[offender.(common.Address)].Len()

				// Iteratively reduce all offenders until below limit or threshold reached
				for pending > pool.config.GlobalSlots && pool.pending[offenders[len(offenders)-2]].Len() > threshold {
					for i := 0; i < len(offenders)-1; i++ {
						list := pool.pending[offenders[i]]
						for _, tx := range list.Cap(list.Len() - 1) {
							// Drop the transaction from the global pools too
							hash := tx.Hash()
							pool.all.Remove(hash)
							pool.priced.Removed()

							// Update the account nonce to the dropped transaction
							if nonce := tx.EvmTx.Nonce(); pool.pendingState.GetNonce(offenders[i]) > nonce {
								pool.pendingState.SetNonce(offenders[i], nonce)
							}
							log.Trace("Removed fairness-exceeding pending transaction", "hash", hash)
						}
						pending--
					}
				}
			}
		}
		// If still above threshold, reduce to limit or min allowance
		if pending > pool.config.GlobalSlots && len(offenders) > 0 {
			for pending > pool.config.GlobalSlots && uint64(pool.pending[offenders[len(offenders)-1]].Len()) > pool.config.AccountSlots {
				for _, addr := range offenders {
					list := pool.pending[addr]
					for _, tx := range list.Cap(list.Len() - 1) {
						// Drop the transaction from the global pools too
						hash := tx.Hash()
						pool.all.Remove(hash)
						pool.priced.Removed()

						// Update the account nonce to the dropped transaction
						if nonce := tx.EvmTx.Nonce(); pool.pendingState.GetNonce(addr) > nonce {
							pool.pendingState.SetNonce(addr, nonce)
						}
						log.Trace("Removed fairness-exceeding pending transaction", "hash", hash)
					}
					pending--
				}
			}
		}
		pendingRateLimitCounter.Inc(int64(pendingBeforeCap - pending))
	}
	// If we've queued more transactions than the hard limit, drop oldest ones
	queued := uint64(0)
	for _, list := range pool.queue {
		queued += uint64(list.Len())
	}
	if queued > pool.config.GlobalQueue {
		// Sort all accounts with queued transactions by heartbeat
		addresses := make(addressesByHeartbeat, 0, len(pool.queue))
		for addr := range pool.queue {
			if !pool.locals.contains(addr) { // don't drop locals
				addresses = append(addresses, addressByHeartbeat{addr, pool.beats[addr]})
			}
		}
		sort.Sort(addresses)

		// Drop transactions until the total is below the limit or only locals remain
		for drop := queued - pool.config.GlobalQueue; drop > 0 && len(addresses) > 0; {
			addr := addresses[len(addresses)-1]
			list := pool.queue[addr.address]

			addresses = addresses[:len(addresses)-1]

			// Drop all transactions if they are less than the overflow
			if size := uint64(list.Len()); size <= drop {
				for _, tx := range list.Flatten() {
					pool.removeTx(tx.Hash(), true)
				}
				drop -= size
				queuedRateLimitCounter.Inc(int64(size))
				continue
			}
			// Otherwise drop only last few transactions
			txs := list.Flatten()
			for i := len(txs) - 1; i >= 0 && drop > 0; i-- {
				pool.removeTx(txs[i].Hash(), true)
				drop--
				queuedRateLimitCounter.Inc(1)
			}
		}
	}
}

// demoteUnexecutables removes invalid and processed transactions from the pools
// executable/pending queue and any subsequent transactions that become unexecutable
// are moved back into the future queue.
func (pool *TxPool) demoteUnexecutables() {
	// Iterate over all accounts and demote any non-executable transactions
	for addr, list := range pool.pending {
		nonce := pool.currentState.GetNonce(addr)

		// Drop all transactions that are deemed too old (low nonce)
		for _, tx := range list.Forward(nonce) {
			hash := tx.Hash()
			log.Trace("Removed old pending transaction", "hash", hash)
			pool.all.Remove(hash)
			pool.priced.Removed()
		}
		// Drop all transactions that are too costly (low balance or out of gas), and queue any invalids back for later
		drops, invalids := list.Filter(pool.currentState.GetBalance(addr), pool.currentMaxGas)
		for _, tx := range drops {
			hash := tx.Hash()
			log.Trace("Removed unpayable pending transaction", "hash", hash)
			pool.all.Remove(hash)
			pool.priced.Removed()
			pendingNofundsCounter.Inc(1)
		}
		for _, tx := range invalids {
			hash := tx.Hash()
			log.Trace("Demoting pending transaction", "hash", hash)
			pool.enqueueTx(hash, tx)
		}
		// If there's a gap in front, alert (should never happen) and postpone all transactions
		if list.Len() > 0 && list.txs.Get(nonce) == nil {
			for _, tx := range list.Cap(0) {
				hash := tx.Hash()
				log.Error("Demoting invalidated transaction", "hash", hash)
				pool.enqueueTx(hash, tx)
			}
		}
		// Delete the entire queue entry if it became empty.
		if list.Empty() {
			delete(pool.pending, addr)
			delete(pool.beats, addr)
		}
	}
}

func (pool *TxPool) SetFakeChain(ch chan uint64) {
	pool.fakeChanForReset = ch
}

// addressByHeartbeat is an account address tagged with its last activity timestamp.
type addressByHeartbeat struct {
	address   common.Address
	heartbeat time.Time
}

type addressesByHeartbeat []addressByHeartbeat

func (a addressesByHeartbeat) Len() int           { return len(a) }
func (a addressesByHeartbeat) Less(i, j int) bool { return a[i].heartbeat.Before(a[j].heartbeat) }
func (a addressesByHeartbeat) Swap(i, j int)      { a[i], a[j] = a[j], a[i] }

// accountSet is simply a set of addresses to check for existence, and a signer
// capable of deriving addresses from transactions.
type accountSet struct {
	accounts map[common.Address]struct{}
	signer   types.Signer
	cache    *[]common.Address
}

// newAccountSet creates a new address set with an associated signer for sender
// derivations.
func newAccountSet(signer types.Signer) *accountSet {
	return &accountSet{
		accounts: make(map[common.Address]struct{}),
		signer:   signer,
	}
}

// contains checks if a given address is contained within the set.
func (as *accountSet) contains(addr common.Address) bool {
	_, exist := as.accounts[addr]
	return exist
}

// containsTx checks if the sender of a given tx is within the set. If the sender
// cannot be derived, this method returns false.
func (as *accountSet) containsTx(tx *types.Transaction) bool {
	if addr, err := types.Sender(as.signer, tx.EvmTx); err == nil {
		return as.contains(addr)
	}
	return false
}

// add inserts a new address into the set to track.
func (as *accountSet) add(addr common.Address) {
	as.accounts[addr] = struct{}{}
	as.cache = nil
}

// flatten returns the list of addresses within this set, also caching it for later
// reuse. The returned slice should not be changed!
func (as *accountSet) flatten() []common.Address {
	if as.cache == nil {
		accounts := make([]common.Address, 0, len(as.accounts))
		for account := range as.accounts {
			accounts = append(accounts, account)
		}
		as.cache = &accounts
	}
	return *as.cache
}

// txLookup is used internally by TxPool to track transactions while allowing lookup without
// mutex contention.
//
// Note, although this type is properly protected against concurrent access, it
// is **not** a type that should ever be mutated or even exposed outside of the
// transaction pool, since its internal state is tightly coupled with the pools
// internal mechanisms. The sole purpose of the type is to permit out-of-bound
// peeking into the pool in TxPool.Get without having to acquire the widely scoped
// TxPool.mu mutex.
type txLookup struct {
	all  map[common.Hash]*types.Transaction
	lock sync.RWMutex
}

// newTxLookup returns a new txLookup structure.
func newTxLookup() *txLookup {
	return &txLookup{
		all: make(map[common.Hash]*types.Transaction),
	}
}

// Range calls f on each key and value present in the map.
func (t *txLookup) Range(f func(hash common.Hash, tx *types.Transaction) bool) {
	t.lock.RLock()
	defer t.lock.RUnlock()

	for key, value := range t.all {
		if !f(key, value) {
			break
		}
	}
}

// Get returns a transaction if it exists in the lookup, or nil if not found.
func (t *txLookup) Get(hash common.Hash) *types.Transaction {
	t.lock.RLock()
	defer t.lock.RUnlock()

	return t.all[hash]
}

// Count returns the current number of items in the lookup.
func (t *txLookup) Count() int {
	t.lock.RLock()
	defer t.lock.RUnlock()

	return len(t.all)
}

// Add adds a transaction to the lookup.
func (t *txLookup) Add(tx *types.Transaction) {
	t.lock.Lock()
	defer t.lock.Unlock()

	t.all[tx.Hash()] = tx
}

// Remove removes a transaction from the lookup.
func (t *txLookup) Remove(hash common.Hash) {
	t.lock.Lock()
	defer t.lock.Unlock()

	delete(t.all, hash)
}<|MERGE_RESOLUTION|>--- conflicted
+++ resolved
@@ -117,15 +117,10 @@
 // some pre checks in tx pool and event subscribers.
 type blockChain interface {
 	CurrentBlock() *types.MinorBlock
-	GetBlock(hash common.Hash) types.IBlock
+	GetBlock(hash common.Hash, number uint64) *types.MinorBlock
 	StateAt(root common.Hash) (*state.StateDB, error)
-<<<<<<< HEAD
 	Config() *config.QuarkChainConfig
-	SubscribeChainHeadEvent(ch chan<- ChainHeadEvent) event.Subscription
-=======
-
 	SubscribeChainHeadEvent(ch chan<- MinorChainHeadEvent) event.Subscription
->>>>>>> efc221d2
 }
 
 // TxPoolConfig are the configuration parameters of the transaction pool.
@@ -158,7 +153,7 @@
 
 	Lifetime: 3 * time.Hour,
 
-	NetWorkID: 3,
+	NetWorkID: 0,
 }
 
 // sanitize checks the provided user configurations and changes anything that's
@@ -282,14 +277,8 @@
 				if pool.chainconfig.IsHomestead(new(big.Int).SetUint64(ev.Block.NumberU64())) {
 					pool.homestead = true
 				}
-<<<<<<< HEAD
-
-				pool.reset(head, ev.Block.(*types.MinorBlock))
-				head = ev.Block.(*types.MinorBlock)
-=======
 				pool.reset(head, ev.Block)
 				head = ev.Block
->>>>>>> efc221d2
 
 				pool.mu.Unlock()
 			}
@@ -334,6 +323,7 @@
 func (pool *TxPool) lockedReset(oldHead, newHead *types.MinorBlock) {
 	pool.mu.Lock()
 	defer pool.mu.Unlock()
+
 	pool.reset(oldHead, newHead)
 }
 
@@ -368,41 +358,36 @@
 			var discarded, included types.Transactions
 
 			var (
-				rem = pool.chain.GetBlock(oldHead.Hash())
-				add = pool.chain.GetBlock(newHead.Hash())
+				rem = pool.chain.GetBlock(oldHead.Hash(), oldHead.Number)
+				add = pool.chain.GetBlock(newHead.Hash(), newHead.Number)
 			)
-			if qkcCommon.IsNil(rem) || qkcCommon.IsNil(add) {
-				return
-			}
 			for rem.NumberU64() > add.NumberU64() {
-				discarded = append(discarded, rem.(*types.MinorBlock).Transactions()...)
-				if rem = pool.chain.GetBlock(rem.IHeader().GetParentHash()); qkcCommon.IsNil(rem) {
+				discarded = append(discarded, rem.Transactions()...)
+				if rem = pool.chain.GetBlock(rem.ParentHash(), rem.NumberU64()-1); rem == nil {
 					log.Error("Unrooted old chain seen by tx pool", "block", oldHead.Number, "hash", oldHead.Hash())
 					return
 				}
 			}
 			for add.NumberU64() > rem.NumberU64() {
-
-				included = append(included, add.(*types.MinorBlock).Transactions()...)
-				if add = pool.chain.GetBlock(add.IHeader().GetParentHash()); qkcCommon.IsNil(add) {
+				included = append(included, add.Transactions()...)
+				if add = pool.chain.GetBlock(add.ParentHash(), add.NumberU64()-1); add == nil {
 					log.Error("Unrooted new chain seen by tx pool", "block", newHead.Number, "hash", newHead.Hash())
 					return
 				}
 			}
 			for rem.Hash() != add.Hash() {
-				discarded = append(discarded, rem.(*types.MinorBlock).Transactions()...)
-				if rem = pool.chain.GetBlock(rem.IHeader().GetParentHash()); qkcCommon.IsNil(rem) {
+				discarded = append(discarded, rem.Transactions()...)
+				if rem = pool.chain.GetBlock(rem.ParentHash(), rem.NumberU64()-1); rem == nil {
 					log.Error("Unrooted old chain seen by tx pool", "block", oldHead.Number, "hash", oldHead.Hash())
 					return
 				}
-				included = append(included, add.(*types.MinorBlock).Transactions()...)
-				if add = pool.chain.GetBlock(add.IHeader().GetParentHash()); qkcCommon.IsNil(add) {
+				included = append(included, add.Transactions()...)
+				if add = pool.chain.GetBlock(add.ParentHash(), add.NumberU64()-1); add == nil {
 					log.Error("Unrooted new chain seen by tx pool", "block", newHead.Number, "hash", newHead.Hash())
 					return
 				}
 			}
 			reinject = types.TxDifference(discarded, included)
-
 		}
 	}
 	// Initialize the internal state to the current head
@@ -412,7 +397,7 @@
 
 	statedb, err := pool.chain.StateAt(newBlock.Meta().Root)
 	if err != nil {
-		log.Error("Failed to Reset txpool state", "err", err)
+		log.Error("Failed to reset txpool state", "err", err)
 		return
 	}
 	pool.currentState = statedb
@@ -429,6 +414,7 @@
 	// have been invalidated because of another transaction (e.g.
 	// higher gas price)
 	pool.demoteUnexecutables()
+
 	// Update all accounts to the latest known pending nonce
 	for addr, list := range pool.pending {
 		txs := list.Flatten() // Heavy but will be cached and is needed by the miner anyway
@@ -584,17 +570,16 @@
 		return ErrGasLimit
 	}
 	// Make sure the transaction is signed properly
-
 	from, err := types.Sender(pool.signer, tx.EvmTx)
 	if err != nil {
 		return ErrInvalidSender
 	}
 	// Drop non-local transactions under our own minimal accepted gas price
-	local = local || pool.locals.contains(from) // account may be local even if the transaction arrived from the network
+	local = local || pool.locals.contains(from.ToAddress()) // account may be local even if the transaction arrived from the network
 	if !local && pool.gasPrice.Cmp(tx.EvmTx.GasPrice()) > 0 {
 		return ErrUnderpriced
 	}
-	return ValidateTransaction(pool.currentState, tx, nil)
+	return ValidateTransaction(pool.currentState, tx)
 }
 
 // add validates a transaction and inserts it into the non-executable queue for
@@ -636,7 +621,7 @@
 	}
 	// If the transaction is replacing an already pending one, do directly
 	from, _ := types.Sender(pool.signer, tx.EvmTx) // already validated
-	if list := pool.pending[from]; list != nil && list.Overlaps(tx) {
+	if list := pool.pending[from.ToAddress()]; list != nil && list.Overlaps(tx) {
 		// Nonce already pending, check if required price bump is met
 		inserted, old := list.Add(tx, pool.config.PriceBump)
 		if !inserted {
@@ -666,9 +651,9 @@
 	}
 	// Mark local addresses and journal local transactions
 	if local {
-		if !pool.locals.contains(from) {
+		if !pool.locals.contains(from.ToAddress()) {
 			log.Info("Setting new local account", "address", from)
-			pool.locals.add(from)
+			pool.locals.add(from.ToAddress())
 		}
 	}
 
@@ -682,10 +667,10 @@
 func (pool *TxPool) enqueueTx(hash common.Hash, tx *types.Transaction) (bool, error) {
 	// Try to insert the transaction into the future queue
 	from, _ := types.Sender(pool.signer, tx.EvmTx) // already validated
-	if pool.queue[from] == nil {
-		pool.queue[from] = newTxList(false)
-	}
-	inserted, old := pool.queue[from].Add(tx, pool.config.PriceBump)
+	if pool.queue[from.ToAddress()] == nil {
+		pool.queue[from.ToAddress()] = newTxList(false)
+	}
+	inserted, old := pool.queue[from.ToAddress()].Add(tx, pool.config.PriceBump)
 	if !inserted {
 		// An older transaction was better, discard this
 		queuedDiscardCounter.Inc(1)
@@ -784,7 +769,7 @@
 	// If we added a new transaction, run promotion checks and return
 	if !replace {
 		from, _ := types.Sender(pool.signer, tx.EvmTx) // already validated
-		pool.promoteExecutables([]common.Address{from})
+		pool.promoteExecutables([]common.Address{from.ToAddress()})
 	}
 	return nil
 }
@@ -818,7 +803,7 @@
 		var replace bool
 		if replace, errs[i] = pool.add(tx, local); errs[i] == nil && !replace {
 			from, _ := types.Sender(pool.signer, tx.EvmTx) // already validated
-			dirty[from] = struct{}{}
+			dirty[from.ToAddress()] = struct{}{}
 		}
 	}
 	// Only reprocess the internal state if something was actually added
@@ -842,7 +827,7 @@
 	for i, hash := range hashes {
 		if tx := pool.all.Get(hash); tx != nil {
 			from, _ := types.Sender(pool.signer, tx.EvmTx) // already validated
-			if pool.pending[from] != nil && pool.pending[from].txs.items[tx.EvmTx.Nonce()] != nil {
+			if pool.pending[from.ToAddress()] != nil && pool.pending[from.ToAddress()].txs.items[tx.EvmTx.Nonce()] != nil {
 				status[i] = TxStatusPending
 			} else {
 				status[i] = TxStatusQueued
@@ -873,30 +858,30 @@
 	if outofbound {
 		pool.priced.Removed()
 	}
-	// Remove the transaction from the pending lists and Reset the account nonce
-	if pending := pool.pending[addr]; pending != nil {
+	// Remove the transaction from the pending lists and reset the account nonce
+	if pending := pool.pending[addr.ToAddress()]; pending != nil {
 		if removed, invalids := pending.Remove(tx); removed {
 			// If no more pending transactions are left, remove the list
 			if pending.Empty() {
-				delete(pool.pending, addr)
-				delete(pool.beats, addr)
+				delete(pool.pending, addr.ToAddress())
+				delete(pool.beats, addr.ToAddress())
 			}
 			// Postpone any invalidated transactions
 			for _, tx := range invalids {
 				pool.enqueueTx(tx.Hash(), tx)
 			}
 			// Update the account nonce if needed
-			if nonce := tx.EvmTx.Nonce(); pool.pendingState.GetNonce(addr) > nonce {
-				pool.pendingState.SetNonce(addr, nonce)
+			if nonce := tx.EvmTx.Nonce(); pool.pendingState.GetNonce(addr.ToAddress()) > nonce {
+				pool.pendingState.SetNonce(addr.ToAddress(), nonce)
 			}
 			return
 		}
 	}
 	// Transaction is in the future queue
-	if future := pool.queue[addr]; future != nil {
+	if future := pool.queue[addr.ToAddress()]; future != nil {
 		future.Remove(tx)
 		if future.Empty() {
-			delete(pool.queue, addr)
+			delete(pool.queue, addr.ToAddress())
 		}
 	}
 }
@@ -1122,10 +1107,6 @@
 	}
 }
 
-func (pool *TxPool) SetFakeChain(ch chan uint64) {
-	pool.fakeChanForReset = ch
-}
-
 // addressByHeartbeat is an account address tagged with its last activity timestamp.
 type addressByHeartbeat struct {
 	address   common.Address
@@ -1165,7 +1146,7 @@
 // cannot be derived, this method returns false.
 func (as *accountSet) containsTx(tx *types.Transaction) bool {
 	if addr, err := types.Sender(as.signer, tx.EvmTx); err == nil {
-		return as.contains(addr)
+		return as.contains(addr.ToAddress())
 	}
 	return false
 }
