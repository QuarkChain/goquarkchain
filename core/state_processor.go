// Copyright 2015 The go-ethereum Authors
// This file is part of the go-ethereum library.
//
// The go-ethereum library is free software: you can redistribute it and/or modify
// it under the terms of the GNU Lesser General Public License as published by
// the Free Software Foundation, either version 3 of the License, or
// (at your option) any later version.
//
// The go-ethereum library is distributed in the hope that it will be useful,
// but WITHOUT ANY WARRANTY; without even the implied warranty of
// MERCHANTABILITY or FITNESS FOR A PARTICULAR PURPOSE. See the
// GNU Lesser General Public License for more details.
//
// You should have received a copy of the GNU Lesser General Public License
// along with the go-ethereum library. If not, see <http://www.gnu.org/licenses/>.

package core

import (
	"bytes"
	"errors"
<<<<<<< HEAD

=======
	"fmt"
>>>>>>> c0a3161a
	"github.com/QuarkChain/goquarkchain/account"
	"github.com/QuarkChain/goquarkchain/consensus"
	"github.com/QuarkChain/goquarkchain/core/state"
	"github.com/QuarkChain/goquarkchain/core/types"
	"github.com/QuarkChain/goquarkchain/core/vm"
	"github.com/ethereum/go-ethereum/params"

	"math/big"
)

// StateProcessor is a basic Processor, which takes care of transitioning
// state from one point to another.
//
// StateProcessor implements Processor.
type StateProcessor struct {
	//TODO delete eth minorBlockChain config
	config *params.ChainConfig // Chain configuration options
	bc     *MinorBlockChain    // Canonical block chain
	engine consensus.Engine    // Consensus engine used for block rewards
}

// NewStateProcessor initialises a new StateProcessor.
func NewStateProcessor(config *params.ChainConfig, bc *MinorBlockChain, engine consensus.Engine) *StateProcessor {
	return &StateProcessor{
		config: config,
		bc:     bc,
		engine: engine,
	}
}

// Process processes the state changes according to the Ethereum rules by running
// the transaction messages using the statedb and applying any rewards to both
// the processor (coinbase) and any included uncles.
//
// Process returns the receipts and logs accumulated during the process and
// returns the amount of gas that was used in the process. If any of the
// transactions failed to execute due to insufficient gas it will return an error.
func (p *StateProcessor) Process(block *types.MinorBlock, statedb *state.StateDB, cfg vm.Config) (types.Receipts, []*types.Log, uint64, error) {
	statedb.SetQuarkChainConfig(p.bc.clusterConfig.Quarkchain)
	statedb.SetBlockCoinbase(block.IHeader().GetCoinbase().Recipient)
	statedb.SetGasLimit(block.GasLimit())

<<<<<<< HEAD
	txList, xShardDepositReceipts, err := p.bc.runCrossShardTxList(statedb, rootBlockHeader, preRootHeader)

	if err != nil {
		return nil, nil, 0, err
	}
	xShardReceiveTxList = append(xShardReceiveTxList, txList...)
=======
>>>>>>> c0a3161a
	var (
		receipts types.Receipts
		usedGas  = new(uint64)
		header   = block.IHeader()
		allLogs  []*types.Log
		gp       = new(GasPool).AddGas(block.Header().GetGasLimit().Uint64())
	)
	// Iterate over and process the individual transactions
	for i, tx := range block.GetTransactions() {
		evmTx, err := p.bc.validateTx(tx, statedb, nil, nil, block.Meta().XshardGasLimit.Value)
		if err != nil {
			return nil, nil, 0, err
		}
		statedb.Prepare(tx.Hash(), block.Hash(), i)
		_, receipt, _, err := ApplyTransaction(p.config, p.bc, gp, statedb, header, evmTx, usedGas, cfg)
		if err != nil {
			return nil, nil, 0, err
		}
		receipts = append(receipts, receipt)
		allLogs = append(allLogs, receipt.Logs...)
	}

	receipts = append(receipts, xShardDepositReceipts...)
	// Finalize the block, applying any consensus engine specific extras (e.g. block rewards)
	coinbaseAmount := p.bc.getCoinbaseAmount(block.Number())
	bMap := coinbaseAmount.GetBalanceMap()
	for k, v := range bMap {
		statedb.AddBalance(block.IHeader().GetCoinbase().Recipient, v, k)
	}
	statedb.Finalise(true)
	return receipts, allLogs, *usedGas, nil
}

// ValidateTransaction validateTx before applyTx
func ValidateTransaction(state vm.StateDB, tx *types.Transaction, fromAddress *account.Address) error {
	from := new(account.Recipient)
	if fromAddress == nil {
		tempFrom, err := tx.Sender(types.MakeSigner(tx.EvmTx.NetworkId()))
		if err != nil {
			return err
		}
		from = &tempFrom
	} else {
		from = &fromAddress.Recipient
	}

	reqNonce := state.GetNonce(*from)
	if bytes.Equal(from.Bytes(), account.Recipient{}.Bytes()) {
		reqNonce = 0
	}
	if reqNonce > tx.EvmTx.Nonce() {
		return ErrNonceTooLow
	}

<<<<<<< HEAD
	balance := state.GetBalance(*from)
	if balance.Cmp(tx.EvmTx.Cost()) < 0 {
		return ErrInsufficientFunds
	}

	totalGas, err := IntrinsicGas(tx.EvmTx.Data(), tx.EvmTx.To() == nil, tx.EvmTx.ToFullShardId() != tx.EvmTx.FromFullShardId(), false)
=======
	totalGas, err := IntrinsicGas(tx.EvmTx.Data(), tx.EvmTx.To() == nil, tx.EvmTx.ToFullShardId() != tx.EvmTx.FromFullShardId())
>>>>>>> c0a3161a
	if err != nil {
		return err
	}
	if tx.EvmTx.Gas() < totalGas {
		return ErrIntrinsicGas
	}

	allowTransferTokens := state.GetQuarkChainConfig().AllowedTransferTokenIDs()
	allowGasTokens := state.GetQuarkChainConfig().AllowedGasTokenIDs()
	if _, ok := allowTransferTokens[tx.EvmTx.TransferTokenID()]; !ok {
		return fmt.Errorf("token %v is not allowed transferToken list %v", tx.EvmTx.TransferTokenID(), allowTransferTokens)
	}

	if _, ok := allowGasTokens[tx.EvmTx.GasTokenID()]; !ok {
		return fmt.Errorf("token %v is not allowed gasToken list %v", tx.EvmTx.GasTokenID(), allowGasTokens)
	}

	if tx.EvmTx.TransferTokenID() == tx.EvmTx.GasTokenID() {
		totalCost := new(big.Int).Mul(tx.EvmTx.GasPrice(), new(big.Int).SetUint64(tx.EvmTx.Gas()))
		totalCost = new(big.Int).Add(totalCost, tx.EvmTx.Value())
		if state.GetBalance(*from, tx.EvmTx.TransferTokenID()).Cmp(totalCost) < 0 {
			return fmt.Errorf("money is low: token:%v balance %v,totalCost %v", tx.EvmTx.TransferTokenID(), state.GetBalance(*from, tx.EvmTx.TransferTokenID()), totalCost)
		}
	} else {
		if state.GetBalance(*from, tx.EvmTx.TransferTokenID()).Cmp(tx.EvmTx.Value()) < 0 {
			return fmt.Errorf("money is low: token:%v balance %v, value:%v", tx.EvmTx.TransferTokenID(), state.GetBalance(*from, tx.EvmTx.TransferTokenID()), tx.EvmTx.Value())
		}
		gasCost := new(big.Int).Mul(tx.EvmTx.GasPrice(), new(big.Int).SetUint64(tx.EvmTx.Gas()))
		if state.GetBalance(*from, tx.EvmTx.GasTokenID()).Cmp(gasCost) < 0 {
			return fmt.Errorf("money is low: token %v balance %v value %v", tx.EvmTx.GasTokenID(), state.GetBalance(*from, tx.EvmTx.GasTokenID()), gasCost)
		}
	}

	blockLimit := new(big.Int).Add(state.GetGasUsed(), new(big.Int).SetUint64(tx.EvmTx.Gas()))
	if blockLimit.Cmp(state.GetGasLimit()) > 0 {
		return errors.New("gasLimit is too low")
	}

	//TODO EIP86-specific restrictions?
	return nil
}

// ApplyTransaction apply tx
func ApplyTransaction(config *params.ChainConfig, bc ChainContext, gp *GasPool, statedb *state.StateDB, header types.IHeader, tx *types.Transaction, usedGas *uint64, cfg vm.Config) ([]byte, *types.Receipt, uint64, error) {
	statedb.SetFullShardKey(tx.EvmTx.ToFullShardKey())
	localFeeRate := big.NewRat(1, 1)
	if qkcConfig := statedb.GetQuarkChainConfig(); qkcConfig != nil {
		num := qkcConfig.RewardTaxRate.Num().Int64()
		denom := qkcConfig.RewardTaxRate.Denom().Int64()
		localFeeRate = big.NewRat(denom-num, denom)

	}
	msg, err := tx.EvmTx.AsMessage(types.MakeSigner(tx.EvmTx.NetworkId()), tx.Hash())
	if err != nil {
		return nil, nil, 0, err
	}
	context := NewEVMContext(msg, header, bc)
	vmenv := vm.NewEVM(context, statedb, config, cfg)

	ret, gas, failed, err := ApplyMessage(vmenv, msg, gp, localFeeRate)
	if err != nil {
		return nil, nil, 0, err
	}

	var root []byte
	statedb.Finalise(true)
	*usedGas += gas

	// Create a new receipt for the transaction, storing the intermediate root and gas used by the tx
	// based on the eip phase, we're passing whether the root touch-delete accounts.
	receipt := types.NewReceipt(root, failed, *usedGas)
	receipt.TxHash = tx.Hash()
	receipt.GasUsed = gas
	// if the transaction created a contract, store the creation address in the receipt.
	if msg.To() == nil {
		receipt.ContractAddress = account.Recipient(vm.CreateAddress(vmenv.Context.Origin, msg.ToFullShardKey(), tx.EvmTx.Nonce()))
		receipt.ContractFullShardId = tx.EvmTx.ToFullShardId()
	}
	// Set the receipt logs and create a bloom for filtering
	receipt.Logs = statedb.GetLogs(tx.Hash())
	receipt.Bloom = types.CreateBloom(types.Receipts{receipt})
	receipt.ContractFullShardId = tx.EvmTx.ToFullShardKey()

	return ret, receipt, gas, err
}

func ApplyCrossShardDeposit(config *params.ChainConfig, bc ChainContext, header types.IHeader,
	cfg vm.Config, evmState *state.StateDB, tx *types.CrossShardTransactionDeposit, usedGas *uint64,
	localFeeRate *big.Rat) (*types.Receipt, error) {
	evmState.SetFullShardKey(tx.To.FullShardKey)
	var (
		gas  uint64
		fail bool
		err  error
	)

	if tx.IsFromRootChain {
		evmState.AddBalance(tx.To.Recipient, tx.Value.Value)
	} else {
		evmState.AddBalance(tx.From.Recipient, tx.Value.Value)
		msg := types.NewMessage(tx.From.Recipient, &tx.To.Recipient, 0, tx.Value.Value,
			tx.GasRemained.Value.Uint64(), tx.GasPrice.Value, tx.MessageData, false,
			tx.From.FullShardKey, tx.To.FullShardKey)
		context := NewEVMContext(msg, header, bc)
		context.IsApplyXShard = true
		vmenv := vm.NewEVM(context, evmState, config, cfg)
		gp := new(GasPool).AddGas(evmState.GetGasLimit().Uint64())
		_, gas, fail, err = ApplyMessage(vmenv, msg, gp, localFeeRate)
		if err != nil {
			return nil, err
		}
		*usedGas += gas
	}
	if evmState.GetQuarkChainConfig().XShardAddReceiptTimestamp != 0 {
		var root []byte
		receipt := types.NewReceipt(root, fail, *usedGas)
		receipt.TxHash = tx.TxHash
		receipt.GasUsed = gas
		receipt.Logs = evmState.GetLogs(tx.TxHash)
		receipt.Bloom = types.CreateBloom(types.Receipts{receipt})
		receipt.ContractFullShardId = tx.To.FullShardKey
		return receipt, nil
	}
	return nil, nil
}<|MERGE_RESOLUTION|>--- conflicted
+++ resolved
@@ -19,19 +19,15 @@
 import (
 	"bytes"
 	"errors"
-<<<<<<< HEAD
-
-=======
 	"fmt"
->>>>>>> c0a3161a
+	"math/big"
+
 	"github.com/QuarkChain/goquarkchain/account"
 	"github.com/QuarkChain/goquarkchain/consensus"
 	"github.com/QuarkChain/goquarkchain/core/state"
 	"github.com/QuarkChain/goquarkchain/core/types"
 	"github.com/QuarkChain/goquarkchain/core/vm"
 	"github.com/ethereum/go-ethereum/params"
-
-	"math/big"
 )
 
 // StateProcessor is a basic Processor, which takes care of transitioning
@@ -65,26 +61,18 @@
 	statedb.SetQuarkChainConfig(p.bc.clusterConfig.Quarkchain)
 	statedb.SetBlockCoinbase(block.IHeader().GetCoinbase().Recipient)
 	statedb.SetGasLimit(block.GasLimit())
-
-<<<<<<< HEAD
-	txList, xShardDepositReceipts, err := p.bc.runCrossShardTxList(statedb, rootBlockHeader, preRootHeader)
-
-	if err != nil {
-		return nil, nil, 0, err
-	}
-	xShardReceiveTxList = append(xShardReceiveTxList, txList...)
-=======
->>>>>>> c0a3161a
 	var (
 		receipts types.Receipts
 		usedGas  = new(uint64)
 		header   = block.IHeader()
 		allLogs  []*types.Log
 		gp       = new(GasPool).AddGas(block.Header().GetGasLimit().Uint64())
+		xGas     = block.Meta().XShardGasLimit.Value.Uint64()
 	)
+
 	// Iterate over and process the individual transactions
 	for i, tx := range block.GetTransactions() {
-		evmTx, err := p.bc.validateTx(tx, statedb, nil, nil, block.Meta().XshardGasLimit.Value)
+		evmTx, err := p.bc.validateTx(tx, statedb, nil, nil, &xGas)
 		if err != nil {
 			return nil, nil, 0, err
 		}
@@ -97,7 +85,6 @@
 		allLogs = append(allLogs, receipt.Logs...)
 	}
 
-	receipts = append(receipts, xShardDepositReceipts...)
 	// Finalize the block, applying any consensus engine specific extras (e.g. block rewards)
 	coinbaseAmount := p.bc.getCoinbaseAmount(block.Number())
 	bMap := coinbaseAmount.GetBalanceMap()
@@ -129,16 +116,7 @@
 		return ErrNonceTooLow
 	}
 
-<<<<<<< HEAD
-	balance := state.GetBalance(*from)
-	if balance.Cmp(tx.EvmTx.Cost()) < 0 {
-		return ErrInsufficientFunds
-	}
-
 	totalGas, err := IntrinsicGas(tx.EvmTx.Data(), tx.EvmTx.To() == nil, tx.EvmTx.ToFullShardId() != tx.EvmTx.FromFullShardId(), false)
-=======
-	totalGas, err := IntrinsicGas(tx.EvmTx.Data(), tx.EvmTx.To() == nil, tx.EvmTx.ToFullShardId() != tx.EvmTx.FromFullShardId())
->>>>>>> c0a3161a
 	if err != nil {
 		return err
 	}
@@ -236,12 +214,12 @@
 	)
 
 	if tx.IsFromRootChain {
-		evmState.AddBalance(tx.To.Recipient, tx.Value.Value)
+		evmState.AddBalance(tx.To.Recipient, tx.Value.Value, tx.TransferTokenID.Value.Uint64())
 	} else {
-		evmState.AddBalance(tx.From.Recipient, tx.Value.Value)
+		evmState.AddBalance(tx.From.Recipient, tx.Value.Value, tx.TransferTokenID.Value.Uint64())
 		msg := types.NewMessage(tx.From.Recipient, &tx.To.Recipient, 0, tx.Value.Value,
 			tx.GasRemained.Value.Uint64(), tx.GasPrice.Value, tx.MessageData, false,
-			tx.From.FullShardKey, tx.To.FullShardKey)
+			tx.From.FullShardKey, tx.To.FullShardKey, tx.TransferTokenID.Value.Uint64(), tx.GasTokenID.Value.Uint64())
 		context := NewEVMContext(msg, header, bc)
 		context.IsApplyXShard = true
 		vmenv := vm.NewEVM(context, evmState, config, cfg)
