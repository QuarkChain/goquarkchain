// Copyright 2015 The go-ethereum Authors
// This file is part of the go-ethereum library.
//
// The go-ethereum library is free software: you can redistribute it and/or modify
// it under the terms of the GNU Lesser General Public License as published by
// the Free Software Foundation, either version 3 of the License, or
// (at your option) any later version.
//
// The go-ethereum library is distributed in the hope that it will be useful,
// but WITHOUT ANY WARRANTY; without even the implied warranty of
// MERCHANTABILITY or FITNESS FOR A PARTICULAR PURPOSE. See the
// GNU Lesser General Public License for more details.
//
// You should have received a copy of the GNU Lesser General Public License
// along with the go-ethereum library. If not, see <http://www.gnu.org/licenses/>.

package core

import (
	"bytes"
	"errors"
	"fmt"
	"github.com/QuarkChain/goquarkchain/account"
	"github.com/QuarkChain/goquarkchain/consensus"
	"github.com/QuarkChain/goquarkchain/core/state"
	"github.com/QuarkChain/goquarkchain/core/types"
	"github.com/QuarkChain/goquarkchain/core/vm"
	"github.com/ethereum/go-ethereum/params"
	"math/big"
)

// StateProcessor is a basic Processor, which takes care of transitioning
// state from one point to another.
//
// StateProcessor implements Processor.
type StateProcessor struct {
	//TODO delete eth minorBlockChain config
	config *params.ChainConfig // Chain configuration options
	bc     *MinorBlockChain    // Canonical block chain
	engine consensus.Engine    // Consensus engine used for block rewards
}

// NewStateProcessor initialises a new StateProcessor.
func NewStateProcessor(config *params.ChainConfig, bc *MinorBlockChain, engine consensus.Engine) *StateProcessor {
	return &StateProcessor{
		config: config,
		bc:     bc,
		engine: engine,
	}
}

// Process processes the state changes according to the Ethereum rules by running
// the transaction messages using the statedb and applying any rewards to both
// the processor (coinbase) and any included uncles.
//
// Process returns the receipts and logs accumulated during the process and
// returns the amount of gas that was used in the process. If any of the
// transactions failed to execute due to insufficient gas it will return an error.
func (p *StateProcessor) Process(block *types.MinorBlock, statedb *state.StateDB, cfg vm.Config) (types.Receipts, []*types.Log, uint64, error) {
	statedb.SetQuarkChainConfig(p.bc.clusterConfig.Quarkchain)
	statedb.SetBlockCoinbase(block.IHeader().GetCoinbase().Recipient)
	statedb.SetGasLimit(block.GasLimit())

	var (
		receipts types.Receipts
		usedGas  = new(uint64)
		header   = block.IHeader()
		allLogs  []*types.Log
		gp       = new(GasPool).AddGas(block.Header().GetGasLimit().Uint64())
	)

	// Iterate over and process the individual transactions
	for i, tx := range block.GetTransactions() {
		evmTx, err := p.bc.validateTx(tx, statedb, nil, nil, block.Meta().XshardGasLimit.Value)
		if err != nil {
			return nil, nil, 0, err
		}
		statedb.Prepare(tx.Hash(), block.Hash(), i)
		_, receipt, _, err := ApplyTransaction(p.config, p.bc, gp, statedb, header, evmTx, usedGas, cfg)
		if err != nil {
			return nil, nil, 0, err
		}
		receipts = append(receipts, receipt)
		allLogs = append(allLogs, receipt.Logs...)
	}

	// Finalize the block, applying any consensus engine specific extras (e.g. block rewards)
	coinbaseAmount := p.bc.getCoinbaseAmount(block.Number())
	for k, v := range coinbaseAmount.BalanceMap {
		statedb.AddBalance(block.IHeader().GetCoinbase().Recipient, v, k)
	}
	statedb.Finalise(true)
	return receipts, allLogs, *usedGas, nil
}

// ValidateTransaction validateTx before applyTx
func ValidateTransaction(state vm.StateDB, tx *types.Transaction, fromAddress *account.Address) error {
	from := new(account.Recipient)
	if fromAddress == nil {
		tempFrom, err := tx.Sender(types.MakeSigner(tx.EvmTx.NetworkId()))
		if err != nil {
			return err
		}
		from = &tempFrom
	} else {
		from = &fromAddress.Recipient
	}

	reqNonce := state.GetNonce(*from)
//	fmt.Println("fromAddress",from)
	if bytes.Equal(from.Bytes(),account.Recipient{}.Bytes()) {
		reqNonce = 0
	}
//	fmt.Println("?????-112",reqNonce,tx.EvmTx.Nonce())
	if reqNonce > tx.EvmTx.Nonce() {
		return ErrNonceTooLow
	}

<<<<<<< HEAD
=======
	balance := state.GetBalance(*from)
	if balance.Cmp(tx.EvmTx.Cost()) < 0 {
		return ErrInsufficientFunds
	}

>>>>>>> bc3dbf3f
	totalGas, err := IntrinsicGas(tx.EvmTx.Data(), tx.EvmTx.To() == nil, tx.EvmTx.ToFullShardId() != tx.EvmTx.FromFullShardId())
	if err != nil {
		return err
	}
	if tx.EvmTx.Gas() < totalGas {
		return ErrIntrinsicGas
	}

	allowTransferTokens := state.GetQuarkChainConfig().AllowedTransferTokenIDs()
	allowGasTokens := state.GetQuarkChainConfig().AllowedGasTokenIDs()
	if _, ok := allowTransferTokens[tx.EvmTx.TransferTokenID()]; !ok {
		return fmt.Errorf("token %v is not allowed transferToken list %v", tx.EvmTx.TransferTokenID(), allowTransferTokens)
	}

	if _, ok := allowGasTokens[tx.EvmTx.GasTokenID()]; !ok {
		return fmt.Errorf("token %v is not allowed gasToken list %v", tx.EvmTx.GasTokenID(), allowGasTokens)
	}

	if tx.EvmTx.TransferTokenID() == tx.EvmTx.GasTokenID() {
		totalCost := new(big.Int).Mul(tx.EvmTx.GasPrice(), new(big.Int).SetUint64(tx.EvmTx.Gas()))
		totalCost = new(big.Int).Add(totalCost, tx.EvmTx.Value())
		if state.GetBalance(*from, tx.EvmTx.TransferTokenID()).Cmp(totalCost) < 0 {
			//fmt.Println("????", tx.EvmTx.TransferTokenID())
			return fmt.Errorf("money is low: token:%v balance %v,totalCost %v", tx.EvmTx.TransferTokenID(), state.GetBalance(*from, tx.EvmTx.TransferTokenID()), totalCost)
		}
	} else {
		if state.GetBalance(*from, tx.EvmTx.TransferTokenID()).Cmp(tx.EvmTx.Value()) < 0 {
			return fmt.Errorf("money is low: token:%v balance %v, value:%v", tx.EvmTx.TransferTokenID(), state.GetBalance(*from, tx.EvmTx.TransferTokenID()), tx.EvmTx.Value())
		}
		gasCost := new(big.Int).Mul(tx.EvmTx.GasPrice(), new(big.Int).SetUint64(tx.EvmTx.Gas()))
		if state.GetBalance(*from, tx.EvmTx.GasTokenID()).Cmp(gasCost) < 0 {
			return fmt.Errorf("money is low: token %v balance %v value %v", tx.EvmTx.GasTokenID(), state.GetBalance(*from, tx.EvmTx.GasTokenID()), gasCost)
		}
	}

	blockLimit := new(big.Int).Add(state.GetGasUsed(), new(big.Int).SetUint64(tx.EvmTx.Gas()))
	if blockLimit.Cmp(state.GetGasLimit()) > 0 {
		return errors.New("gasLimit is too low")
	}

	//TODO EIP86-specific restrictions?
	return nil
}

// ApplyTransaction apply tx
func ApplyTransaction(config *params.ChainConfig, bc ChainContext, gp *GasPool, statedb *state.StateDB, header types.IHeader, tx *types.Transaction, usedGas *uint64, cfg vm.Config) ([]byte, *types.Receipt, uint64, error) {
	statedb.SetFullShardKey(tx.EvmTx.ToFullShardKey())
	localFeeRate := big.NewRat(1, 1)
	if qkcConfig := statedb.GetQuarkChainConfig(); qkcConfig != nil {
		num := qkcConfig.RewardTaxRate.Num().Int64()
		denom := qkcConfig.RewardTaxRate.Denom().Int64()
		localFeeRate = big.NewRat(denom-num, denom)

	}
	msg, err := tx.EvmTx.AsMessage(types.MakeSigner(tx.EvmTx.NetworkId()))
	if err != nil {
		return nil, nil, 0, err
	}
	context := NewEVMContext(msg, header, bc)
	vmenv := vm.NewEVM(context, statedb, config, cfg)
	//fmt.Println(">>>>", statedb.GetBalances(msg.From()))
	ret, gas, failed, err := ApplyMessage(vmenv, msg, gp, localFeeRate)
	if err != nil {
		return nil, nil, 0, err
	}

	//fmt.Println(">>>>", statedb.GetBalances(msg.From()))
	var root []byte
	statedb.Finalise(true)
	*usedGas += gas

	// Create a new receipt for the transaction, storing the intermediate root and gas used by the tx
	// based on the eip phase, we're passing whether the root touch-delete accounts.
	receipt := types.NewReceipt(root, failed, *usedGas)
	receipt.TxHash = tx.Hash()
	receipt.GasUsed = gas
	// if the transaction created a contract, store the creation address in the receipt.
	if msg.To() == nil {
		receipt.ContractAddress = account.Recipient(vm.CreateAddress(vmenv.Context.Origin, msg.ToFullShardKey(), tx.EvmTx.Nonce()))
		receipt.ContractFullShardId = tx.EvmTx.ToFullShardId()
	}
	// Set the receipt logs and create a bloom for filtering
	receipt.Logs = statedb.GetLogs(tx.Hash())
	receipt.Bloom = types.CreateBloom(types.Receipts{receipt})
	receipt.ContractFullShardId = tx.EvmTx.ToFullShardKey()

	return ret, receipt, gas, err
}<|MERGE_RESOLUTION|>--- conflicted
+++ resolved
@@ -116,14 +116,6 @@
 		return ErrNonceTooLow
 	}
 
-<<<<<<< HEAD
-=======
-	balance := state.GetBalance(*from)
-	if balance.Cmp(tx.EvmTx.Cost()) < 0 {
-		return ErrInsufficientFunds
-	}
-
->>>>>>> bc3dbf3f
 	totalGas, err := IntrinsicGas(tx.EvmTx.Data(), tx.EvmTx.To() == nil, tx.EvmTx.ToFullShardId() != tx.EvmTx.FromFullShardId())
 	if err != nil {
 		return err
@@ -184,13 +176,12 @@
 	}
 	context := NewEVMContext(msg, header, bc)
 	vmenv := vm.NewEVM(context, statedb, config, cfg)
-	//fmt.Println(">>>>", statedb.GetBalances(msg.From()))
+
 	ret, gas, failed, err := ApplyMessage(vmenv, msg, gp, localFeeRate)
 	if err != nil {
 		return nil, nil, 0, err
 	}
 
-	//fmt.Println(">>>>", statedb.GetBalances(msg.From()))
 	var root []byte
 	statedb.Finalise(true)
 	*usedGas += gas
