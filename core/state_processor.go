// Copyright 2015 The go-ethereum Authors
// This file is part of the go-ethereum library.
//
// The go-ethereum library is free software: you can redistribute it and/or modify
// it under the terms of the GNU Lesser General Public License as published by
// the Free Software Foundation, either version 3 of the License, or
// (at your option) any later version.
//
// The go-ethereum library is distributed in the hope that it will be useful,
// but WITHOUT ANY WARRANTY; without even the implied warranty of
// MERCHANTABILITY or FITNESS FOR A PARTICULAR PURPOSE. See the
// GNU Lesser General Public License for more details.
//
// You should have received a copy of the GNU Lesser General Public License
// along with the go-ethereum library. If not, see <http://www.gnu.org/licenses/>.

package core

import (
	"bytes"
	"errors"
	"fmt"
	"github.com/QuarkChain/goquarkchain/account"
	"github.com/QuarkChain/goquarkchain/consensus"
	"github.com/QuarkChain/goquarkchain/core/state"
	"github.com/QuarkChain/goquarkchain/core/types"
	"github.com/QuarkChain/goquarkchain/core/vm"
<<<<<<< HEAD
	"github.com/QuarkChain/goquarkchain/crypto"
=======
	"github.com/ethereum/go-ethereum/log"
>>>>>>> 6dbdb215
	"github.com/ethereum/go-ethereum/params"
	"math/big"
)

// StateProcessor is a basic Processor, which takes care of transitioning
// state from one point to another.
//
// StateProcessor implements Processor.
type StateProcessor struct {
	//TODO delete eth minorBlockChain config
	config *params.ChainConfig // Chain configuration options
	bc     *MinorBlockChain    // Canonical block chain
	engine consensus.Engine    // Consensus engine used for block rewards
}

// NewStateProcessor initialises a new StateProcessor.
func NewStateProcessor(config *params.ChainConfig, bc *MinorBlockChain, engine consensus.Engine) *StateProcessor {
	return &StateProcessor{
		config: config,
		bc:     bc,
		engine: engine,
	}
}

// Process processes the state changes according to the Ethereum rules by running
// the transaction messages using the statedb and applying any rewards to both
// the processor (coinbase) and any included uncles.
//
// Process returns the receipts and logs accumulated during the process and
// returns the amount of gas that was used in the process. If any of the
// transactions failed to execute due to insufficient gas it will return an error.
func (p *StateProcessor) Process(block *types.MinorBlock, statedb *state.StateDB, cfg vm.Config, evmTxIncluded []*types.Transaction, xShardReceiveTxList []*types.CrossShardTransactionDeposit) (types.Receipts, []*types.Log, uint64, error) {
	statedb.SetQuarkChainConfig(p.bc.clusterConfig.Quarkchain)
	statedb.SetBlockCoinbase(block.IHeader().GetCoinbase().Recipient)
	statedb.SetGasLimit(block.GasLimit())
	if evmTxIncluded == nil {
		evmTxIncluded = make([]*types.Transaction, 0)
	}
	if xShardReceiveTxList == nil {
		xShardReceiveTxList = make([]*types.CrossShardTransactionDeposit, 0)
	}

	rootBlockHeader := p.bc.getRootBlockHeaderByHash(block.Header().GetPrevRootBlockHash())
	preBlock := p.bc.GetMinorBlock(block.IHeader().GetParentHash())
	if preBlock == nil {
		return nil, nil, 0, errors.New("preBlock is nil")
	}

	preRootHeader := p.bc.getRootBlockHeaderByHash(preBlock.Header().GetPrevRootBlockHash())

	txList, err := p.bc.runCrossShardTxList(statedb, rootBlockHeader, preRootHeader)
	if err != nil {
		return nil, nil, 0, err
	}
	xShardReceiveTxList = append(xShardReceiveTxList, txList...)
	var (
		receipts types.Receipts
		usedGas  = new(uint64)
		header   = block.IHeader()
		allLogs  []*types.Log
		gp       = new(GasPool).AddGas(block.Header().GetGasLimit().Uint64())
	)

	fmt.Printf("block hash: %v; tx count: %d\n", block.Hash().Hex(), len(block.Transactions()))
	// Iterate over and process the individual transactions
	for i, tx := range block.GetTransactions() {
		fmt.Printf("  tx %d in block %v\n tx hash: %v\n sign cryptotype: %v\n", i, block.Hash().Hex(), tx.Hash().Hex(), crypto.CryptoType)
		evmTx, err := p.bc.validateTx(tx, statedb, nil, nil)
		if err != nil {
			return nil, nil, 0, err
		}
		statedb.Prepare(tx.Hash(), block.Hash(), i)
		_, receipt, _, err := ApplyTransaction(p.config, p.bc, gp, statedb, header, evmTx, usedGas, cfg)
		if err != nil {
			return nil, nil, 0, err
		}
		receipts = append(receipts, receipt)
		allLogs = append(allLogs, receipt.Logs...)
	}

	// Finalize the block, applying any consensus engine specific extras (e.g. block rewards)
	coinbaseAmount := p.bc.getCoinbaseAmount()
	statedb.AddBalance(block.IHeader().GetCoinbase().Recipient, coinbaseAmount)
	statedb.Finalise()
	return receipts, allLogs, *usedGas, nil
}

func IsAccountEnable(state vm.StateDB, from account.Recipient, to *account.Recipient, data []byte, superAccounts map[account.Recipient]bool) error {
	_, ok := superAccounts[from]
	if !ok {
		if state.GetAccountStatus(from) == false {
			log.Error("check account auth", "account can not be used as from account", from.String())
			return ErrAuthFromAccount
		}

		if to != nil && state.GetAccountStatus(*to) == false {
			log.Error("check account auth", "account can not be used as to account", (*to).String())
			return ErrAuthToAccount
		}
		return nil
	}

	if to == nil { //TODO need?
		return errors.New("super account need set to")
	}

	if len(data) != 1 {
		return errors.New("data's len should 1")
	}

	if !bytes.Equal(data, AccountDisabled) && !bytes.Equal(data, AccountEnabled) {
		return errors.New("data should 0 or 1")
	}
	return nil
}

// ValidateTransaction validateTx before applyTx
func ValidateTransaction(state vm.StateDB, tx *types.Transaction, fromAddress *account.Address, superAccount map[account.Recipient]bool) error {
	from := new(account.Recipient)
	if fromAddress == nil {
		tempFrom, err := tx.Sender(types.MakeSigner(tx.EvmTx.NetworkId()))
		if err != nil {
			return err
		}
		from = &tempFrom
	} else {
		from = &fromAddress.Recipient
	}

	if err := IsAccountEnable(state, *from, tx.EvmTx.To(), tx.EvmTx.Data(), superAccount); err != nil {
		return err
	}
	reqNonce := state.GetNonce(*from)
	if reqNonce > tx.EvmTx.Nonce() {
		return ErrNonceTooLow
	}

	if state.GetBalance(*from).Cmp(tx.EvmTx.Cost()) < 0 {
		fmt.Println("money is litter", from.String(), state.GetBalance(*from), tx.EvmTx.Cost())
		return ErrInsufficientFunds
	}

	totalGas, err := IntrinsicGas(tx.EvmTx.Data(), tx.EvmTx.To() == nil, tx.EvmTx.ToFullShardId() != tx.EvmTx.FromFullShardId())
	if err != nil {
		return err
	}
	if tx.EvmTx.Gas() < totalGas {
		return ErrIntrinsicGas
	}

	blockLimit := new(big.Int).Add(state.GetGasUsed(), new(big.Int).SetUint64(tx.EvmTx.Gas()))
	if blockLimit.Cmp(state.GetGasLimit()) > 0 {
		return errors.New("gasLimit is too low")
	}
	return nil
}

// ApplyTransaction apply tx
func ApplyTransaction(config *params.ChainConfig, bc ChainContext, gp *GasPool, statedb *state.StateDB, header types.IHeader, tx *types.Transaction, usedGas *uint64, cfg vm.Config) ([]byte, *types.Receipt, uint64, error) {
	statedb.SetFullShardKey(tx.EvmTx.ToFullShardKey())
	localFeeRate := big.NewRat(1, 1)
	if qkcConfig := statedb.GetQuarkChainConfig(); qkcConfig != nil {
		num := qkcConfig.RewardTaxRate.Num().Int64()
		denom := qkcConfig.RewardTaxRate.Denom().Int64()
		localFeeRate = big.NewRat(denom-num, denom)

	}
	msg, err := tx.EvmTx.AsMessage(types.MakeSigner(tx.EvmTx.NetworkId()))
	if err != nil {
		return nil, nil, 0, err
	}
	context := NewEVMContext(msg, header, bc)
	vmenv := vm.NewEVM(context, statedb, config, cfg)

	ret, gas, failed, err := ApplyMessage(vmenv, msg, gp, localFeeRate)
	if err != nil {
		return nil, nil, 0, err
	}

	var root []byte
	statedb.Finalise()
	*usedGas += gas

	// Create a new receipt for the transaction, storing the intermediate root and gas used by the tx
	// based on the eip phase, we're passing whether the root touch-delete accounts.
	receipt := types.NewReceipt(root, failed, *usedGas)
	receipt.TxHash = tx.Hash()
	receipt.GasUsed = gas
	// if the transaction created a contract, store the creation address in the receipt.
	if msg.To() == nil {
		receipt.ContractAddress = account.Recipient(vm.CreateAddress(vmenv.Context.Origin, msg.ToFullShardKey(), tx.EvmTx.Nonce()))
		receipt.ContractFullShardId = tx.EvmTx.ToFullShardId()
	}
	// Set the receipt logs and create a bloom for filtering
	receipt.Logs = statedb.GetLogs(tx.Hash())
	receipt.Bloom = types.CreateBloom(types.Receipts{receipt})
	receipt.ContractFullShardId = tx.EvmTx.ToFullShardKey()

	return ret, receipt, gas, err
}<|MERGE_RESOLUTION|>--- conflicted
+++ resolved
@@ -25,11 +25,7 @@
 	"github.com/QuarkChain/goquarkchain/core/state"
 	"github.com/QuarkChain/goquarkchain/core/types"
 	"github.com/QuarkChain/goquarkchain/core/vm"
-<<<<<<< HEAD
-	"github.com/QuarkChain/goquarkchain/crypto"
-=======
 	"github.com/ethereum/go-ethereum/log"
->>>>>>> 6dbdb215
 	"github.com/ethereum/go-ethereum/params"
 	"math/big"
 )
@@ -93,10 +89,8 @@
 		gp       = new(GasPool).AddGas(block.Header().GetGasLimit().Uint64())
 	)
 
-	fmt.Printf("block hash: %v; tx count: %d\n", block.Hash().Hex(), len(block.Transactions()))
 	// Iterate over and process the individual transactions
 	for i, tx := range block.GetTransactions() {
-		fmt.Printf("  tx %d in block %v\n tx hash: %v\n sign cryptotype: %v\n", i, block.Hash().Hex(), tx.Hash().Hex(), crypto.CryptoType)
 		evmTx, err := p.bc.validateTx(tx, statedb, nil, nil)
 		if err != nil {
 			return nil, nil, 0, err
