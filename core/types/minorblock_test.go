--- conflicted
+++ resolved
@@ -101,11 +101,7 @@
 		t.Fatal("Deserialize error: ", err)
 	}
 
-<<<<<<< HEAD
-	bytes = make([]byte, 0, 0)
-=======
 	bytes = nil
->>>>>>> 63c1a7b9
 	err = serialize.SerializeWithTags(&bytes, trans, serialize.Tags{ByteSizeOfSliceLen: 4})
 	if err != nil {
 		t.Fatal("Serialize error: ", err)
