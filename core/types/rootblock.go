--- conflicted
+++ resolved
@@ -5,14 +5,6 @@
 import (
 	"crypto/ecdsa"
 	"errors"
-<<<<<<< HEAD
-	"fmt"
-	"github.com/QuarkChain/goquarkchain/account"
-	"github.com/QuarkChain/goquarkchain/serialize"
-	"github.com/ethereum/go-ethereum/common"
-	"github.com/ethereum/go-ethereum/crypto"
-=======
->>>>>>> d14c9af4
 	"math/big"
 	"sync/atomic"
 	"time"
@@ -201,10 +193,11 @@
 // and receipts.
 func NewRootBlock(header *RootBlockHeader, mbHeaders MinorBlockHeaders, trackingdata []byte) *RootBlock {
 	b := &RootBlock{header: CopyRootBlockHeader(header), td: new(big.Int)}
+
 	if len(mbHeaders) == 0 {
-		b.header.MinorHeaderHash = common.Hash{}
+		b.header.MinorHeaderHash = EmptyHash
 	} else {
-		b.header.MinorHeaderHash = common.Hash{}
+		b.header.MinorHeaderHash = DeriveSha(MinorBlockHeaders(mbHeaders))
 		b.minorBlockHeaders = make(MinorBlockHeaders, len(mbHeaders))
 		copy(b.minorBlockHeaders, mbHeaders)
 	}
@@ -212,6 +205,7 @@
 		b.trackingdata = make([]byte, len(trackingdata))
 		copy(b.trackingdata, trackingdata)
 	}
+
 	return b
 }
 
@@ -372,35 +366,18 @@
 	return b.Size()
 }
 
-<<<<<<< HEAD
 func (b *RootBlock) Finalize(coinbaseAmount *big.Int, coinbaseAddress *account.Address) *RootBlock {
 	if coinbaseAmount == nil {
 		coinbaseAmount = new(big.Int)
 	}
 
 	if coinbaseAddress == nil {
-		temp := account.CreatEmptyAddress(0)
-		coinbaseAddress = &temp
-	}
-	b.header.MinorHeaderHash = DeriveSha(b.minorBlockHeaders)
-	b.header.CoinbaseAmount = &serialize.Uint256{Value: new(big.Int).Set(coinbaseAmount)}
-	b.header.Coinbase = *coinbaseAddress
-	fmt.Println("FFFFFFFFFFFFf", b.header.CoinbaseAmount, b.header.Difficulty)
-=======
-func (b *RootBlock) Finalize(coinbaseAmount *uint64, coinbaseAddress *account.Address) *RootBlock {
-	if coinbaseAmount == nil {
-		c := uint64(0)
-		coinbaseAmount = &c
-	}
-
-	if coinbaseAddress == nil {
 		a := account.CreatEmptyAddress(0)
 		coinbaseAddress = &a
 	}
 	b.header.MinorHeaderHash = DeriveSha(b.minorBlockHeaders)
-	b.header.CoinbaseAmount = &serialize.Uint256{Value: new(big.Int).SetUint64(*coinbaseAmount)}
+	b.header.CoinbaseAmount = &serialize.Uint256{Value: coinbaseAmount}
 	b.header.Coinbase = *coinbaseAddress
->>>>>>> d14c9af4
 	return b
 }
 func (b *RootBlock) AddMinorBlockHeader(header *MinorBlockHeader) {
