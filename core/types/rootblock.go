// Modified from go-ethereum under GNU Lesser General Public License

package types

import (
	"crypto/ecdsa"
	"errors"
	"github.com/QuarkChain/goquarkchain/account"
	"github.com/QuarkChain/goquarkchain/serialize"
	"github.com/ethereum/go-ethereum/common"
	"github.com/ethereum/go-ethereum/crypto"
	"math/big"
	"sync/atomic"
	"time"
	"unsafe"
)

// RootBlockHeader represents a root block header in the QuarkChain.
type RootBlockHeader struct {
<<<<<<< HEAD
	Version         uint32                           `json:"version"          gencodec:"required"`
	Number          uint32                           `json:"number"           gencodec:"required"`
	ParentHash      common.Hash                      `json:"parentHash"       gencodec:"required"`
	MinorHeaderHash common.Hash                      `json:"minorHeaderHash"  gencodec:"required"`
	Coinbase        account.Address                  `json:"miner"            gencodec:"required"`
	CoinbaseAmount  *serialize.Uint256               `json:"coinbaseAmount"   gencodec:"required"`
	Time            uint64                           `json:"timestamp"        gencodec:"required"`
	Difficulty      *big.Int                         `json:"difficulty"       gencodec:"required"`
	Nonce           uint64                           `json:"nonce"`
	Extra           *serialize.LimitedSizeByteSlice2 `json:"extraData"        gencodec:"required"`
	MixDigest       common.Hash                      `json:"mixHash"`
	Signature       [65]byte                         `json:"signature"        gencodec:"required"`
=======
	Version         uint32             `json:"version"          gencodec:"required"`
	Number          uint32             `json:"number"           gencodec:"required"`
	ParentHash      common.Hash        `json:"parentHash"       gencodec:"required"`
	MinorHeaderHash common.Hash        `json:"transactionsRoot" gencodec:"required"`
	Coinbase        account.Address    `json:"miner"            gencodec:"required"`
	CoinbaseAmount  *serialize.Uint256 `json:"coinbaseAmount"   gencodec:"required"`
	Time            uint64             `json:"timestamp"        gencodec:"required"`
	Difficulty      *big.Int           `json:"difficulty"       gencodec:"required"`
	Nonce           uint64             `json:"nonce"`
	Extra           []byte             `json:"extraData"        gencodec:"required"   bytesizeofslicelen:"2"`
	MixDigest       common.Hash        `json:"mixHash"`
	Signature       [65]byte           `json:"signature"        gencodec:"required"`
>>>>>>> d91b35a4
}

type rootBlockHeaderForHash struct {
	Version         uint32
	Number          uint32
	ParentHash      common.Hash
	MinorHeaderHash common.Hash
	Coinbase        account.Address
	CoinbaseAmount  *serialize.Uint256
	Time            uint64
	Difficulty      *big.Int
	Nonce           uint64
	Extra           []byte `bytesizeofslicelen:"2"`
	MixDigest       common.Hash
}

// Hash returns the block hash of the header, which is simply the keccak256 hash of its
// Serialize encoding.
func (h *RootBlockHeader) Hash() common.Hash {
	header := rootBlockHeaderForHash{
		Version:         h.Version,
		Number:          h.Number,
		ParentHash:      h.ParentHash,
		MinorHeaderHash: h.MinorHeaderHash,
		Coinbase:        h.Coinbase,
		CoinbaseAmount:  h.CoinbaseAmount,
		Time:            h.Time,
		Difficulty:      h.Difficulty,
		Nonce:           h.Nonce,
		Extra:           h.Extra,
		MixDigest:       h.MixDigest,
	}

	return serHash(header)
}

type rootBlockHeaderForSealHash struct {
	Version         uint32
	Number          uint32
	ParentHash      common.Hash
	MinorHeaderHash common.Hash
	Coinbase        account.Address
	CoinbaseAmount  *serialize.Uint256
	Time            uint64
	Difficulty      *big.Int
	Nonce           uint64
	Extra           *serialize.LimitedSizeByteSlice2
	MixDigest       common.Hash
}

// SealHash returns the block hash of the header, which is keccak256 hash of its
// Serialize encoding for Seal.
func (h *RootBlockHeader) SealHash() common.Hash {
	header := rootBlockHeaderForSealHash{
		Version:         h.Version,
		Number:          h.Number,
		ParentHash:      h.ParentHash,
		MinorHeaderHash: h.MinorHeaderHash,
		Coinbase:        h.Coinbase,
		CoinbaseAmount:  h.CoinbaseAmount,
		Time:            h.Time,
		Difficulty:      h.Difficulty,
		Extra:           h.Extra,
	}

	return serHash(header)
}

// Size returns the approximate memory used by all internal contents. It is used
// to approximate and limit the memory consumption of various caches.
func (h *RootBlockHeader) Size() common.StorageSize {
	return common.StorageSize(unsafe.Sizeof(*h)) + common.StorageSize(len(h.Signature)) +
		common.StorageSize(len(h.Extra)+(h.Difficulty.BitLen())/8)
}

func (h *RootBlockHeader) SignWithPrivateKey(prv *ecdsa.PrivateKey) error {
	hash := h.Hash()
	sig, err := crypto.Sign(hash[:], prv)
	if err != nil {
		return err
	}

	copy(h.Signature[:], sig)
	return nil
}

func (h *RootBlockHeader) GetParentHash() common.Hash   { return h.ParentHash }
func (h *RootBlockHeader) GetCoinbase() account.Address { return h.Coinbase }
func (h *RootBlockHeader) GetTime() uint64              { return h.Time }
func (h *RootBlockHeader) GetDifficulty() *big.Int      { return new(big.Int).Set(h.Difficulty) }
func (h *RootBlockHeader) GetNonce() uint64             { return h.Nonce }
func (h *RootBlockHeader) GetExtra() []byte {
	if h.Extra != nil {
		return common.CopyBytes(*h.Extra)
	}
	return make([]byte, 0, 0)
}
func (h *RootBlockHeader) GetMixDigest() common.Hash { return h.MixDigest }

func (h *RootBlockHeader) NumberU64() uint64 { return uint64(h.Number) }

func (h *RootBlockHeader) ValidateHeader() error {
	number := uint64(h.Number)
	if number < 1 {
		return errors.New("unexpected height")
	}
	return nil
}

func (h *RootBlockHeader) SetExtra(data []byte) {
	copy(*h.Extra, data)
}

func (h *RootBlockHeader) SetDifficulty(difficulty *big.Int) {
	h.Difficulty = difficulty
}

func (h *RootBlockHeader) SetNonce(nonce uint64) {
	h.Nonce = nonce
}

func (h *RootBlockHeader) SetCoinbase(addr account.Address) {
	h.Coinbase = addr
}

// Block represents an entire block in the QuarkChain.
type RootBlock struct {
	header            *RootBlockHeader
	minorBlockHeaders MinorBlockHeaders
	trackingdata      []byte

	// caches
	hash atomic.Value
	size atomic.Value

	// Td is used by package core to store the total difficulty
	// of the chain up to and including the block.
	td *big.Int

	// These fields are used by package eth to track
	// inter-peer block relay.
	ReceivedAt   time.Time
	ReceivedFrom interface{}
}

func (b *RootBlock) ValidateBlock() error {
	if rootHash := DeriveSha(b.MinorBlockHeaders()); rootHash != b.Header().MinorHeaderHash {
		return errors.New("incorrect merkle root")
	}

	return nil
}

func (b *RootBlock) IHeader() IHeader {
	return b.header
}

// "external" block encoding. used for eth protocol, etc.
type extrootblock struct {
	Header            *RootBlockHeader
	MinorBlockHeaders MinorBlockHeaders `bytesizeofslicelen:"4"`
	Trackingdata      []byte            `bytesizeofslicelen:"2"`
}

// NewBlock creates a new block. The input data is copied,
// changes to header and to the field values will not affect the
// block.
//
// The values of MinorHeaderHash, ReceiptHash and Bloom in header
// are ignored and set to values derived from the given txs, uncles
// and receipts.
func NewRootBlock(header *RootBlockHeader, mbHeaders MinorBlockHeaders, trackingdata []byte) *RootBlock {
	b := &RootBlock{header: CopyRootBlockHeader(header), td: new(big.Int)}

	if len(mbHeaders) == 0 {
		b.header.MinorHeaderHash = EmptyHash
	} else {
		b.header.MinorHeaderHash = DeriveSha(MinorBlockHeaders(mbHeaders))
		b.minorBlockHeaders = make(MinorBlockHeaders, len(mbHeaders))
		copy(b.minorBlockHeaders, mbHeaders)
	}
	if trackingdata != nil && len(trackingdata) > 0 {
		copy(b.trackingdata, trackingdata)
	}

	return b
}

// NewBlockWithHeader creates a block with the given header data. The
// header data is copied, changes to header and to the field values
// will not affect the block.
func NewRootBlockWithHeader(header *RootBlockHeader) *RootBlock {
	return &RootBlock{header: CopyRootBlockHeader(header)}
}

// CopyRootHeader creates a deep copy of a block header to prevent side effects from
// modifying a header variable.
func CopyRootBlockHeader(h *RootBlockHeader) *RootBlockHeader {
	cpy := *h
	if cpy.CoinbaseAmount = new(serialize.Uint256); h.CoinbaseAmount != nil && h.CoinbaseAmount.Value != nil {
		cpy.CoinbaseAmount.Value = new(big.Int).Set(h.CoinbaseAmount.Value)
	}
	if cpy.Difficulty = new(big.Int); h.Difficulty != nil {
		cpy.Difficulty.Set(h.Difficulty)
	}
<<<<<<< HEAD
	if h.Extra != nil && len(*h.Extra) > 0 {
		*cpy.Extra = make(serialize.LimitedSizeByteSlice2, len(*h.Extra))
		copy(*cpy.Extra, *h.Extra)
=======
	if len(h.Extra) > 0 {
		cpy.Extra = make([]byte, len(h.Extra))
		copy(cpy.Extra, h.Extra)
>>>>>>> d91b35a4
	}
	cpy.Signature = [65]byte{}
	copy(cpy.Signature[:], h.Signature[:])

	return &cpy
}

// Deserialize deserialize the QKC root block
func (b *RootBlock) Deserialize(bb *serialize.ByteBuffer) error {
	var eb extrootblock
	startIndex := bb.GetOffset()
	if err := serialize.Deserialize(bb, &eb); err != nil {
		return err
	}
	b.header, b.minorBlockHeaders, b.trackingdata = eb.Header, eb.MinorBlockHeaders, eb.Trackingdata
	b.size.Store(common.StorageSize(bb.GetOffset() - startIndex))
	return nil
}

// Serialize serialize the QKC root block.
func (b *RootBlock) Serialize(w *[]byte) error {
	offset := len(*w)
	err := serialize.Serialize(w, extrootblock{
		Header:            b.header,
		MinorBlockHeaders: b.minorBlockHeaders,
		Trackingdata:      b.trackingdata,
	})

	b.size.Store(common.StorageSize(len(*w) - offset))
	return err
}

func (b *RootBlock) MinorBlockHeaders() MinorBlockHeaders { return b.minorBlockHeaders }

func (b *RootBlock) MinorBlockHeader(hash common.Hash) *MinorBlockHeader {
	for _, minorBlockHeader := range b.minorBlockHeaders {
		if minorBlockHeader.Hash() == hash {
			return minorBlockHeader
		}
	}

	return nil
}

func (b *RootBlock) TrackingData() []byte { return b.trackingdata }

func (b *RootBlock) Version() uint32              { return b.header.Version }
func (b *RootBlock) Number() uint32               { return b.header.Number }
func (b *RootBlock) NumberU64() uint64            { return uint64(b.header.Number) }
func (b *RootBlock) ParentHash() common.Hash      { return b.header.ParentHash }
func (b *RootBlock) MinorHeaderHash() common.Hash { return b.header.MinorHeaderHash }
func (b *RootBlock) Coinbase() account.Address    { return b.header.Coinbase }
func (b *RootBlock) CoinbaseAmount() *big.Int     { return new(big.Int).Set(b.header.CoinbaseAmount.Value) }
func (b *RootBlock) Time() uint64                 { return b.header.Time }
func (b *RootBlock) Difficulty() *big.Int         { return new(big.Int).Set(b.header.Difficulty) }
func (b *RootBlock) Nonce() uint64                { return b.header.Nonce }
func (b *RootBlock) Extra() []byte                { return common.CopyBytes(b.header.Extra) }
func (b *RootBlock) MixDigest() common.Hash       { return b.header.MixDigest }
func (b *RootBlock) Signature() [65]byte          { return b.header.Signature }

func (b *RootBlock) Header() *RootBlockHeader { return CopyRootBlockHeader(b.header) }
func (b *RootBlock) HashItems() []IHashItem {
	items := make([]IHashItem, len(b.minorBlockHeaders), len(b.minorBlockHeaders))
	for i, item := range b.minorBlockHeaders {
		items[i] = item
	}
	return items
}

func (b *RootBlock) Size() common.StorageSize {
	if size := b.size.Load(); size != nil {
		return size.(common.StorageSize)
	}

	bytes, _ := serialize.SerializeToBytes(b)
	b.size.Store(common.StorageSize(len(bytes)))
	return common.StorageSize(len(bytes))
}

// WithMingResult returns a new block with the data from b and update nonce and mixDigest
func (b *RootBlock) WithMingResult(nonce uint64, mixDigest common.Hash) IBlock {
	cpy := CopyRootBlockHeader(b.header)
	cpy.Nonce = nonce
	cpy.MixDigest = mixDigest

	return b.WithSeal(cpy)
}

// WithSeal returns a new block with the data from b but the header replaced with
// the sealed one.
func (b *RootBlock) WithSeal(header *RootBlockHeader) *RootBlock {
	cpy := *header

	return &RootBlock{
		header:            &cpy,
		minorBlockHeaders: b.minorBlockHeaders,
		trackingdata:      b.trackingdata,
	}
}

// WithBody returns a new block with the given minorBlockHeaders contents.
func (b *RootBlock) WithBody(minorBlockHeaders MinorBlockHeaders, trackingdata []byte) *RootBlock {
	block := &RootBlock{
		header:            CopyRootBlockHeader(b.header),
		minorBlockHeaders: make(MinorBlockHeaders, len(minorBlockHeaders)),
		trackingdata:      make([]byte, len(b.trackingdata)),
	}

	copy(block.minorBlockHeaders, minorBlockHeaders)
	copy(block.trackingdata, trackingdata)
	return block
}

// Hash returns the keccak256 hash of b's header.
// The hash is computed on the first call and cached thereafter.
func (b *RootBlock) Hash() common.Hash {
	if hash := b.hash.Load(); hash != nil {
		return hash.(common.Hash)
	}
	v := b.header.Hash()
	b.hash.Store(v)
	return v
}<|MERGE_RESOLUTION|>--- conflicted
+++ resolved
@@ -17,20 +17,6 @@
 
 // RootBlockHeader represents a root block header in the QuarkChain.
 type RootBlockHeader struct {
-<<<<<<< HEAD
-	Version         uint32                           `json:"version"          gencodec:"required"`
-	Number          uint32                           `json:"number"           gencodec:"required"`
-	ParentHash      common.Hash                      `json:"parentHash"       gencodec:"required"`
-	MinorHeaderHash common.Hash                      `json:"minorHeaderHash"  gencodec:"required"`
-	Coinbase        account.Address                  `json:"miner"            gencodec:"required"`
-	CoinbaseAmount  *serialize.Uint256               `json:"coinbaseAmount"   gencodec:"required"`
-	Time            uint64                           `json:"timestamp"        gencodec:"required"`
-	Difficulty      *big.Int                         `json:"difficulty"       gencodec:"required"`
-	Nonce           uint64                           `json:"nonce"`
-	Extra           *serialize.LimitedSizeByteSlice2 `json:"extraData"        gencodec:"required"`
-	MixDigest       common.Hash                      `json:"mixHash"`
-	Signature       [65]byte                         `json:"signature"        gencodec:"required"`
-=======
 	Version         uint32             `json:"version"          gencodec:"required"`
 	Number          uint32             `json:"number"           gencodec:"required"`
 	ParentHash      common.Hash        `json:"parentHash"       gencodec:"required"`
@@ -43,7 +29,6 @@
 	Extra           []byte             `json:"extraData"        gencodec:"required"   bytesizeofslicelen:"2"`
 	MixDigest       common.Hash        `json:"mixHash"`
 	Signature       [65]byte           `json:"signature"        gencodec:"required"`
->>>>>>> d91b35a4
 }
 
 type rootBlockHeaderForHash struct {
@@ -249,15 +234,9 @@
 	if cpy.Difficulty = new(big.Int); h.Difficulty != nil {
 		cpy.Difficulty.Set(h.Difficulty)
 	}
-<<<<<<< HEAD
-	if h.Extra != nil && len(*h.Extra) > 0 {
-		*cpy.Extra = make(serialize.LimitedSizeByteSlice2, len(*h.Extra))
-		copy(*cpy.Extra, *h.Extra)
-=======
 	if len(h.Extra) > 0 {
 		cpy.Extra = make([]byte, len(h.Extra))
 		copy(cpy.Extra, h.Extra)
->>>>>>> d91b35a4
 	}
 	cpy.Signature = [65]byte{}
 	copy(cpy.Signature[:], h.Signature[:])
