--- conflicted
+++ resolved
@@ -375,11 +375,7 @@
 		a := account.CreatEmptyAddress(0)
 		coinbaseAddress = &a
 	}
-<<<<<<< HEAD
-	b.header.MinorHeaderHash = DeriveSha(b.minorBlockHeaders)
-=======
 	b.header.MinorHeaderHash = CalculateMerkleRoot(b.minorBlockHeaders)
->>>>>>> 37d3b395
 	b.header.CoinbaseAmount = &serialize.Uint256{Value: coinbaseAmount}
 	b.header.Coinbase = *coinbaseAddress
 	return b
