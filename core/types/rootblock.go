--- conflicted
+++ resolved
@@ -29,23 +29,6 @@
 	Extra           []byte             `json:"extraData"        gencodec:"required"   bytesizeofslicelen:"2"`
 	MixDigest       common.Hash        `json:"mixHash"`
 	Signature       [65]byte           `json:"signature"        gencodec:"required"`
-<<<<<<< HEAD
-}
-
-type rootBlockHeaderForHash struct {
-	Version         uint32
-	Number          uint32
-	ParentHash      common.Hash
-	MinorHeaderHash common.Hash
-	Coinbase        account.Address
-	CoinbaseAmount  *serialize.Uint256
-	Time            uint64
-	Difficulty      *big.Int
-	Nonce           uint64
-	Extra           []byte `bytesizeofslicelen:"2"`
-	MixDigest       common.Hash
-=======
->>>>>>> 63c1a7b9
 }
 
 // Hash returns the block hash of the header, which is simply the keccak256 hash of its
