// Modified from go-ethereum under GNU Lesser General Public License

package types

import (
	"bytes"
	"crypto/ecdsa"
	"math/big"
	"sync/atomic"
	"time"
	"unsafe"

	"github.com/QuarkChain/goquarkchain/account"
	"github.com/QuarkChain/goquarkchain/serialize"
	"github.com/ethereum/go-ethereum/common"
	"github.com/ethereum/go-ethereum/crypto"
)

// RootBlockHeader represents a root block header in the QuarkChain.
type RootBlockHeader struct {
<<<<<<< HEAD
	Version         uint32      `json:"version"          gencodec:"required"`
	Number          uint32      `json:"number"           gencodec:"required"`
	ParentHash      common.Hash `json:"parentHash"       gencodec:"required"`
	MinorHeaderHash common.Hash `json:"transactionsRoot" gencodec:"required"`
	Root            common.Hash
	Coinbase        account.Address  `json:"miner"            gencodec:"required"`
	CoinbaseAmount  *TokenBalanceMap `json:"coinbaseAmount"   gencodec:"required"`
	Time            uint64           `json:"timestamp"        gencodec:"required"`
	Difficulty      *big.Int         `json:"difficulty"       gencodec:"required"`
	TotalDifficulty *big.Int
	Nonce           uint64      `json:"nonce"`
	Extra           []byte      `json:"extraData"        gencodec:"required"   bytesizeofslicelen:"2"`
	MixDigest       common.Hash `json:"mixHash"`
	Signature       [65]byte    `json:"signature"        gencodec:"required"`
=======
	Version         uint32             `json:"version"          gencodec:"required"`
	Number          uint32             `json:"number"           gencodec:"required"`
	ParentHash      common.Hash        `json:"parentHash"       gencodec:"required"`
	MinorHeaderHash common.Hash        `json:"transactionsRoot" gencodec:"required"`
	Coinbase        account.Address    `json:"miner"            gencodec:"required"`
	CoinbaseAmount  *serialize.Uint256 `json:"coinbaseAmount"   gencodec:"required"`
	Time            uint64             `json:"timestamp"        gencodec:"required"`
	Difficulty      *big.Int           `json:"difficulty"       gencodec:"required"`
	ToTalDifficulty *big.Int           `json:"total_difficulty"       gencodec:"required"`
	Nonce           uint64             `json:"nonce"`
	Extra           []byte             `json:"extraData"        gencodec:"required"   bytesizeofslicelen:"2"`
	MixDigest       common.Hash        `json:"mixHash"`
	Signature       [65]byte           `json:"signature"        gencodec:"required"`
>>>>>>> bec68928
}

// Hash returns the block hash of the header, which is simply the keccak256 hash of its
// Serialize encoding.
func (h *RootBlockHeader) Hash() common.Hash {
	return serHash(*h, map[string]bool{"Signature": true})
}

// SealHash returns the block hash of the header, which is keccak256 hash of its
// Serialize encoding for Seal.
func (h *RootBlockHeader) SealHash() common.Hash {
	return serHash(*h, map[string]bool{"Signature": true, "MixDigest": true, "Nonce": true})
}

// Size returns the approximate memory used by all internal contents. It is used
// to approximate and limit the memory consumption of various caches.
func (h *RootBlockHeader) Size() common.StorageSize {
	return common.StorageSize(unsafe.Sizeof(*h)) + common.StorageSize(len(h.Signature)) +
		common.StorageSize(len(h.Extra)+(h.Difficulty.BitLen())/8)
}

func (h *RootBlockHeader) SignWithPrivateKey(prv *ecdsa.PrivateKey) error {
	hash := h.SealHash()
	sig, err := crypto.Sign(hash[:], prv)
	if err != nil {
		return err
	}

	copy(h.Signature[:], sig)
	return nil
}

func (h *RootBlockHeader) GetParentHash() common.Hash   { return h.ParentHash }
func (h *RootBlockHeader) GetCoinbase() account.Address { return h.Coinbase }
<<<<<<< HEAD

//func (h *RootBlockHeader) GetCoinbaseAmount() *big.Int  { return h.CoinbaseAmount.Value }
func (h *RootBlockHeader) GetTime() uint64         { return h.Time }
func (h *RootBlockHeader) GetDifficulty() *big.Int { return new(big.Int).Set(h.Difficulty) }
func (h *RootBlockHeader) GetNonce() uint64        { return h.Nonce }
=======
func (h *RootBlockHeader) GetCoinbaseAmount() *big.Int  { return h.CoinbaseAmount.Value }
func (h *RootBlockHeader) GetTime() uint64              { return h.Time }
func (h *RootBlockHeader) GetDifficulty() *big.Int      { return new(big.Int).Set(h.Difficulty) }
func (h *RootBlockHeader) GetTotalDifficulty() *big.Int { return new(big.Int).Set(h.ToTalDifficulty) }
func (h *RootBlockHeader) GetNonce() uint64             { return h.Nonce }
>>>>>>> bec68928
func (h *RootBlockHeader) GetExtra() []byte {
	if h.Extra != nil {
		return common.CopyBytes(h.Extra)
	}
	return nil
}
func (h *RootBlockHeader) GetMixDigest() common.Hash { return h.MixDigest }

func (h *RootBlockHeader) NumberU64() uint64 { return uint64(h.Number) }

func (h *RootBlockHeader) SetExtra(data []byte) {
	h.Extra = common.CopyBytes(data)
}

func (h *RootBlockHeader) SetDifficulty(difficulty *big.Int) {
	h.Difficulty = difficulty
}

func (h *RootBlockHeader) SetNonce(nonce uint64) {
	h.Nonce = nonce
}

func (h *RootBlockHeader) SetCoinbase(addr account.Address) {
	h.Coinbase = addr
}

func (h *RootBlockHeader) CreateBlockToAppend(createTime *uint64, difficulty *big.Int, address *account.Address, nonce *uint64, extraData []byte) *RootBlock {
	if createTime == nil {
		preTime := h.Time + 1
		createTime = &preTime
	}

	if difficulty == nil {
		difficulty = h.Difficulty
	}
	totalDifficulty := new(big.Int).Add(h.ToTalDifficulty, difficulty)
	if address == nil {
		empty := account.CreatEmptyAddress(0)
		address = &empty
	}

	if nonce == nil {
		zeroNonce := uint64(0)
		nonce = &zeroNonce
	}

	if extraData == nil {
		extraData = make([]byte, 0)
	}

	header := &RootBlockHeader{
		Version:         h.Version,
		Number:          h.Number + 1,
		ParentHash:      h.Hash(),
		MinorHeaderHash: common.Hash{},
		Coinbase:        *address,
		CoinbaseAmount:  NewTokenBalanceMap(),
		Time:            *createTime,
		Difficulty:      difficulty,
		ToTalDifficulty: totalDifficulty,
		Nonce:           *nonce,
		Extra:           extraData,
	}
	return &RootBlock{
		header:            header,
		minorBlockHeaders: make(MinorBlockHeaders, 0),
		trackingdata:      []byte{},
	}
}

// Block represents an entire block in the QuarkChain.
type RootBlock struct {
	header            *RootBlockHeader
	minorBlockHeaders MinorBlockHeaders
	trackingdata      []byte

	// caches
	hash atomic.Value
	size atomic.Value

	// Td is used by package core to store the total difficulty
	// of the chain up to and including the block.
	td *big.Int

	// These fields are used by package eth to track
	// inter-peer block relay.
	ReceivedAt   time.Time
	ReceivedFrom interface{}
}

func (b *RootBlock) IHeader() IHeader {
	return b.header
}

// "external" block encoding. used for eth protocol, etc.
type extrootblock struct {
	Header            *RootBlockHeader
	MinorBlockHeaders MinorBlockHeaders `bytesizeofslicelen:"4"`
	Trackingdata      []byte            `bytesizeofslicelen:"2"`
}

// NewBlock creates a new block. The input data is copied,
// changes to header and to the field values will not affect the
// block.
//
// The values of MinorHeaderHash, ReceiptHash and Bloom in header
// are ignored and set to values derived from the given txs, uncles
// and receipts.
func NewRootBlock(header *RootBlockHeader, mbHeaders MinorBlockHeaders, trackingdata []byte) *RootBlock {
	b := &RootBlock{header: CopyRootBlockHeader(header), td: new(big.Int)}

	if len(mbHeaders) == 0 {
		b.header.MinorHeaderHash = EmptyHash
	} else {
		b.header.MinorHeaderHash = CalculateMerkleRoot(MinorBlockHeaders(mbHeaders))
		b.minorBlockHeaders = make(MinorBlockHeaders, len(mbHeaders))
		copy(b.minorBlockHeaders, mbHeaders)
	}
	if trackingdata != nil && len(trackingdata) > 0 {
		b.trackingdata = make([]byte, len(trackingdata))
		copy(b.trackingdata, trackingdata)
	}

	return b
}

// NewBlockWithHeader creates a block with the given header data. The
// header data is copied, changes to header and to the field values
// will not affect the block.
func NewRootBlockWithHeader(header *RootBlockHeader) *RootBlock {
	return &RootBlock{header: CopyRootBlockHeader(header)}
}

// CopyRootHeader creates a deep copy of a block header to prevent side effects from
// modifying a header variable.
func CopyRootBlockHeader(h *RootBlockHeader) *RootBlockHeader {
	cpy := *h
	if cpy.CoinbaseAmount = NewTokenBalanceMap(); h.CoinbaseAmount != nil && h.CoinbaseAmount.BalanceMap != nil {
		for k, v := range h.CoinbaseAmount.BalanceMap {
			cpy.CoinbaseAmount.BalanceMap[k] = v
		}
	}
	if cpy.Difficulty = new(big.Int); h.Difficulty != nil {
		cpy.Difficulty.Set(h.Difficulty)
	}
	if cpy.ToTalDifficulty = new(big.Int); h.ToTalDifficulty != nil {
		cpy.ToTalDifficulty.Set(h.ToTalDifficulty)
	}
	if len(h.Extra) > 0 {
		cpy.Extra = make([]byte, len(h.Extra))
		copy(cpy.Extra, h.Extra)
	}
	cpy.Signature = [65]byte{}
	copy(cpy.Signature[:], h.Signature[:])

	return &cpy
}

// Deserialize deserialize the QKC root block
func (b *RootBlock) Deserialize(bb *serialize.ByteBuffer) error {
	var eb extrootblock
	startIndex := bb.GetOffset()
	if err := serialize.Deserialize(bb, &eb); err != nil {
		return err
	}
	b.header, b.minorBlockHeaders, b.trackingdata = eb.Header, eb.MinorBlockHeaders, eb.Trackingdata
	b.size.Store(common.StorageSize(bb.GetOffset() - startIndex))
	return nil
}

// Serialize serialize the QKC root block.
func (b *RootBlock) Serialize(w *[]byte) error {
	offset := len(*w)
	err := serialize.Serialize(w, extrootblock{
		Header:            b.header,
		MinorBlockHeaders: b.minorBlockHeaders,
		Trackingdata:      b.trackingdata,
	})

	b.size.Store(common.StorageSize(len(*w) - offset))
	return err
}

func (b *RootBlock) MinorBlockHeaders() MinorBlockHeaders { return b.minorBlockHeaders }

func (b *RootBlock) MinorBlockHeader(hash common.Hash) *MinorBlockHeader {
	for _, minorBlockHeader := range b.minorBlockHeaders {
		if minorBlockHeader.Hash() == hash {
			return minorBlockHeader
		}
	}

	return nil
}

func (b *RootBlock) TrackingData() []byte { return b.trackingdata }

func (b *RootBlock) Version() uint32              { return b.header.Version }
func (b *RootBlock) Number() uint32               { return b.header.Number }
func (b *RootBlock) NumberU64() uint64            { return uint64(b.header.Number) }
func (b *RootBlock) ParentHash() common.Hash      { return b.header.ParentHash }
func (b *RootBlock) MinorHeaderHash() common.Hash { return b.header.MinorHeaderHash }
func (b *RootBlock) Coinbase() account.Address    { return b.header.Coinbase }
func (b *RootBlock) CoinbaseAmount() *TokenBalanceMap {
	if b.header.CoinbaseAmount != nil && b.header.CoinbaseAmount.BalanceMap != nil {
		return &TokenBalanceMap{
			BalanceMap: map[*big.Int]*big.Int(b.header.CoinbaseAmount.BalanceMap),
		}
	}
	return &TokenBalanceMap{
		BalanceMap: map[*big.Int]*big.Int{},
	}
}
func (b *RootBlock) Time() uint64              { return b.header.Time }
func (b *RootBlock) Difficulty() *big.Int      { return new(big.Int).Set(b.header.Difficulty) }
func (b *RootBlock) TotalDifficulty() *big.Int { return new(big.Int).Set(b.header.ToTalDifficulty) }
func (b *RootBlock) Nonce() uint64             { return b.header.Nonce }
func (b *RootBlock) Extra() []byte             { return common.CopyBytes(b.header.Extra) }
func (b *RootBlock) MixDigest() common.Hash    { return b.header.MixDigest }
func (b *RootBlock) Signature() [65]byte       { return b.header.Signature }

func (b *RootBlock) Header() *RootBlockHeader { return CopyRootBlockHeader(b.header) }
func (b *RootBlock) Content() []IHashable {
	items := make([]IHashable, len(b.minorBlockHeaders), len(b.minorBlockHeaders))
	for i, item := range b.minorBlockHeaders {
		items[i] = item
	}
	return items
}

func (b *RootBlock) Size() common.StorageSize {
	if size := b.size.Load(); size != nil {
		return size.(common.StorageSize)
	}

	bytes, _ := serialize.SerializeToBytes(b)
	b.size.Store(common.StorageSize(len(bytes)))
	return common.StorageSize(len(bytes))
}

// WithMingResult returns a new block with the data from b and update nonce and mixDigest
func (b *RootBlock) WithMingResult(nonce uint64, mixDigest common.Hash) IBlock {
	cpy := CopyRootBlockHeader(b.header)
	cpy.Nonce = nonce
	cpy.MixDigest = mixDigest

	return b.WithSeal(cpy)
}

// WithSeal returns a new block with the data from b but the header replaced with
// the sealed one.
func (b *RootBlock) WithSeal(header *RootBlockHeader) *RootBlock {
	cpy := *header

	return &RootBlock{
		header:            &cpy,
		minorBlockHeaders: b.minorBlockHeaders,
		trackingdata:      b.trackingdata,
	}
}

// WithBody returns a new block with the given minorBlockHeaders contents.
func (b *RootBlock) WithBody(minorBlockHeaders MinorBlockHeaders, trackingdata []byte) *RootBlock {
	block := &RootBlock{
		header:            CopyRootBlockHeader(b.header),
		minorBlockHeaders: make(MinorBlockHeaders, len(minorBlockHeaders)),
		trackingdata:      make([]byte, len(b.trackingdata)),
	}

	copy(block.minorBlockHeaders, minorBlockHeaders)
	copy(block.trackingdata, trackingdata)
	return block
}

// Hash returns the keccak256 hash of b's header.
// The hash is computed on the first call and cached thereafter.
func (b *RootBlock) Hash() common.Hash {
	if hash := b.hash.Load(); hash != nil {
		return hash.(common.Hash)
	}
	v := b.header.Hash()
	b.hash.Store(v)
	return v
}

func (b *RootBlock) GetTrackingData() []byte {
	return b.trackingdata
}

func (b *RootBlock) GetSize() common.StorageSize {
	return b.Size()
}

func (b *RootBlock) Finalize(coinbaseAmount *TokenBalanceMap, coinbaseAddress *account.Address, root common.Hash) *RootBlock {
	if coinbaseAmount == nil {
		coinbaseAmount = NewTokenBalanceMap()
	}

	if coinbaseAddress == nil {
		a := account.CreatEmptyAddress(0)
		coinbaseAddress = &a
	}
	b.header.MinorHeaderHash = CalculateMerkleRoot(b.minorBlockHeaders)
	b.header.CoinbaseAmount = coinbaseAmount
	b.header.Coinbase = *coinbaseAddress
	if !bytes.Equal(root.Bytes(), common.Hash{}.Bytes()) {
		b.header.Root = root
	} else {
		b.header.Root = EmptyTrieHash
	}
	return b
}
func (b *RootBlock) AddMinorBlockHeader(header *MinorBlockHeader) {
	b.minorBlockHeaders = append(b.minorBlockHeaders, header)
}
func (b *RootBlock) ExtendMinorBlockHeaderList(headers []*MinorBlockHeader) {
	b.minorBlockHeaders = append(b.minorBlockHeaders, headers...)
}<|MERGE_RESOLUTION|>--- conflicted
+++ resolved
@@ -18,7 +18,6 @@
 
 // RootBlockHeader represents a root block header in the QuarkChain.
 type RootBlockHeader struct {
-<<<<<<< HEAD
 	Version         uint32      `json:"version"          gencodec:"required"`
 	Number          uint32      `json:"number"           gencodec:"required"`
 	ParentHash      common.Hash `json:"parentHash"       gencodec:"required"`
@@ -28,26 +27,11 @@
 	CoinbaseAmount  *TokenBalanceMap `json:"coinbaseAmount"   gencodec:"required"`
 	Time            uint64           `json:"timestamp"        gencodec:"required"`
 	Difficulty      *big.Int         `json:"difficulty"       gencodec:"required"`
-	TotalDifficulty *big.Int
+	ToTalDifficulty *big.Int           `json:"total_difficulty"       gencodec:"required"`
 	Nonce           uint64      `json:"nonce"`
 	Extra           []byte      `json:"extraData"        gencodec:"required"   bytesizeofslicelen:"2"`
 	MixDigest       common.Hash `json:"mixHash"`
 	Signature       [65]byte    `json:"signature"        gencodec:"required"`
-=======
-	Version         uint32             `json:"version"          gencodec:"required"`
-	Number          uint32             `json:"number"           gencodec:"required"`
-	ParentHash      common.Hash        `json:"parentHash"       gencodec:"required"`
-	MinorHeaderHash common.Hash        `json:"transactionsRoot" gencodec:"required"`
-	Coinbase        account.Address    `json:"miner"            gencodec:"required"`
-	CoinbaseAmount  *serialize.Uint256 `json:"coinbaseAmount"   gencodec:"required"`
-	Time            uint64             `json:"timestamp"        gencodec:"required"`
-	Difficulty      *big.Int           `json:"difficulty"       gencodec:"required"`
-	ToTalDifficulty *big.Int           `json:"total_difficulty"       gencodec:"required"`
-	Nonce           uint64             `json:"nonce"`
-	Extra           []byte             `json:"extraData"        gencodec:"required"   bytesizeofslicelen:"2"`
-	MixDigest       common.Hash        `json:"mixHash"`
-	Signature       [65]byte           `json:"signature"        gencodec:"required"`
->>>>>>> bec68928
 }
 
 // Hash returns the block hash of the header, which is simply the keccak256 hash of its
@@ -82,19 +66,12 @@
 
 func (h *RootBlockHeader) GetParentHash() common.Hash   { return h.ParentHash }
 func (h *RootBlockHeader) GetCoinbase() account.Address { return h.Coinbase }
-<<<<<<< HEAD
 
 //func (h *RootBlockHeader) GetCoinbaseAmount() *big.Int  { return h.CoinbaseAmount.Value }
 func (h *RootBlockHeader) GetTime() uint64         { return h.Time }
 func (h *RootBlockHeader) GetDifficulty() *big.Int { return new(big.Int).Set(h.Difficulty) }
+func (h *RootBlockHeader) GetTotalDifficulty() *big.Int { return new(big.Int).Set(h.ToTalDifficulty) }
 func (h *RootBlockHeader) GetNonce() uint64        { return h.Nonce }
-=======
-func (h *RootBlockHeader) GetCoinbaseAmount() *big.Int  { return h.CoinbaseAmount.Value }
-func (h *RootBlockHeader) GetTime() uint64              { return h.Time }
-func (h *RootBlockHeader) GetDifficulty() *big.Int      { return new(big.Int).Set(h.Difficulty) }
-func (h *RootBlockHeader) GetTotalDifficulty() *big.Int { return new(big.Int).Set(h.ToTalDifficulty) }
-func (h *RootBlockHeader) GetNonce() uint64             { return h.Nonce }
->>>>>>> bec68928
 func (h *RootBlockHeader) GetExtra() []byte {
 	if h.Extra != nil {
 		return common.CopyBytes(h.Extra)
@@ -304,9 +281,7 @@
 			BalanceMap: map[*big.Int]*big.Int(b.header.CoinbaseAmount.BalanceMap),
 		}
 	}
-	return &TokenBalanceMap{
-		BalanceMap: map[*big.Int]*big.Int{},
-	}
+	return new(big.Int)
 }
 func (b *RootBlock) Time() uint64              { return b.header.Time }
 func (b *RootBlock) Difficulty() *big.Int      { return new(big.Int).Set(b.header.Difficulty) }
