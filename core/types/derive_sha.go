--- conflicted
+++ resolved
@@ -3,12 +3,6 @@
 package types
 
 import (
-<<<<<<< HEAD
-	"github.com/QuarkChain/goquarkchain/serialize"
-	"github.com/ethereum/go-ethereum/common"
-	"reflect"
-	"github.com/ethereum/go-ethereum/crypto/sha3"
-=======
 	"bytes"
 	"github.com/QuarkChain/goquarkchain/serialize"
 	"github.com/ethereum/go-ethereum/common"
@@ -16,65 +10,24 @@
 	"github.com/ethereum/go-ethereum/rlp"
 	"github.com/ethereum/go-ethereum/trie"
 	"reflect"
->>>>>>> df89c595
 )
 
-//
-//type DerivableList interface {
-//	Len() int
-//	Bytes(i int) []byte
-//}
-//
-//func DeriveSha(list DerivableList) common.Hash {
-//	keybuf := new(bytes.Buffer)
-//	trie := new(trie.Trie)
-//	for i := 0; i < list.Len(); i++ {
-//		keybuf.Reset()
-//		rlp.Encode(keybuf, uint(i))
-//		trie.Update(keybuf.Bytes(), list.Bytes(i))
-//	}
-//	return trie.Hash()
-//}
-//
-//var EmptyHash = new(trie.Trie).Hash()
-
-var EmptyHash = common.Hash{}
-
-func DeriveSha(list interface{}) (h common.Hash) {
-	val := reflect.ValueOf(list)
-	if val.Type().Kind() != reflect.Slice {
-		panic("expect slice input for CalculateMerkleRoot")
-	}
-
-	if val.Len() == 0 {
-		return common.Hash{}
-	}
-
-	hashList := make([]common.Hash, val.Len())
-	for i := 0; i < val.Len(); i++ {
-		bytes, _ := serialize.SerializeToBytes(val.Index(i).Interface())
-		hashList[i] = sha3_256(bytes)
-	}
-
-	for len(hashList) != 1 {
-		tempList := make([]common.Hash, 0)
-		length := len(hashList)
-		for i := 0; i < length-1; {
-			tempList = append(tempList,
-				sha3_256(append(hashList[i].Bytes(), hashList[i+1].Bytes()...)))
-			i = i + 2
-		}
-		if length%2 == 1 {
-			tempList = append(tempList,
-				sha3_256(append(hashList[length-1].Bytes(), hashList[length-1].Bytes()...)))
-		}
-		hashList = tempList
-	}
-	return hashList[0]
+type DerivableList interface {
+	Len() int
+	Bytes(i int) []byte
 }
 
-<<<<<<< HEAD
-=======
+func DeriveSha(list DerivableList) common.Hash {
+	keybuf := new(bytes.Buffer)
+	trie := new(trie.Trie)
+	for i := 0; i < list.Len(); i++ {
+		keybuf.Reset()
+		rlp.Encode(keybuf, uint(i))
+		trie.Update(keybuf.Bytes(), list.Bytes(i))
+	}
+	return trie.Hash()
+}
+
 var EmptyTrieHash = new(trie.Trie).Hash()
 
 var EmptyHash = common.Hash{}
@@ -112,7 +65,6 @@
 	return hashList[0]
 }
 
->>>>>>> df89c595
 func sha3_256(bytes []byte) (hash common.Hash) {
 	hw := sha3.NewKeccak256()
 	hw.Write(bytes)
