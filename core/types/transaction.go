--- conflicted
+++ resolved
@@ -558,24 +558,16 @@
 	To              account.Address
 	Value           *serialize.Uint256
 	GasPrice        *serialize.Uint256
-	GasTokenID      uint64
-	TransferTokenID uint64
+	GasTokenID      *serialize.Uint128
+	TransferTokenID *serialize.Uint128
 	IsFromRootChain bool
-<<<<<<< HEAD
 	GasRemained     *serialize.Uint256
 	MessageData     []byte
 	CreateContract  bool
-=======
->>>>>>> c0a3161a
 }
 
 type CrossShardTransactionDepositList struct {
 	TXList []*CrossShardTransactionDeposit `bytesizeofslicelen:"4"`
-}
-
-type CrossShardTxWithMinorBlockHeader struct {
-	Tx          CrossShardTransactionDeposit
-	MinorHeader *MinorBlockHeader
 }
 
 // Message is a fully derived transaction and implements core.Message
@@ -598,7 +590,9 @@
 	gasTokenID       uint64
 }
 
-func NewMessage(from common.Address, to *common.Address, nonce uint64, amount *big.Int, gasLimit uint64, gasPrice *big.Int, data []byte, checkNonce bool, fromShardId, toShardId uint32) Message {
+func NewMessage(from common.Address, to *common.Address, nonce uint64, amount *big.Int, gasLimit uint64, gasPrice *big.Int,
+	data []byte, checkNonce bool, fromShardId, toShardId uint32, transferTokenID, gasTokenID uint64) Message {
+
 	return Message{
 		from:             from,
 		to:               to,
@@ -610,6 +604,8 @@
 		checkNonce:       checkNonce,
 		fromFullShardKey: fromShardId,
 		toFullShardKey:   toShardId,
+		transferTokenID:  transferTokenID,
+		gasTokenID:       gasTokenID,
 	}
 }
 
