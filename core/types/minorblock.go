--- conflicted
+++ resolved
@@ -73,18 +73,11 @@
 
 /*func (h *MinorBlockHeader) GetCoinbaseAmount() *big.Int {
 	return h.CoinbaseAmount.Value
-<<<<<<< HEAD
 }*/
-func (h *MinorBlockHeader) GetTime() uint64         { return h.Time }
-func (h *MinorBlockHeader) GetDifficulty() *big.Int { return new(big.Int).Set(h.Difficulty) }
-func (h *MinorBlockHeader) GetNonce() uint64        { return h.Nonce }
-=======
-}
 func (h *MinorBlockHeader) GetTime() uint64              { return h.Time }
 func (h *MinorBlockHeader) GetDifficulty() *big.Int      { return new(big.Int).Set(h.Difficulty) }
 func (h *MinorBlockHeader) GetTotalDifficulty() *big.Int { panic(-1) }
 func (h *MinorBlockHeader) GetNonce() uint64             { return h.Nonce }
->>>>>>> bec68928
 func (h *MinorBlockHeader) GetExtra() []byte {
 	if h.Extra != nil {
 		return common.CopyBytes(h.Extra)
@@ -427,7 +420,7 @@
 	return b.Size()
 }
 
-func (m *MinorBlock) Finalize(receipts Receipts, rootHash common.Hash, gasUsed *big.Int, xShardReceiveGasUsed *big.Int, coinbaseAmount *TokenBalanceMap, xShardTxCursorInfo *XShardTxCursorInfo) {
+func (m *MinorBlock) Finalize(receipts Receipts, rootHash common.Hash, gasUsed *big.Int, xShardReceiveGasUsed *big.Int, coinbaseAmount *big.Int) {
 	if gasUsed == nil {
 		gasUsed = new(big.Int)
 	}
@@ -439,7 +432,7 @@
 	m.meta.Root = rootHash
 	m.meta.GasUsed = &serialize.Uint256{Value: gasUsed}
 	m.meta.CrossShardGasUsed = &serialize.Uint256{Value: xShardReceiveGasUsed}
-	m.header.CoinbaseAmount = coinbaseAmount
+	m.header.CoinbaseAmount = &serialize.Uint256{Value: new(big.Int).Set(coinbaseAmount)}
 	m.meta.TxHash = CalculateMerkleRoot(m.Transactions())
 	m.meta.ReceiptHash = DeriveSha(receipts)
 	m.header.MetaHash = m.meta.Hash()
@@ -482,7 +475,7 @@
 		Number:            h.Number() + 1,
 		Branch:            h.Branch(),
 		Coinbase:          *address,
-		CoinbaseAmount:    coinbaseAmount,
+		CoinbaseAmount:    &serialize.Uint256{Value: coinbaseAmount},
 		ParentHash:        h.Hash(),
 		PrevRootBlockHash: h.PrevRootBlockHash(),
 		GasLimit:          &serialize.Uint256{Value: gasLimit},
