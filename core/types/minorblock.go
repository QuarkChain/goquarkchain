// Modified from go-ethereum under GNU Lesser General Public License
package types

import (
	"errors"
	"github.com/QuarkChain/goquarkchain/account"
	"github.com/QuarkChain/goquarkchain/serialize"
	"github.com/ethereum/go-ethereum/common"
	"math/big"
	"sync/atomic"
	"time"
	"unsafe"
)

//go:generate gencodec -type Header -field-override headerMarshaling -out gen_header_json.go

// MinorBlockHeader represents a minor block header in the QuarkChain.
type MinorBlockHeader struct {
	Version           uint32             `json:"version"                    gencodec:"required"`
	Branch            account.Branch     `json:"branch"                     gencodec:"required"`
	Number            uint64             `json:"number"                     gencodec:"required"`
	Coinbase          account.Address    `json:"miner"                      gencodec:"required"`
	CoinbaseAmount    *serialize.Uint256 `json:"coinbaseAmount"             gencodec:"required"`
	ParentHash        common.Hash        `json:"parentHash"                 gencodec:"required"`
	PrevRootBlockHash common.Hash        `json:"prevRootBlockHash"          gencodec:"required"`
	GasLimit          *serialize.Uint256 `json:"gasLimit"                   gencodec:"required"`
	MetaHash          common.Hash        `json:"metaHash"                   gencodec:"required"`
	Time              uint64             `json:"timestamp"                  gencodec:"required"`
	Difficulty        *big.Int           `json:"difficulty"                 gencodec:"required"`
	Nonce             uint64             `json:"nonce"`
	Bloom             Bloom              `json:"logsBloom"                  gencodec:"required"`
	Extra             []byte             `json:"extraData"                  gencodec:"required"   bytesizeofslicelen:"2"`
	MixDigest         common.Hash        `json:"mixHash"`
}

type MinorBlockMeta struct {
	TxHash            common.Hash        `json:"transactionsRoot"           gencodec:"required"`
	Root              common.Hash        `json:"stateRoot"                  gencodec:"required"`
	ReceiptHash       common.Hash        `json:"receiptsRoot"               gencodec:"required"`
	GasUsed           *serialize.Uint256 `json:"gasUsed"                    gencodec:"required"`
	CrossShardGasUsed *serialize.Uint256 `json:"crossShardGasUsed"          gencodec:"required"`
}

func (m *MinorBlockMeta) Hash() common.Hash {
	return serHash(m)
}

// Hash returns the block hash of the header, which is simply the keccak256 hash of its
// Serialize encoding.
func (h *MinorBlockHeader) Hash() common.Hash {
	return serHash(h)
}

type minorBlockHeaderForSealHash struct {
	Version           uint32
	Branch            account.Branch
	Number            uint64
	Coinbase          account.Address
	CoinbaseAmount    *serialize.Uint256
	ParentHash        common.Hash
	PrevRootBlockHash common.Hash
	GasLimit          *serialize.Uint256
	MetaHash          common.Hash
	Time              uint64
	Difficulty        *big.Int
	Bloom             Bloom
	Extra             *serialize.LimitedSizeByteSlice2
}

// SealHash returns the block hash of the header, which is keccak256 hash of its
// Serialize encoding for Seal.
func (h *MinorBlockHeader) SealHash() common.Hash {
	header := minorBlockHeaderForSealHash{
		Version:           h.Version,
		Branch:            h.Branch,
		Number:            h.Number,
		Coinbase:          h.Coinbase,
		CoinbaseAmount:    h.CoinbaseAmount,
		ParentHash:        h.ParentHash,
		PrevRootBlockHash: h.PrevRootBlockHash,
		GasLimit:          h.GasLimit,
		MetaHash:          h.MetaHash,
		Time:              h.Time,
		Difficulty:        h.Difficulty,
		Bloom:             h.Bloom,
		Extra:             h.Extra,
	}

	return serHash(header)
}

// Size returns the approximate memory used by all internal contents. It is used
// to approximate and limit the memory consumption of various caches.
func (h *MinorBlockHeader) Size() common.StorageSize {
	return common.StorageSize(unsafe.Sizeof(*h)) +
		common.StorageSize(len(h.Extra)+(h.Difficulty.BitLen())/8)
}

func (h *MinorBlockHeader) GetParentHash() common.Hash   { return h.ParentHash }
func (h *MinorBlockHeader) GetCoinbase() account.Address { return h.Coinbase }
func (h *MinorBlockHeader) GetTime() uint64              { return h.Time }
func (h *MinorBlockHeader) GetDifficulty() *big.Int      { return new(big.Int).Set(h.Difficulty) }
func (h *MinorBlockHeader) GetNonce() uint64             { return h.Nonce }
func (h *MinorBlockHeader) GetExtra() []byte {
	if h.Extra != nil {
		return common.CopyBytes(*h.Extra)
	}
	return make([]byte, 0, 0)
}
func (h *MinorBlockHeader) GetMixDigest() common.Hash { return h.MixDigest }

func (h *MinorBlockHeader) NumberU64() uint64 { return h.Number }

func (h *MinorBlockHeader) ValidateHeader() error {
	if h.Number < 1 {
		return errors.New("unexpected height")
	}
	return nil
}

func (h *MinorBlockHeader) SetExtra(data []byte) {
	copy(*h.Extra, data)
}

func (h *MinorBlockHeader) SetDifficulty(difficulty *big.Int) {
	h.Difficulty = difficulty
}

func (h *MinorBlockHeader) SetNonce(nonce uint64) {
	h.Nonce = nonce
}

func (h *MinorBlockHeader) SetCoinbase(addr account.Address) {
	h.Coinbase = addr
}

// MinorBlockHeaders is a MinorBlockHeader slice type for basic sorting.
type MinorBlockHeaders []*MinorBlockHeader

// Len returns the length of s.
func (s MinorBlockHeaders) Len() int { return len(s) }

// Swap swaps the i'th and the j'th element in s.
func (s MinorBlockHeaders) Swap(i, j int) { s[i], s[j] = s[j], s[i] }

// Bytes implements DerivableList and returns the i'th element of s in serialize.
func (s MinorBlockHeaders) Bytes(i int) []byte {
	enc, _ := serialize.SerializeToBytes(s[i])
	return enc
}

<<<<<<< HEAD
func (MinorBlockHeaders) GetLenByteSize() int {
	return 4
}

// TxDifference returns a new set which is the difference between a and b.
func MinorHeaderDifference(a, b MinorBlockHeaders) MinorBlockHeaders {
	keep := make(MinorBlockHeaders, 0, len(a))

	remove := make(map[common.Hash]struct{})
	for _, header := range b {
		remove[header.Hash()] = struct{}{}
	}

	for _, header := range a {
		if _, ok := remove[header.Hash()]; !ok {
			keep = append(keep, header)
		}
	}

	return keep
}

=======
>>>>>>> d91b35a4
// MinorBlock represents an entire block in the Ethereum blockchain.
type MinorBlock struct {
	header       *MinorBlockHeader
	meta         *MinorBlockMeta
	transactions Transactions
	trackingdata []byte

	// caches
	hash atomic.Value
	size atomic.Value

	// Td is used by package core to store the total difficulty
	// of the chain up to and including the block.
	td *big.Int

	// These fields are used by package eth to track
	// inter-peer block relay.
	ReceivedAt   time.Time
	ReceivedFrom interface{}
}

// "external" block encoding. used for qkc protocol, etc.
type extminorblock struct {
	Header       *MinorBlockHeader
	Meta         *MinorBlockMeta
	Txs          Transactions `bytesizeofslicelen:"4"`
	Trackingdata []byte       `bytesizeofslicelen:"2"`
}

// NewBlock creates a new block. The input data is copied,
// changes to header and to the field values will not affect the
// block.
//
// The values of Root, ReceiptHash and Bloom in header
// are ignored and set to values derived from the given txs and receipts.
func NewMinorBlock(header *MinorBlockHeader, meta *MinorBlockMeta, txs []*Transaction, receipts []*Receipt, trackingdata []byte) *MinorBlock {
	b := &MinorBlock{header: CopyMinorBlockHeader(header), meta: CopyMinorBlockMeta(meta), td: new(big.Int)}

	// TODO: panic if len(txs) != len(receipts)
	if len(txs) == 0 {
		b.meta.TxHash = EmptyHash
	} else {
		b.meta.TxHash = DeriveSha(Transactions(txs))
		b.transactions = make(Transactions, len(txs))
		copy(b.transactions, txs)
	}

	if len(receipts) == 0 {
		b.meta.ReceiptHash = EmptyHash
	} else {
		b.meta.ReceiptHash = DeriveSha(Receipts(receipts))
		b.header.Bloom = CreateBloom(receipts)
	}

	if trackingdata != nil && len(trackingdata) > 0 {
		copy(b.trackingdata, trackingdata)
	}

	return b
}

// NewBlockWithHeader creates a block with the given header data. The
// header data is copied, changes to header and to the field values
// will not affect the block.
func NewMinorBlockWithHeader(header *MinorBlockHeader, meta *MinorBlockMeta) *MinorBlock {
	return &MinorBlock{header: CopyMinorBlockHeader(header), meta: CopyMinorBlockMeta(meta)}
}

// CopyHeader creates a deep copy of a block header to prevent side effects from
// modifying a header variable.
func CopyMinorBlockHeader(h *MinorBlockHeader) *MinorBlockHeader {
	cpy := *h
	if cpy.Difficulty = new(big.Int); h.Difficulty != nil {
		cpy.Difficulty.Set(h.Difficulty)
	}
	if cpy.CoinbaseAmount = new(serialize.Uint256); h.CoinbaseAmount != nil && h.CoinbaseAmount.Value != nil {
		cpy.CoinbaseAmount.Value = new(big.Int).Set(h.CoinbaseAmount.Value)
	}
	if cpy.GasLimit = new(serialize.Uint256); h.GasLimit != nil && h.GasLimit.Value != nil {
		cpy.GasLimit.Value = new(big.Int).Set(h.GasLimit.Value)
	}
	if h.Extra != nil && len(h.Extra) > 0 {
		cpy.Extra = make([]byte, len(h.Extra))
		copy(cpy.Extra, h.Extra)
	}

	return &cpy //todo verify the copy for struct
}

func CopyMinorBlockMeta(m *MinorBlockMeta) *MinorBlockMeta {
	cpy := *m
	if cpy.GasUsed = new(serialize.Uint256); m.GasUsed != nil && m.GasUsed.Value != nil {
		cpy.GasUsed.Value = new(big.Int).Set(m.GasUsed.Value)
	}
	if cpy.CrossShardGasUsed = new(serialize.Uint256); m.CrossShardGasUsed != nil && m.CrossShardGasUsed.Value != nil {
		cpy.CrossShardGasUsed.Value = new(big.Int).Set(m.CrossShardGasUsed.Value)
	}
	return &cpy
}

// Deserialize deserialize the QKC minor block
func (b *MinorBlock) Deserialize(bb *serialize.ByteBuffer) error {
	var eb extminorblock
	startIndex := bb.GetOffset()
	if err := serialize.Deserialize(bb, &eb); err != nil {
		return err
	}
	b.header, b.meta, b.transactions, b.trackingdata = eb.Header, eb.Meta, eb.Txs, eb.Trackingdata
	b.size.Store(common.StorageSize(bb.GetOffset() - startIndex))
	return nil
}

// Serialize serialize the QKC minor block.
func (b *MinorBlock) Serialize(w *[]byte) error {
	offset := len(*w)
	err := serialize.Serialize(w, extminorblock{
		Header:       b.header,
		Txs:          b.transactions,
		Meta:         b.meta,
		Trackingdata: b.trackingdata,
	})

	b.size.Store(common.StorageSize(len(*w) - offset))
	return err
}

// TODO: copies

func (b *MinorBlock) Transactions() Transactions { return b.transactions }

func (b *MinorBlock) Transaction(hash common.Hash) *Transaction {
	for _, transaction := range b.transactions {
		if transaction.Hash() == hash {
			return transaction
		}
	}
	return nil
}

func (b *MinorBlock) TrackingData() []byte { return b.trackingdata }

//header properties
func (b *MinorBlock) Version() uint32                { return b.header.Version }
func (b *MinorBlock) Branch() account.Branch         { return b.header.Branch }
func (b *MinorBlock) Number() uint64                 { return b.header.Number }
func (b *MinorBlock) Coinbase() account.Address      { return b.header.Coinbase }
func (b *MinorBlock) CoinbaseAmount() *big.Int       { return new(big.Int).Set(b.header.CoinbaseAmount.Value) }
func (b *MinorBlock) ParentHash() common.Hash        { return b.header.ParentHash }
func (b *MinorBlock) PrevRootBlockHash() common.Hash { return b.header.PrevRootBlockHash }
func (b *MinorBlock) GasLimit() *big.Int             { return new(big.Int).Set(b.header.GasLimit.Value) }
func (b *MinorBlock) MetaHash() common.Hash          { return b.header.MetaHash }
func (b *MinorBlock) Time() uint64                   { return b.header.Time }
func (b *MinorBlock) Difficulty() *big.Int           { return new(big.Int).Set(b.header.Difficulty) }
func (b *MinorBlock) Nonce() uint64                  { return b.header.Nonce }
func (b *MinorBlock) Extra() []byte                  { return common.CopyBytes(b.header.Extra) }
func (b *MinorBlock) Bloom() Bloom                   { return b.header.Bloom }
func (b *MinorBlock) MixDigest() common.Hash         { return b.header.MixDigest }

//meta properties
func (b *MinorBlock) Root() common.Hash        { return b.meta.Root }
func (b *MinorBlock) TxHash() common.Hash      { return b.meta.TxHash }
func (b *MinorBlock) ReceiptHash() common.Hash { return b.meta.ReceiptHash }
func (b *MinorBlock) GasUsed() *big.Int        { return new(big.Int).Set(b.meta.GasUsed.Value) }
func (b *MinorBlock) CrossShardGasUsed() *big.Int {
	return new(big.Int).Set(b.meta.CrossShardGasUsed.Value)
}

func (b *MinorBlock) Header() *MinorBlockHeader { return CopyMinorBlockHeader(b.header) }
func (b *MinorBlock) Meta() *MinorBlockMeta     { return CopyMinorBlockMeta(b.meta) }

// Size returns the true RLP encoded storage size of the block, either by encoding
// and returning it, or returning a previsouly cached value.
func (b *MinorBlock) Size() common.StorageSize {
	if size := b.size.Load(); size != nil {
		return size.(common.StorageSize)
	}

	bytes, _ := serialize.SerializeToBytes(b)
	b.size.Store(common.StorageSize(len(bytes)))
	return common.StorageSize(len(bytes))
}

// WithSeal returns a new block with the data from b but the header replaced with
// the sealed one.
func (b *MinorBlock) WithSeal(header *MinorBlockHeader) *MinorBlock {
	cpyheader := *header
	return &MinorBlock{
		header:       &cpyheader,
		meta:         b.meta,
		transactions: b.transactions,
		trackingdata: b.trackingdata,
	}
}

<<<<<<< HEAD
// WithBody returns a new block with the given transaction and trackingData contents.
func (b *MinorBlock) WithBody(transactions []*Transaction, trackingData serialize.LimitedSizeByteSlice2) *MinorBlock {
=======
// WithBody returns a new block with the given transaction and uncle contents.
func (b *MinorBlock) WithBody(transactions []*Transaction, trackingData []byte) *MinorBlock {
>>>>>>> d91b35a4
	block := &MinorBlock{
		header:       CopyMinorBlockHeader(b.header),
		meta:         CopyMinorBlockMeta(b.meta),
		transactions: make([]*Transaction, len(transactions)),
		trackingdata: make([]byte, len(trackingData)),
	}
	copy(block.transactions, transactions)
	copy(block.trackingdata, trackingData)
	return block
}

// Hash returns the keccak256 hash of b's header.
// The hash is computed on the first call and cached thereafter.
func (b *MinorBlock) Hash() common.Hash {
	if hash := b.hash.Load(); hash != nil {
		return hash.(common.Hash)
	}
	v := b.header.Hash()
	b.hash.Store(v)
	return v
}
func (b *MinorBlock) ValidateBlock() error {
	if txHash := DeriveSha(b.transactions); txHash != b.meta.TxHash {
		return errors.New("incorrect merkle root")
	}

	return nil
}

func (b *MinorBlock) NumberU64() uint64 {
	return b.header.Number
}

func (b *MinorBlock) IHeader() IHeader {
	return b.header
}

// WithMingResult returns a new block with the data from b and update nonce and mixDigest
func (b *MinorBlock) WithMingResult(nonce uint64, mixDigest common.Hash) IBlock {
	cpy := CopyMinorBlockHeader(b.header)
	cpy.Nonce = nonce
	cpy.MixDigest = mixDigest

	return b.WithSeal(cpy)
}

func (b *MinorBlock) HashItems() []IHashItem {
	items := make([]IHashItem, len(b.transactions), len(b.transactions))
	for i, item := range b.transactions {
		items[i] = item
	}
	return items
}<|MERGE_RESOLUTION|>--- conflicted
+++ resolved
@@ -149,31 +149,7 @@
 	return enc
 }
 
-<<<<<<< HEAD
-func (MinorBlockHeaders) GetLenByteSize() int {
-	return 4
-}
-
-// TxDifference returns a new set which is the difference between a and b.
-func MinorHeaderDifference(a, b MinorBlockHeaders) MinorBlockHeaders {
-	keep := make(MinorBlockHeaders, 0, len(a))
-
-	remove := make(map[common.Hash]struct{})
-	for _, header := range b {
-		remove[header.Hash()] = struct{}{}
-	}
-
-	for _, header := range a {
-		if _, ok := remove[header.Hash()]; !ok {
-			keep = append(keep, header)
-		}
-	}
-
-	return keep
-}
-
-=======
->>>>>>> d91b35a4
+
 // MinorBlock represents an entire block in the Ethereum blockchain.
 type MinorBlock struct {
 	header       *MinorBlockHeader
@@ -368,13 +344,8 @@
 	}
 }
 
-<<<<<<< HEAD
-// WithBody returns a new block with the given transaction and trackingData contents.
-func (b *MinorBlock) WithBody(transactions []*Transaction, trackingData serialize.LimitedSizeByteSlice2) *MinorBlock {
-=======
 // WithBody returns a new block with the given transaction and uncle contents.
 func (b *MinorBlock) WithBody(transactions []*Transaction, trackingData []byte) *MinorBlock {
->>>>>>> d91b35a4
 	block := &MinorBlock{
 		header:       CopyMinorBlockHeader(b.header),
 		meta:         CopyMinorBlockMeta(b.meta),
