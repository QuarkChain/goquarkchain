--- conflicted
+++ resolved
@@ -378,11 +378,7 @@
 }
 
 func (c *currentMntID) Run(input []byte, evm *EVM, contract *Contract) ([]byte, error) {
-<<<<<<< HEAD
-	contract.SBFLAG = true
-=======
 	contract.TokenIDQueried = true //TODO later to apply
->>>>>>> 9c5087c0
 	b := make([]byte, 8)
 	binary.BigEndian.PutUint64(b, evm.TransferTokenID)
 	zeors := make([]byte, 24, 24)
@@ -413,10 +409,7 @@
 	t := evm.TransferTokenID
 	evm.TransferTokenID = mnt.Uint64()
 	ret, remainedGas, err := evm.Call(contract.caller, toAddr, data, contract.Gas, value)
-<<<<<<< HEAD
 	err = check(err, contract, data, evm.TransferTokenID, evm.StateDB.GetQuarkChainConfig().GetDefaultChainTokenID(), contract.value)
-=======
->>>>>>> 9c5087c0
 	evm.TransferTokenID = t
 	gasUsed := contract.Gas - remainedGas
 	if ok := contract.UseGas(gasUsed); !ok {
