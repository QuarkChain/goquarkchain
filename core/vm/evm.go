// Copyright 2014 The go-ethereum Authors
// This file is part of the go-ethereum library.
//
// The go-ethereum library is free software: you can redistribute it and/or modify
// it under the terms of the GNU Lesser General Public License as published by
// the Free Software Foundation, either version 3 of the License, or
// (at your option) any later version.
//
// The go-ethereum library is distributed in the hope that it will be useful,
// but WITHOUT ANY WARRANTY; without even the implied warranty of
// MERCHANTABILITY or FITNESS FOR A PARTICULAR PURPOSE. See the
// GNU Lesser General Public License for more details.
//
// You should have received a copy of the GNU Lesser General Public License
// along with the go-ethereum library. If not, see <http://www.gnu.org/licenses/>.

package vm

import (
<<<<<<< HEAD
	"errors"
	"fmt"
=======
>>>>>>> 3c3145f0
	"math/big"
	"sync/atomic"
	"time"

	"github.com/ethereum/go-ethereum/common"
	"github.com/ethereum/go-ethereum/crypto"
	"github.com/ethereum/go-ethereum/params"
	"github.com/ethereum/go-ethereum/rlp"
)

// emptyCodeHash is used by create to ensure deployment is disallowed to already
// deployed contract addresses (relevant after the account abstraction).
var emptyCodeHash = crypto.Keccak256Hash(nil)

type (
	// CanTransferFunc is the signature of a transfer guard function
	CanTransferFunc func(StateDB, common.Address, *big.Int, uint64) bool
	// TransferFunc is the signature of a transfer function
	TransferFunc func(StateDB, common.Address, common.Address, *big.Int, uint64)
	// GetHashFunc returns the nth block hash in the blockchain
	// and is used by the BLOCKHASH EVM op code.
	GetHashFunc func(uint64) common.Hash
)

// run runs the given contract and takes care of running precompiles with a fallback to the byte code interpreter.
func run(evm *EVM, contract *Contract, input []byte, readOnly bool) ([]byte, error) {
	if contract.CodeAddr != nil {
		precompiles := PrecompiledContractsHomestead
		if evm.ChainConfig().IsByzantium(evm.BlockNumber) {
			precompiles = PrecompiledContractsByzantium
		}
		if p := precompiles[*contract.CodeAddr]; p != nil {
			return RunPrecompiledContract(p, input, contract, evm)
		}
	}
	for _, interpreter := range evm.interpreters {
		if interpreter.CanRun(contract.Code) {
			if evm.interpreter != interpreter {
				// Ensure that the interpreter pointer is set back
				// to its current value upon return.
				defer func(i Interpreter) {
					evm.interpreter = i
				}(evm.interpreter)
				evm.interpreter = interpreter
			}
			return interpreter.Run(contract, input, readOnly)
		}
	}
	return nil, ErrNoCompatibleInterpreter
}

// Context provides the EVM with auxiliary information. Once provided
// it shouldn't be modified.
type Context struct {
	// CanTransfer returns whether the account contains
	// sufficient ether to transfer the value
	CanTransfer CanTransferFunc
	// Transfer transfers ether from one account to the other
	Transfer TransferFunc
	// GetHash returns the hash corresponding to n
	GetHash GetHashFunc

	// Message information
	Origin   common.Address // Provides information for ORIGIN
	GasPrice *big.Int       // Provides information for GASPRICE

	// Block information
	Coinbase           common.Address // Provides information for COINBASE
	GasLimit           uint64         // Provides information for GASLIMIT
	BlockNumber        *big.Int       // Provides information for NUMBER
	Time               *big.Int       // Provides information for TIME
	Difficulty         *big.Int       // Provides information for DIFFICULTY
	ToFullShardKey     uint32
	GasTokenID         uint64
	TransferTokenID    uint64
	IsApplyXShard      bool
	XShardGasUsedStart uint64
	ContractAddress    *common.Address
}

// EVM is the Ethereum Virtual Machine base object and provides
// the necessary tools to run a contract on the given state with
// the provided context. It should be noted that any error
// generated through any of the calls should be considered a
// revert-state-and-consume-all-gas operation, no checks on
// specific errors should ever be performed. The interpreter makes
// sure that any errors generated are to be considered faulty code.
//
// The EVM should never be reused and is not thread safe.
type EVM struct {
	// Context provides auxiliary blockchain related information
	Context
	// StateDB gives access to the underlying state
	StateDB StateDB
	// Depth is the current call stack
	depth int

	// chainConfig contains information about the current chain
	chainConfig *params.ChainConfig
	// chain rules contains the chain rules for the current epoch
	chainRules params.Rules
	// virtual machine configuration options used to initialise the
	// evm.
	vmConfig Config
	// global (to this context) ethereum virtual machine
	// used throughout the execution of the tx.
	interpreters []Interpreter
	interpreter  Interpreter
	// abort is used to abort the EVM calling operations
	// NOTE: must be set atomically
	abort int32
	// callGasTemp holds the gas available for the current call. This is needed because the
	// available gas is calculated in gasCall* according to the 63/64 rule and later
	// applied in opCall*.
	callGasTemp uint64
}

// NewEVM returns a new EVM. The returned EVM is not thread safe and should
// only ever be used *once*.
func NewEVM(ctx Context, statedb StateDB, chainConfig *params.ChainConfig, vmConfig Config) *EVM {
	evm := &EVM{
		Context:      ctx,
		StateDB:      statedb,
		vmConfig:     vmConfig,
		chainConfig:  chainConfig,
		chainRules:   chainConfig.Rules(ctx.BlockNumber),
		interpreters: make([]Interpreter, 0, 1),
	}

	if chainConfig.IsEWASM(ctx.BlockNumber) {
		// to be implemented by EVM-C and Wagon PRs.
		// if vmConfig.EWASMInterpreter != "" {
		//  extIntOpts := strings.Split(vmConfig.EWASMInterpreter, ":")
		//  path := extIntOpts[0]
		//  options := []string{}
		//  if len(extIntOpts) > 1 {
		//    options = extIntOpts[1..]
		//  }
		//  evm.interpreters = append(evm.interpreters, NewEVMVCInterpreter(evm, vmConfig, options))
		// } else {
		// 	evm.interpreters = append(evm.interpreters, NewEWASMInterpreter(evm, vmConfig))
		// }
		panic("No supported ewasm interpreter yet.")
	}

	// vmConfig.EVMInterpreter will be used by EVM-C, it won't be checked here
	// as we always want to have the built-in EVM as the failover option.
	evm.interpreters = append(evm.interpreters, NewEVMInterpreter(evm, vmConfig))
	evm.interpreter = evm.interpreters[0]

	return evm
}

// Cancel cancels any running EVM operation. This may be called concurrently and
// it's safe to be called multiple times.
func (evm *EVM) Cancel() {
	atomic.StoreInt32(&evm.abort, 1)
}

// Interpreter returns the current interpreter
func (evm *EVM) Interpreter() Interpreter {
	return evm.interpreter
}

func check(err error, contract *Contract, input []byte, txansfer, defaultv uint64, value *big.Int) error {
	fmt.Println("dddddddddddddd", err, len(contract.Code), txansfer != defaultv, "token_id_queried", contract.SBFLAG, value.Uint64() != 0, value.Uint64())
	if err == nil && len(contract.Code) != 0 && !contract.GetFlag() && txansfer != defaultv && value.Uint64() != 0 {
		err = errExecutionReverted
	}
	return err
}

// Call executes the contract associated with the addr with the given input as
// parameters. It also handles any necessary value transfer required and takes
// the necessary steps to create accounts and reverses the state in case of an
// execution error or failed value transfer.
func (evm *EVM) Call(caller ContractRef, addr common.Address, input []byte, gas uint64, value *big.Int) (ret []byte, leftOverGas uint64, err error) {
	if evm.vmConfig.NoRecursion && evm.depth > 0 {
		return nil, gas, nil
	}

	// Fail if we're trying to execute above the call depth limit
	if evm.depth > int(params.CallCreateDepth) {
		return nil, gas, ErrDepth
	}
	// Fail if we're trying to transfer more than the available balance
	if !evm.Context.CanTransfer(evm.StateDB, caller.Address(), value, evm.TransferTokenID) {
		return nil, gas, ErrInsufficientBalance
	}

	var (
		to       = AccountRef(addr)
		snapshot = evm.StateDB.Snapshot()
	)

	if !evm.StateDB.Exist(addr) {
		precompiles := PrecompiledContractsHomestead
		if evm.ChainConfig().IsByzantium(evm.BlockNumber) {
			precompiles = PrecompiledContractsByzantium
		}

		if precompiles[addr] == nil && evm.ChainConfig().IsEIP158(evm.BlockNumber) && value.Sign() == 0 {
			// Calling a non existing account, don't do anything, but ping the tracer
			if evm.vmConfig.Debug && evm.depth == 0 {
				evm.vmConfig.Tracer.CaptureStart(caller.Address(), addr, false, input, gas, value)
				evm.vmConfig.Tracer.CaptureEnd(ret, 0, 0, nil)
			}
			return nil, gas, nil
		}
		evm.StateDB.CreateAccount(addr)
	}

	evm.Transfer(evm.StateDB, caller.Address(), to.Address(), value, evm.TransferTokenID)

	// Initialise a new contract and set the code that is to be used by the EVM.
	// The contract is a scoped environment for this execution context only.
	contract := NewContract(caller, to, value, gas)
	contract.SetCallCode(&addr, evm.StateDB.GetCodeHash(addr), evm.StateDB.GetCode(addr))

	// Even if the account has no code, we need to continue because it might be a precompile
	start := time.Now()

	// Capture the tracer start/end events in debug mode
	if evm.vmConfig.Debug && evm.depth == 0 {
		evm.vmConfig.Tracer.CaptureStart(caller.Address(), addr, false, input, gas, value)

		defer func() { // Lazy evaluation of the parameters
			evm.vmConfig.Tracer.CaptureEnd(ret, gas-contract.Gas, time.Since(start), err)
		}()
	}
	fmt.Println("Call-start")
	ret, err = run(evm, contract, input, false)
	err = check(err, contract, input, evm.TransferTokenID, evm.StateDB.GetQuarkChainConfig().GetDefaultChainTokenID(), contract.value)
	// When an error was returned by the EVM or when setting the creation code
	// above we revert to the snapshot and consume any gas remaining. Additionally
	// when we're in homestead this also counts for code storage gas errors.
	if err != nil {
		evm.StateDB.RevertToSnapshot(snapshot)
		if err != errExecutionReverted {
			contract.UseGas(contract.Gas)
		}
	}
	fmt.Println("Call-end", err, contract.GetFlag(), contract.Gas)
	return ret, contract.Gas, err
}

// CallCode executes the contract associated with the addr with the given input
// as parameters. It also handles any necessary value transfer required and takes
// the necessary steps to create accounts and reverses the state in case of an
// execution error or failed value transfer.
//
// CallCode differs from Call in the sense that it executes the given address'
// code with the caller as context.
func (evm *EVM) CallCode(caller ContractRef, addr common.Address, input []byte, gas uint64, value *big.Int) (ret []byte, leftOverGas uint64, err error) {
	if evm.vmConfig.NoRecursion && evm.depth > 0 {
		return nil, gas, nil
	}

	// Fail if we're trying to execute above the call depth limit
	if evm.depth > int(params.CallCreateDepth) {
		return nil, gas, ErrDepth
	}
	// Fail if we're trying to transfer more than the available balance
	if !evm.CanTransfer(evm.StateDB, caller.Address(), value, evm.TransferTokenID) {
		return nil, gas, ErrInsufficientBalance
	}

	var (
		snapshot = evm.StateDB.Snapshot()
		to       = AccountRef(caller.Address())
	)
	// initialise a new contract and set the code that is to be used by the
	// EVM. The contract is a scoped environment for this execution context
	// only.
	contract := NewContract(caller, to, value, gas)
	contract.SetCallCode(&addr, evm.StateDB.GetCodeHash(addr), evm.StateDB.GetCode(addr))
	fmt.Println("CallCode-start")
	ret, err = run(evm, contract, input, false)
	err = check(err, contract, input, evm.TransferTokenID, evm.StateDB.GetQuarkChainConfig().GetDefaultChainTokenID(), contract.value)
	if err != nil {
		evm.StateDB.RevertToSnapshot(snapshot)
		if err != errExecutionReverted {
			contract.UseGas(contract.Gas)
		}
	}
	fmt.Println("CallCode-end", err, contract.GetFlag(), contract.Gas)
	return ret, contract.Gas, err
}

// DelegateCall executes the contract associated with the addr with the given input
// as parameters. It reverses the state in case of an execution error.
//
// DelegateCall differs from CallCode in the sense that it executes the given address'
// code with the caller as context and the caller is set to the caller of the caller.
func (evm *EVM) DelegateCall(caller ContractRef, addr common.Address, input []byte, gas uint64) (ret []byte, leftOverGas uint64, err error) {
	if evm.vmConfig.NoRecursion && evm.depth > 0 {
		return nil, gas, nil
	}
	// Fail if we're trying to execute above the call depth limit
	if evm.depth > int(params.CallCreateDepth) {
		return nil, gas, ErrDepth
	}

	var (
		snapshot = evm.StateDB.Snapshot()
		to       = AccountRef(caller.Address())
	)

	// Initialise a new contract and make initialise the delegate values
	contract := NewContract(caller, to, nil, gas).AsDelegate()
	contract.SetCallCode(&addr, evm.StateDB.GetCodeHash(addr), evm.StateDB.GetCode(addr))
	fmt.Println("DelegateCall-start")
	ret, err = run(evm, contract, input, false)

	err = check(err, contract, input, evm.TransferTokenID, evm.StateDB.GetQuarkChainConfig().GetDefaultChainTokenID(), contract.value)
	if err != nil {
		evm.StateDB.RevertToSnapshot(snapshot)
		if err != errExecutionReverted {
			contract.UseGas(contract.Gas)
		}
	}
	fmt.Println("DelegateCall-end", err, contract.GetFlag(), contract.Gas)
	return ret, contract.Gas, err
}

// StaticCall executes the contract associated with the addr with the given input
// as parameters while disallowing any modifications to the state during the call.
// Opcodes that attempt to perform such modifications will result in exceptions
// instead of performing the modifications.
func (evm *EVM) StaticCall(caller ContractRef, addr common.Address, input []byte, gas uint64) (ret []byte, leftOverGas uint64, err error) {
	if evm.vmConfig.NoRecursion && evm.depth > 0 {
		return nil, gas, nil
	}
	// Fail if we're trying to execute above the call depth limit
	if evm.depth > int(params.CallCreateDepth) {
		return nil, gas, ErrDepth
	}

	var (
		to       = AccountRef(addr)
		snapshot = evm.StateDB.Snapshot()
	)
	// Initialise a new contract and set the code that is to be used by the
	// EVM. The contract is a scoped environment for this execution context
	// only.
	contract := NewContract(caller, to, new(big.Int), gas)
	contract.SetCallCode(&addr, evm.StateDB.GetCodeHash(addr), evm.StateDB.GetCode(addr))

	// We do an AddBalance of zero here, just in order to trigger a touch.
	// This doesn't matter on Mainnet, where all empties are gone at the time of Byzantium,
	// but is the correct thing to do and matters on other networks, in tests, and potential
	// future scenarios
	evm.StateDB.AddBalance(addr, bigZero, 0)

	// When an error was returned by the EVM or when setting the creation code
	// above we revert to the snapshot and consume any gas remaining. Additionally
	// when we're in Homestead this also counts for code storage gas errors.
	fmt.Println("StaticCall-start")
	ret, err = run(evm, contract, input, true)
	err = check(err, contract, input, evm.TransferTokenID, evm.StateDB.GetQuarkChainConfig().GetDefaultChainTokenID(), contract.value)
	if err != nil {
		evm.StateDB.RevertToSnapshot(snapshot)
		if err != errExecutionReverted {
			contract.UseGas(contract.Gas)
		}
	}
	fmt.Println("StaticCall-end", err, contract.GetFlag(), contract.Gas)
	return ret, contract.Gas, err
}

type codeAndHash struct {
	code []byte
	hash common.Hash
}

func (c *codeAndHash) Hash() common.Hash {
	if c.hash == (common.Hash{}) {
		c.hash = crypto.Keccak256Hash(c.code)
	}
	return c.hash
}

// create creates a new contract using code as deployment code.
func (evm *EVM) create(caller ContractRef, codeAndHash *codeAndHash, gas uint64, value *big.Int, address common.Address) ([]byte, common.Address, uint64, error) {
	// Depth check execution. Fail if we're trying to execute above the
	// limit.
	if evm.TransferTokenID != evm.StateDB.GetQuarkChainConfig().GetDefaultChainTokenID() {
		//fmt.Println("skip", evm.TransferTokenID, evm.StateDB.GetQuarkChainConfig().GetDefaultChainTokenID())
		return nil, common.Address{}, gas, nil
	}
	if evm.depth > int(params.CallCreateDepth) {
		return nil, common.Address{}, gas, ErrDepth
	}
	if !evm.CanTransfer(evm.StateDB, caller.Address(), value, evm.TransferTokenID) {
		return nil, common.Address{}, gas, ErrInsufficientBalance
	}
	nonce := evm.StateDB.GetNonce(caller.Address())
	evm.StateDB.SetNonce(caller.Address(), nonce+1)

	// Ensure there's no existing contract already at the designated address
	contractHash := evm.StateDB.GetCodeHash(address)
	if evm.StateDB.GetNonce(address) != 0 || (contractHash != (common.Hash{}) && contractHash != emptyCodeHash) {
		return nil, common.Address{}, 0, ErrContractAddressCollision
	}
	// Create a new account on the state
	snapshot := evm.StateDB.Snapshot()
	evm.StateDB.CreateAccount(address)

	evm.StateDB.SetNonce(address, 1)

	evm.Transfer(evm.StateDB, caller.Address(), address, value, evm.TransferTokenID)

	// initialise a new contract and set the code that is to be used by the
	// EVM. The contract is a scoped environment for this execution context
	// only.
	contract := NewContract(caller, AccountRef(address), value, gas)
	contract.SetCodeOptionalHash(&address, codeAndHash)

	if evm.vmConfig.NoRecursion && evm.depth > 0 {
		return nil, address, gas, nil
	}

	if evm.vmConfig.Debug && evm.depth == 0 {
		evm.vmConfig.Tracer.CaptureStart(caller.Address(), address, true, codeAndHash.code, gas, value)
	}
	start := time.Now()

	ret, err := run(evm, contract, nil, false)
	err = check(err, contract, nil, evm.TransferTokenID, evm.StateDB.GetQuarkChainConfig().GetDefaultChainTokenID(), contract.value)
	// check whether the max code size has been exceeded
	maxCodeSizeExceeded := evm.ChainConfig().IsEIP158(evm.BlockNumber) && len(ret) > params.MaxCodeSize
	// if the contract creation ran successfully and no errors were returned
	// calculate the gas required to store the code. If the code could not
	// be stored due to not enough gas set an error and let it be handled
	// by the error checking condition below.
	if err == nil && !maxCodeSizeExceeded {
		createDataGas := uint64(len(ret)) * params.CreateDataGas
		if contract.UseGas(createDataGas) {
			evm.StateDB.SetCode(address, ret)
		} else {
			err = ErrCodeStoreOutOfGas
		}
	}

	// When an error was returned by the EVM or when setting the creation code
	// above we revert to the snapshot and consume any gas remaining. Additionally
	// when we're in homestead this also counts for code storage gas errors.
	if maxCodeSizeExceeded || (err != nil && (evm.ChainConfig().IsHomestead(evm.BlockNumber) || err != ErrCodeStoreOutOfGas)) {
		evm.StateDB.RevertToSnapshot(snapshot)
		if err != errExecutionReverted {
			contract.UseGas(contract.Gas)
		}
	}
	// Assign err if contract code size exceeds the max while the err is still empty.
	if maxCodeSizeExceeded && err == nil {
		err = errMaxCodeSizeExceeded
	}
	if evm.vmConfig.Debug && evm.depth == 0 {
		evm.vmConfig.Tracer.CaptureEnd(ret, gas-contract.Gas, time.Since(start), err)
	}
	return ret, address, contract.Gas, err

}

// CreateAddress creates an ethereum address given the bytes and the nonce
func CreateAddress(b common.Address, toFullShardID uint32, nonce uint64) common.Address {
	data, _ := rlp.EncodeToBytes([]interface{}{b, toFullShardID, nonce})
	return common.BytesToAddress(crypto.Keccak256(data)[12:])
}

// Create creates a new contract using code as deployment code.
<<<<<<< HEAD
func (evm *EVM) Create(caller ContractRef, code []byte, gas uint64, value *big.Int, isCrossShard bool) (ret []byte, contractAddr common.Address, leftOverGas uint64, err error) {
	//fmt.Println("CCCCCCCCCC-start")
	//defer fmt.Println("CCCCCCCCCCCCC-end")
	if isCrossShard {
		return nil, contractAddr, gas, errors.New("is cross shard tx ,not support create evm")
=======
func (evm *EVM) Create(caller ContractRef, code []byte, gas uint64, value *big.Int,
	contractRecipient *common.Address) (ret []byte, contractAddr common.Address, leftOverGas uint64, err error) {

	if contractRecipient != nil {
		contractAddr = *contractRecipient
	} else {
		contractAddr = CreateAddress(caller.Address(), evm.Context.ToFullShardKey, evm.StateDB.GetNonce(caller.Address()))
>>>>>>> 3c3145f0
	}
	return evm.create(caller, &codeAndHash{code: code}, gas, value, contractAddr)
}

// Create2 creates a new contract using code as deployment code.
//
// The different between Create2 with Create is Create2 uses sha3(0xff ++ msg.sender ++ salt ++ sha3(init_code))[12:]
// instead of the usual sender-and-nonce-hash as the address where the contract is initialized at.
func (evm *EVM) Create2(caller ContractRef, code []byte, gas uint64, endowment *big.Int, salt *big.Int) (ret []byte, contractAddr common.Address, leftOverGas uint64, err error) {
	codeAndHash := &codeAndHash{code: code}
	contractAddr = crypto.CreateAddress2(caller.Address(), common.BigToHash(salt), codeAndHash.Hash().Bytes())
	return evm.create(caller, codeAndHash, gas, endowment, contractAddr)
}

// ChainConfig returns the environment's chain configuration
func (evm *EVM) ChainConfig() *params.ChainConfig { return evm.chainConfig }<|MERGE_RESOLUTION|>--- conflicted
+++ resolved
@@ -17,11 +17,8 @@
 package vm
 
 import (
-<<<<<<< HEAD
 	"errors"
 	"fmt"
-=======
->>>>>>> 3c3145f0
 	"math/big"
 	"sync/atomic"
 	"time"
@@ -493,13 +490,6 @@
 }
 
 // Create creates a new contract using code as deployment code.
-<<<<<<< HEAD
-func (evm *EVM) Create(caller ContractRef, code []byte, gas uint64, value *big.Int, isCrossShard bool) (ret []byte, contractAddr common.Address, leftOverGas uint64, err error) {
-	//fmt.Println("CCCCCCCCCC-start")
-	//defer fmt.Println("CCCCCCCCCCCCC-end")
-	if isCrossShard {
-		return nil, contractAddr, gas, errors.New("is cross shard tx ,not support create evm")
-=======
 func (evm *EVM) Create(caller ContractRef, code []byte, gas uint64, value *big.Int,
 	contractRecipient *common.Address) (ret []byte, contractAddr common.Address, leftOverGas uint64, err error) {
 
@@ -507,7 +497,6 @@
 		contractAddr = *contractRecipient
 	} else {
 		contractAddr = CreateAddress(caller.Address(), evm.Context.ToFullShardKey, evm.StateDB.GetNonce(caller.Address()))
->>>>>>> 3c3145f0
 	}
 	return evm.create(caller, &codeAndHash{code: code}, gas, value, contractAddr)
 }
