--- conflicted
+++ resolved
@@ -29,14 +29,9 @@
 type Validator interface {
 	// ValidateBlock validates the given block's content.
 	ValidateBlock(block types.IBlock) error
-<<<<<<< HEAD
-	// ValidateState validate state
-	ValidateHeader(header types.IHeader) error
-=======
 
 	ValidateHeader(header types.IHeader) error
 	// ValidateState validate state
->>>>>>> d14c9af4
 	ValidateState(block, parent types.IBlock, state *state.StateDB, receipts types.Receipts, usedGas uint64) error
 }
 
