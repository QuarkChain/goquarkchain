--- conflicted
+++ resolved
@@ -256,18 +256,10 @@
 	fee := new(big.Int).Mul(new(big.Int).SetUint64(st.gasUsed()), st.gasPrice)
 	rateFee := new(big.Int).Mul(fee, feeRate.Num())
 	rateFee = new(big.Int).Div(rateFee, feeRate.Denom())
-
-<<<<<<< HEAD
-	st.state.AddBalance(st.state.GetBlockCoinbase(), rateFee)
-	st.state.AddBlockFee(rateFee)
-=======
-	st.state.AddBalance(st.evm.Coinbase, rateFee, st.msg.GasTokenID())
-
+	st.state.AddBalance(evm.Coinbase, rateFee, msg.GasTokenID())
 	blockFee := make(map[uint64]*big.Int)
-	blockFee[st.msg.GasTokenID()] = rateFee
+	blockFee[msg.GasTokenID()] = rateFee
 	st.state.AddBlockFee(blockFee)
->>>>>>> c0a3161a
-
 	st.state.AddGasUsed(new(big.Int).SetUint64(st.gasUsed()))
 	if vmerr == vm.ErrPoSWSenderNotAllowed {
 		return nil, st.gasUsed(), true, nil
@@ -297,7 +289,6 @@
 	return st.initialGas - st.gas
 }
 
-<<<<<<< HEAD
 func (st *StateTransition) preFill() {
 	st.gas += st.msg.Gas() + qkcParam.GtxxShardCost.Uint64()
 	st.initialGas = st.gas
@@ -307,16 +298,8 @@
 	evm := st.evm
 	msg := st.msg
 	state := evm.StateDB
-	if !evm.CanTransfer(state, msg.From(), st.value) {
+	if !evm.CanTransfer(state, msg.From(), st.value, st.msg.TransferTokenID()) {
 		return nil, st.gas, false, vm.ErrInsufficientBalance
-=======
-func (st *StateTransition) handleCrossShardTx() (ret []byte, usedGas uint64, err error) {
-	//TODO may be need modify beyond pyquarkchain @DL
-	evm := st.evm
-	msg := st.msg
-	if !evm.CanTransfer(evm.StateDB, msg.From(), st.value, st.msg.TransferTokenID()) {
-		return nil, 0, vm.ErrInsufficientBalance
->>>>>>> c0a3161a
 	}
 	var remoteGasReserved uint64
 	if st.transferFailureByPoSWBalanceCheck() {
@@ -325,7 +308,7 @@
 		failed = true
 		err = vm.ErrPoSWSenderNotAllowed
 	} else {
-		state.SubBalance(msg.From(), st.value)
+		state.SubBalance(msg.From(), st.value, msg.TransferTokenID())
 		remoteGasReserved = msg.Gas() - intrinsicGas
 		crossShardValue := new(serialize.Uint256)
 		crossShardValue.Value = new(big.Int).Set(msg.Value())
@@ -333,6 +316,10 @@
 		crossShardGasPrice.Value = new(big.Int).Set(msg.GasPrice())
 		crossShardGas := new(serialize.Uint256)
 		crossShardGas.Value = new(big.Int).SetUint64(remoteGasReserved)
+		transferToken := new(serialize.Uint128)
+		transferToken.Value = new(big.Int).SetUint64(msg.TransferTokenID())
+		gasToken := new(serialize.Uint128)
+		gasToken.Value = new(big.Int).SetUint64(msg.GasTokenID())
 		crossShardData := &types.CrossShardTransactionDeposit{
 			TxHash: msg.TxHash(),
 			From: account.Address{
@@ -343,21 +330,22 @@
 				Recipient:    account.Recipient(*msg.To()),
 				FullShardKey: msg.ToFullShardKey(),
 			},
-			Value:          crossShardValue,
-			GasRemained:    crossShardGas,
-			GasPrice:       crossShardGasPrice,
-			MessageData:    msg.Data(),
-			CreateContract: false,
+			Value:           crossShardValue,
+			GasTokenID:      gasToken,
+			TransferTokenID: transferToken,
+			GasRemained:     crossShardGas,
+			GasPrice:        crossShardGasPrice,
+			MessageData:     msg.Data(),
+			CreateContract:  false,
 		}
 		state.AppendXShardList(crossShardData)
 		failed = false
 	}
-<<<<<<< HEAD
 	localGasUsed := st.gasUsed()
 	//refund
 	gasRemained := msg.Gas() - localGasUsed - remoteGasReserved
 	fund := new(big.Int).Mul(new(big.Int).SetUint64(gasRemained), st.gasPrice)
-	state.AddBalance(msg.From(), fund)
+	state.AddBalance(msg.From(), fund, st.msg.TransferTokenID())
 	if !failed {
 		//reserve part of the gas for the target shard miner for fee
 		localGasUsed -= qkcParam.GtxxShardCost.Uint64()
@@ -365,20 +353,17 @@
 	fee := new(big.Int).Mul(new(big.Int).SetUint64(localGasUsed), st.gasPrice)
 	rateFee := new(big.Int).Mul(fee, feeRate.Num())
 	rateFee = new(big.Int).Div(rateFee, feeRate.Denom())
-	state.AddBalance(st.evm.Coinbase, rateFee)
-	state.AddBlockFee(rateFee)
+	state.AddBalance(st.evm.Coinbase, rateFee, msg.GasTokenID())
+	blockFee := make(map[uint64]*big.Int)
+	blockFee[st.msg.GasTokenID()] = rateFee
+	state.AddBlockFee(blockFee)
 	state.AddGasUsed(new(big.Int).SetUint64(st.gasUsed()))
 	return nil, st.gasUsed(), failed, nil
-=======
-	evm.StateDB.SubBalance(msg.From(), st.value, st.msg.TransferTokenID())
-	evm.StateDB.AppendXShardList(crossShardData)
-	return nil, st.gas, nil
->>>>>>> c0a3161a
 }
 
 func (st *StateTransition) transferFailureByPoSWBalanceCheck() bool {
 	if v, ok := st.state.GetSenderDisallowMap()[st.msg.From()]; ok {
-		if new(big.Int).Add(st.msg.Value(), v).Cmp(st.state.GetBalance(st.msg.From(), 0)) == 1 {
+		if new(big.Int).Add(st.msg.Value(), v).Cmp(st.state.GetBalance(st.msg.From(), st.msg.TransferTokenID())) == 1 {
 			return true
 		}
 	}
