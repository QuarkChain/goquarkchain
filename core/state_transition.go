// Copyright 2014 The go-ethereum Authors
// This file is part of the go-ethereum library.
//
// The go-ethereum library is free software: you can redistribute it and/or modify
// it under the terms of the GNU Lesser General Public License as published by
// the Free Software Foundation, either version 3 of the License, or
// (at your option) any later version.
//
// The go-ethereum library is distributed in the hope that it will be useful,
// but WITHOUT ANY WARRANTY; without even the implied warranty of
// MERCHANTABILITY or FITNESS FOR A PARTICULAR PURPOSE. See the
// GNU Lesser General Public License for more details.
//
// You should have received a copy of the GNU Lesser General Public License
// along with the go-ethereum library. If not, see <http://www.gnu.org/licenses/>.

package core

import (
	"errors"
	"fmt"
	"math"
	"math/big"

	"github.com/QuarkChain/goquarkchain/account"
	"github.com/QuarkChain/goquarkchain/core/types"
	"github.com/QuarkChain/goquarkchain/serialize"

	"github.com/QuarkChain/goquarkchain/core/vm"
	qkcParam "github.com/QuarkChain/goquarkchain/params"
	"github.com/ethereum/go-ethereum/common"
	"github.com/ethereum/go-ethereum/log"
	"github.com/ethereum/go-ethereum/params"
)

var (
	errInsufficientBalanceForGas = errors.New("insufficient balance to pay for gas")
)

/*
The State Transitioning Model

A state transition is a change made when a transaction is applied to the current world state
The state transitioning model does all the necessary work to work out a valid new state root.

1) Nonce handling
2) Pre pay gas
3) Create a new state object if the recipient is \0*32
4) Value transfer
== If contract creation ==
  4a) Attempt to run transaction data
  4b) If valid, use result as code for the new state object
== end ==
5) Run Script section
6) Derive new state root
*/
type StateTransition struct {
	gp         *GasPool
	msg        Message
	gas        uint64
	gasPrice   *big.Int
	initialGas uint64
	value      *big.Int
	data       []byte
	state      vm.StateDB
	evm        *vm.EVM
}

// Message represents a message sent to a contract.
type Message interface {
	From() common.Address
	//FromFrontier() (common.Address, error)
	To() *common.Address

	GasPrice() *big.Int
	Gas() uint64
	Value() *big.Int

	Nonce() uint64
	CheckNonce() bool
	Data() []byte
	IsCrossShard() bool
	FromFullShardKey() uint32
	ToFullShardKey() uint32
	TxHash() common.Hash
	GasTokenID() uint64
	TransferTokenID() uint64
}

// IntrinsicGas computes the 'intrinsic gas' for a message with the given data.
func IntrinsicGas(data []byte, contractCreation, isCrossShard bool) (uint64, error) {
	// Set the starting gas for the raw transaction
	var gas uint64
	if contractCreation {
		gas = params.TxGasContractCreation
	} else {
		gas = params.TxGas
	}
	// Bump the required gas by the amount of transactional data
	if len(data) > 0 {
		// Zero and non-zero bytes are priced differently
		var nz uint64
		for _, byt := range data {
			if byt != 0 {
				nz++
			}
		}
		// Make sure we don't exceed uint64 for all data combinations
		if (math.MaxUint64-gas)/params.TxDataNonZeroGas < nz {
			return 0, vm.ErrOutOfGas
		}
		gas += nz * params.TxDataNonZeroGas
		z := uint64(len(data)) - nz
		if (math.MaxUint64-gas)/params.TxDataZeroGas < z {
			return 0, vm.ErrOutOfGas
		}
		gas += z * params.TxDataZeroGas
	}

	// GTXXSHARDCOST
	if isCrossShard {
		gas += qkcParam.GtxxShardCost.Uint64()
	}
	return gas, nil
}

// NewStateTransition initialises and returns a new state transition object.
func NewStateTransition(evm *vm.EVM, msg Message, gp *GasPool) *StateTransition {
	return &StateTransition{
		gp:       gp,
		evm:      evm,
		msg:      msg,
		gasPrice: msg.GasPrice(),
		value:    msg.Value(),
		data:     msg.Data(),
		state:    evm.StateDB,
	}
}

// ApplyMessage computes the new state by applying the given message
// against the old state within the environment.
//
// ApplyMessage returns the bytes returned by any EVM execution (if it took place),
// the gas used (which includes gas refunds) and an error if it failed. An error always
// indicates a core error meaning that the message would always fail for that particular
// state and would never be accepted within a block.
func ApplyMessage(evm *vm.EVM, msg Message, gp *GasPool, feeRate *big.Rat) ([]byte, uint64, bool, error) {
	return NewStateTransition(evm, msg, gp).TransitionDb(feeRate)
}

// to returns the recipient of the message.
func (st *StateTransition) to() common.Address {
	if st.msg == nil || st.msg.To() == nil /* contract creation */ {
		return common.Address{}
	}
	return *st.msg.To()
}

func (st *StateTransition) useGas(amount uint64) error {
	if st.gas < amount {
		return vm.ErrOutOfGas
	}
	st.gas -= amount

	return nil
}

func (st *StateTransition) buyGas() error {
	mgval := new(big.Int).Mul(new(big.Int).SetUint64(st.msg.Gas()), st.gasPrice)
	if st.state.GetBalance(st.msg.From(), st.evm.GasTokenID).Cmp(mgval) < 0 {
		return errInsufficientBalanceForGas
	}
	if err := st.gp.SubGas(st.msg.Gas()); err != nil {
		return err
	}
	st.gas += st.msg.Gas()

	st.initialGas = st.msg.Gas()
	st.state.SubBalance(st.msg.From(), mgval, st.evm.GasTokenID)
	return nil
}

func (st *StateTransition) preCheck() error {
	// Make sure this transaction's nonce is correct.
	if st.msg.CheckNonce() {
		nonce := st.state.GetNonce(st.msg.From())
		if nonce < st.msg.Nonce() {
			return ErrNonceTooHigh
		} else if nonce > st.msg.Nonce() {
			return ErrNonceTooLow
		}
	}
	return st.buyGas()
}

// TransitionDb will transition the state by applying the current message and
// returning the result including the used gas. It returns an error if failed.
// An error indicates a consensus issue.
func (st *StateTransition) TransitionDb(feeRate *big.Rat) (ret []byte, usedGas uint64, failed bool, err error) {
	var (
		// vm errors do not effect consensus and are therefor
		// not assigned to err, except for insufficient balance
		// error.
		vmerr            error
		gas              uint64
		msg              = st.msg
		evm              = st.evm
		contractCreation = msg.To() == nil
	)
	if evm.IsApplyXShard {
		st.preFill()
		gas = evm.XShardGasUsedStart
	} else {
		// Pay intrinsic gas
		if err = st.preCheck(); err != nil {
			return
		}
		gas, err = IntrinsicGas(st.data, contractCreation, msg.IsCrossShard())
		if err != nil {
			return nil, 0, false, err
		}
	}
	if err = st.useGas(gas); err != nil {
		return nil, 0, false, err
	}

	sender := vm.AccountRef(msg.From())
	if msg.IsCrossShard() {
		st.state.SetNonce(msg.From(), st.state.GetNonce(sender.Address())+1)
		return st.AddCrossShardTxDeposit(gas, feeRate)
	}
<<<<<<< HEAD
	if contractCreation {
		fmt.Println("create")
		ret, _, st.gas, vmerr = evm.Create(sender, st.data, st.gas, st.value, msg.IsCrossShard())
		fmt.Println("create end")
=======
	if contractCreation || evm.ContractAddress != nil {
		ret, _, st.gas, vmerr = evm.Create(sender, st.data, st.gas, st.value, evm.ContractAddress)
>>>>>>> 3c3145f0
	} else {
		// Increment the nonce for the next transaction
		st.state.SetNonce(msg.From(), st.state.GetNonce(sender.Address())+1)
		if st.transferFailureByPoSWBalanceCheck() {
			ret, st.gas, vmerr = nil, 0, vm.ErrPoSWSenderNotAllowed
		} else {
			ret, st.gas, vmerr = evm.Call(sender, st.to(), st.data, st.gas, st.value)
		}
	}

	if vmerr != nil {
		log.Debug("VM returned with error", "err", vmerr)
		// The only possible consensus-error would be if there wasn't
		// sufficient balance to make the transfer happen. The first
		// balance transfer may never fail.
		if vmerr == vm.ErrInsufficientBalance {
			return nil, 0, false, vmerr
		}
	}
	st.refundGas()

	fee := new(big.Int).Mul(new(big.Int).SetUint64(st.gasUsed()), st.gasPrice)
	rateFee := new(big.Int).Mul(fee, feeRate.Num())
	rateFee = new(big.Int).Div(rateFee, feeRate.Denom())
	st.state.AddBalance(evm.Coinbase, rateFee, msg.GasTokenID())
	blockFee := make(map[uint64]*big.Int)
	blockFee[msg.GasTokenID()] = rateFee
	st.state.AddBlockFee(blockFee)
	st.state.AddGasUsed(new(big.Int).SetUint64(st.gasUsed()))
	if vmerr == vm.ErrPoSWSenderNotAllowed {
		return nil, st.gasUsed(), true, nil
	}
	return ret, st.gasUsed(), vmerr != nil, err
}

func (st *StateTransition) refundGas() {
	// Apply refund counter, capped to half of the used gas.
	refund := st.gasUsed() / 2
	if refund > st.state.GetRefund() {
		refund = st.state.GetRefund()
	}
	st.gas += refund

	// Return ETH for remaining gas, exchanged at the original rate.
	remaining := new(big.Int).Mul(new(big.Int).SetUint64(st.gas), st.gasPrice)
	st.state.AddBalance(st.msg.From(), remaining, st.msg.GasTokenID())

	// Also return remaining gas to the block gas counter so it is
	// available for the next transaction.
	st.gp.AddGas(st.gas)
}

// gasUsed returns the amount of gas used up by the state transition.
func (st *StateTransition) gasUsed() uint64 {
	return st.initialGas - st.gas
}

func (st *StateTransition) preFill() {
	st.gas += st.msg.Gas() + st.evm.XShardGasUsedStart
	st.initialGas = st.gas
}

func (st *StateTransition) AddCrossShardTxDeposit(intrinsicGas uint64, feeRate *big.Rat) (ret []byte, usedGas uint64,
	failed bool, err error) {

	evm := st.evm
	msg := st.msg
	state := evm.StateDB
	if !evm.CanTransfer(state, msg.From(), st.value, st.msg.TransferTokenID()) {
		return nil, st.gas, false, vm.ErrInsufficientBalance
	}
	var remoteGasReserved uint64
	if st.transferFailureByPoSWBalanceCheck() {
		//Currently, burn all gas
		st.gas = 0
		failed = true
		err = vm.ErrPoSWSenderNotAllowed
	} else if msg.To() == nil {
		state.SubBalance(msg.From(), st.value, msg.TransferTokenID())
		remoteGasReserved = msg.Gas() - intrinsicGas
		crossShardValue := new(serialize.Uint256)
		crossShardValue.Value = new(big.Int).Set(msg.Value())
		crossShardGasPrice := new(serialize.Uint256)
		crossShardGasPrice.Value = new(big.Int).Set(msg.GasPrice())
		crossShardGas := new(serialize.Uint256)
		crossShardGas.Value = new(big.Int).SetUint64(remoteGasReserved)
		crossShardData := &types.CrossShardTransactionDeposit{
			TxHash: msg.TxHash(),
			From: account.Address{
				Recipient:    account.Recipient(msg.From()),
				FullShardKey: msg.FromFullShardKey(),
			},
			To: account.Address{
				Recipient:    vm.CreateAddress(msg.From(), msg.ToFullShardKey(), state.GetNonce(msg.From())),
				FullShardKey: msg.ToFullShardKey(),
			},
			Value:           crossShardValue,
			GasTokenID:      msg.GasTokenID(),
			TransferTokenID: msg.TransferTokenID(),
			GasRemained:     crossShardGas,
			GasPrice:        crossShardGasPrice,
			MessageData:     msg.Data(),
			CreateContract:  true,
		}
		state.AppendXShardList(crossShardData)
		failed = false

	} else {
		state.SubBalance(msg.From(), st.value, msg.TransferTokenID())
		remoteGasReserved = msg.Gas() - intrinsicGas
		crossShardValue := new(serialize.Uint256)
		crossShardValue.Value = new(big.Int).Set(msg.Value())
		crossShardGasPrice := new(serialize.Uint256)
		crossShardGasPrice.Value = new(big.Int).Set(msg.GasPrice())
		crossShardGas := new(serialize.Uint256)
		crossShardGas.Value = new(big.Int).SetUint64(remoteGasReserved)
		crossShardData := &types.CrossShardTransactionDeposit{
			TxHash: msg.TxHash(),
			From: account.Address{
				Recipient:    account.Recipient(msg.From()),
				FullShardKey: msg.FromFullShardKey(),
			},
			To: account.Address{
				Recipient:    account.Recipient(*msg.To()),
				FullShardKey: msg.ToFullShardKey(),
			},
			Value:           crossShardValue,
			GasTokenID:      msg.GasTokenID(),
			TransferTokenID: msg.TransferTokenID(),
			GasRemained:     crossShardGas,
			GasPrice:        crossShardGasPrice,
			MessageData:     msg.Data(),
			CreateContract:  false,
		}
		state.AppendXShardList(crossShardData)
		failed = false
	}
	localGasUsed := st.gasUsed()
	//refund: gasRemained is always 0?
	gasRemained := msg.Gas() - localGasUsed - remoteGasReserved
	fund := new(big.Int).Mul(new(big.Int).SetUint64(gasRemained), st.gasPrice)
	state.AddBalance(msg.From(), fund, st.msg.GasTokenID())
	if !failed {
		//reserve part of the gas for the target shard miner for fee
		localGasUsed -= qkcParam.GtxxShardCost.Uint64()
	}
	fee := new(big.Int).Mul(new(big.Int).SetUint64(localGasUsed), st.gasPrice)
	rateFee := new(big.Int).Mul(fee, feeRate.Num())
	rateFee = new(big.Int).Div(rateFee, feeRate.Denom())
	state.AddBalance(st.evm.Coinbase, rateFee, msg.GasTokenID())
	blockFee := make(map[uint64]*big.Int)
	blockFee[st.msg.GasTokenID()] = rateFee
	state.AddBlockFee(blockFee)
	state.AddGasUsed(new(big.Int).SetUint64(st.gasUsed()))
	return nil, st.gasUsed(), failed, nil
}

func (st *StateTransition) transferFailureByPoSWBalanceCheck() bool {
	if v, ok := st.state.GetSenderDisallowMap()[st.msg.From()]; ok {
		//TODO use default token to replace 0
		if new(big.Int).Add(st.msg.Value(), v).Cmp(st.state.GetBalance(st.msg.From(), 0)) == 1 {
			return true
		}
	}
	return false
}<|MERGE_RESOLUTION|>--- conflicted
+++ resolved
@@ -18,7 +18,6 @@
 
 import (
 	"errors"
-	"fmt"
 	"math"
 	"math/big"
 
@@ -229,15 +228,8 @@
 		st.state.SetNonce(msg.From(), st.state.GetNonce(sender.Address())+1)
 		return st.AddCrossShardTxDeposit(gas, feeRate)
 	}
-<<<<<<< HEAD
-	if contractCreation {
-		fmt.Println("create")
-		ret, _, st.gas, vmerr = evm.Create(sender, st.data, st.gas, st.value, msg.IsCrossShard())
-		fmt.Println("create end")
-=======
 	if contractCreation || evm.ContractAddress != nil {
 		ret, _, st.gas, vmerr = evm.Create(sender, st.data, st.gas, st.value, evm.ContractAddress)
->>>>>>> 3c3145f0
 	} else {
 		// Increment the nonce for the next transaction
 		st.state.SetNonce(msg.From(), st.state.GetNonce(sender.Address())+1)
