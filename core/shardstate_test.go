package core

import (
	"encoding/hex"
	"errors"
	"math/big"
	"math/rand"
	"reflect"
	"testing"
	"time"

	"github.com/QuarkChain/goquarkchain/account"
	"github.com/QuarkChain/goquarkchain/cluster/config"
	qkcCommon "github.com/QuarkChain/goquarkchain/common"
	"github.com/QuarkChain/goquarkchain/consensus"
	"github.com/QuarkChain/goquarkchain/core/rawdb"
	"github.com/QuarkChain/goquarkchain/core/types"
	"github.com/QuarkChain/goquarkchain/core/vm"
	"github.com/QuarkChain/goquarkchain/params"
	"github.com/QuarkChain/goquarkchain/serialize"
	"github.com/ethereum/go-ethereum/common"
	"github.com/ethereum/go-ethereum/crypto"
	ethParams "github.com/ethereum/go-ethereum/params"
	"github.com/stretchr/testify/assert"
)

func TestShardStateSimple(t *testing.T) {
	env := setUp(nil, nil, nil)
	shardState := createDefaultShardState(env, nil, nil, nil, nil)
	defer shardState.Stop()
	if shardState.rootTip.Number != 0 {
		t.Errorf("rootTip number mismatch have:%v want:%v", shardState.rootTip.Number, 0)
	}
	if shardState.CurrentBlock().IHeader().NumberU64() != 0 {
		t.Errorf("minorHeader number mismatch have:%v want:%v", shardState.CurrentBlock().IHeader().NumberU64(), 0)
	}
	rootBlock := shardState.GetRootBlockByHash(shardState.rootTip.Hash())
	assert.NotNil(t, rootBlock)
	// make sure genesis minor block has the right coinbase after-tax
	assert.NotNil(t, shardState.CurrentBlock().Header().CoinbaseAmount.GetTokenBalance(genesisTokenID), testShardCoinbaseAmount)
}

func TestInitGenesisState(t *testing.T) {
	env := setUp(nil, nil, nil)

	shardState := createDefaultShardState(env, nil, nil, nil, nil)
	defer shardState.Stop()
	genesisHeader := shardState.CurrentBlock().IHeader().(*types.MinorBlockHeader)
	fakeNonce := uint64(1234)
	rootBlock := shardState.rootTip.CreateBlockToAppend(nil, nil, nil, &fakeNonce, nil)
	rootBlock = modifyNumber(rootBlock, 0)
	rootBlock.Finalize(nil, nil, common.Hash{})

	newGenesisBlock, err := shardState.InitGenesisState(rootBlock)
	checkErr(err)
	assert.NotEqual(t, newGenesisBlock.Hash(), genesisHeader.Hash())
	// header tip is still the old genesis header
	assert.Equal(t, shardState.CurrentBlock().IHeader().Hash(), genesisHeader.Hash())

	block := newGenesisBlock.CreateBlockToAppend(nil, nil, nil, nil, nil, nil, nil, nil, nil)

	_, _, err = shardState.FinalizeAndAddBlock(block)
	checkErr(err)

	// extending new_genesis_block doesn't change header_tip due to root chain first consensus
	assert.Equal(t, shardState.CurrentBlock().IHeader().Hash(), genesisHeader.Hash())

	zeroTempHeader := shardState.GetBlockByNumber(0).(*types.MinorBlock).Header()
	assert.Equal(t, zeroTempHeader.Hash(), genesisHeader.Hash())

	// extending the root block will change the header_tip
	newRootBlock := rootBlock.Header().CreateBlockToAppend(nil, nil, nil, &fakeNonce, nil)
	newRootBlock.Finalize(nil, nil, common.Hash{})
	_, err = shardState.AddRootBlock(newRootBlock)
	checkErr(err)

	// ideally header_tip should be block.header but we don't track tips on fork chains for the moment
	// and thus it reverted all the way back to genesis
	currentMinorHeader := shardState.CurrentBlock().IHeader()
	currentZero := shardState.GetBlockByNumber(0).IHeader().(*types.MinorBlockHeader)
	assert.Equal(t, currentMinorHeader.Hash(), newGenesisBlock.Header().Hash())
	assert.Equal(t, currentZero.Hash(), newGenesisBlock.Header().Hash())

}

func TestGasPrice(t *testing.T) {
	idList := make([]account.Identity, 0)
	for index := 0; index < 5; index++ {
		temp, err := account.CreatRandomIdentity()
		checkErr(err)
		idList = append(idList, temp)
	}

	accList := make([]account.Address, 0)
	for _, v := range idList {
		accList = append(accList, account.CreatAddressFromIdentity(v, 0))
	}

	fakeData := uint64(10000000)
	env := setUp(&accList[0], &fakeData, nil)
	shardState := createDefaultShardState(env, nil, nil, nil, nil)
	fakeChan := make(chan uint64, 100)
	shardState.txPool.fakeChanForReset = fakeChan
	defer shardState.Stop()

	// Add a root block to have all the shards initialized
	rootBlock := shardState.rootTip.CreateBlockToAppend(nil, nil, nil, nil, nil)
	rootBlock.Finalize(nil, nil, common.Hash{})

	_, err := shardState.AddRootBlock(rootBlock)
	checkErr(err)

	// 5 tx per block, make 3 blocks
	for blockIndex := 0; blockIndex < 3; blockIndex++ {
		for txIndex := 0; txIndex < 5; txIndex++ {
			randomIndex := rand.Int() % 1
			fakeValue := uint64(0)
			fakeGasPrice := uint64(42)
			if txIndex != 0 {
				fakeGasPrice = 0
			}
			tempTx := createTransferTransaction(shardState, idList[txIndex].GetKey().Bytes(), accList[txIndex], accList[randomIndex], new(big.Int).SetUint64(fakeValue), nil, &fakeGasPrice, nil, nil, nil, nil)
			err = shardState.AddTx(tempTx)
			checkErr(err)
		}
		b, err := shardState.CreateBlockToMine(nil, &accList[1], nil, nil, nil)
		checkErr(err)
		_, _, err = shardState.FinalizeAndAddBlock(b)
		checkErr(err)
		forRe := true
		for forRe == true {
			select {
			case result := <-fakeChan:
				if result == uint64(blockIndex+1) {
					forRe = false
				}
			case <-time.After(2 * time.Second):
				panic(errors.New("should end here"))

			}
		}

	}

	currentNumber := int(shardState.CurrentBlock().NumberU64())
	assert.Equal(t, currentNumber, 3)
	// for testing purposes, update percentile to take max gas price
	shardState.gasPriceSuggestionOracle.Percentile = 100
	gasPrice, err := shardState.GasPrice(genesisTokenID)
	assert.NoError(t, err)
	assert.Equal(t, gasPrice, uint64(42))

	// results should be cached (same header). updating oracle shouldn't take effect
	shardState.gasPriceSuggestionOracle.Percentile = 50
	gasPrice2, err := shardState.GasPrice(genesisTokenID)
	assert.NoError(t, err)
	assert.Equal(t, gasPrice2, uint64(42))

}

func TestEstimateGas(t *testing.T) {
	id1, err := account.CreatRandomIdentity()
	checkErr(err)
	acc1 := account.CreatAddressFromIdentity(id1, 2)
	acc2, err := account.CreatRandomAccountWithFullShardKey(2)
	checkErr(err)

	fakeMoney := uint64(10000000)
	env := setUp(&acc1, &fakeMoney, nil)
	shardState := createDefaultShardState(env, nil, nil, nil, nil)
	defer shardState.Stop()
	// Add a root block to have all the shards initialized
	rootBlock := shardState.rootTip.CreateBlockToAppend(nil, nil, nil, nil, nil).Finalize(nil, nil, common.Hash{})
	_, err = shardState.AddRootBlock(rootBlock)
	checkErr(err)
	txGen := func(data []byte) *types.Transaction {
		return createTransferTransaction(shardState, id1.GetKey().Bytes(), acc1, acc2, new(big.Int).SetUint64(123456), nil, nil, nil, data, nil, nil)
	}
	tx := txGen([]byte{})
	estimate, err := shardState.EstimateGas(tx, acc1)
	checkErr(err)

	assert.Equal(t, estimate, uint32(21000))

	newTx := txGen([]byte("12123478123412348125936583475758"))
	estimate, err = shardState.EstimateGas(newTx, acc1)
	checkErr(err)
	assert.Equal(t, estimate, uint32(23176))
}

func TestExecuteTx(t *testing.T) {
	id1, err := account.CreatRandomIdentity()
	checkErr(err)
	acc1 := account.CreatAddressFromIdentity(id1, 0)
	acc2, err := account.CreatRandomAccountWithFullShardKey(0)
	checkErr(err)
	fakeMoney := uint64(10000000)
	env := setUp(&acc1, &fakeMoney, nil)
	shardState := createDefaultShardState(env, nil, nil, nil, nil)

	defer shardState.Stop()
	// Add a root block to have all the shards initialized
	rootBlock := shardState.rootTip.CreateBlockToAppend(nil, nil, nil, nil, nil).Finalize(nil, nil, common.Hash{})
	_, err = shardState.AddRootBlock(rootBlock)
	checkErr(err)
	tx := createTransferTransaction(shardState, id1.GetKey().Bytes(), acc1, acc2, new(big.Int).SetUint64(12345), nil, nil, nil, nil, nil, nil)
	currentEvmState, err := shardState.State()
	checkErr(err)

	// adding this line to make sure `execute_tx` would reset `gas_used`
	currentEvmState.SetGasUsed(currentEvmState.GetGasLimit())
	_, err = shardState.ExecuteTx(tx, &acc1, nil)
	checkErr(err)
}

func TestAddTxIncorrectFromShardID(t *testing.T) {
	id1, err := account.CreatRandomIdentity()
	checkErr(err)
	acc1 := account.CreatAddressFromIdentity(id1, 1)
	acc2, err := account.CreatRandomAccountWithFullShardKey(1)
	checkErr(err)
	fakeMoney := uint64(10000000)
	env := setUp(&acc1, &fakeMoney, nil)
	shardState := createDefaultShardState(env, nil, nil, nil, nil)
	defer shardState.Stop()
	// state is shard 0 but tx from shard 1
	tx := createTransferTransaction(shardState, id1.GetKey().Bytes(), acc1, acc2, new(big.Int).SetUint64(12345), nil, nil, nil, nil, nil, nil)
	err = shardState.AddTx(tx)
	assert.Error(t, err)
	_, err = shardState.ExecuteTx(tx, &acc1, nil)
	assert.Error(t, err)
}

func TestOneTx(t *testing.T) {
	id1, err := account.CreatRandomIdentity()
	checkErr(err)
	acc1 := account.CreatAddressFromIdentity(id1, 0)
	acc2, err := account.CreatRandomAccountWithFullShardKey(0)
	acc3, err := account.CreatRandomAccountWithFullShardKey(0)

	fakeMoney := uint64(10000000)
	env := setUp(&acc1, &fakeMoney, nil)
	shardState := createDefaultShardState(env, nil, nil, nil, nil)
	defer shardState.Stop()
	// Add a root block to have all the shards initialized
	rootBlock := shardState.rootTip.CreateBlockToAppend(nil, nil, nil, nil, nil).Finalize(nil, nil, common.Hash{})

	_, err = shardState.AddRootBlock(rootBlock)
	checkErr(err)

	fakeGas := uint64(50000)
	tx := createTransferTransaction(shardState, id1.GetKey().Bytes(), acc1, acc2, new(big.Int).SetUint64(12345), &fakeGas, nil, nil, nil, nil, nil)
	currState, err := shardState.State()
	checkErr(err)
	currState.SetGasUsed(currState.GetGasLimit())

	err = shardState.AddTx(tx)
	checkErr(err)

	block, i := shardState.GetTransactionByHash(tx.Hash())
	assert.NotNil(t, block)
	assert.Equal(t, block.GetTransactions()[0].Hash(), tx.Hash())
	assert.Equal(t, block.Header().Time, uint64(0))
	assert.Equal(t, i, uint32(0))

	// tx claims to use more gas than the limit and thus not included
	b1, err := shardState.CreateBlockToMine(nil, &acc3, new(big.Int).SetUint64(49999), nil, nil)
	checkErr(err)
	assert.Equal(t, b1.Header().Number, uint64(1))
	assert.Equal(t, len(b1.Transactions()), 0)

	b2, err := shardState.CreateBlockToMine(nil, &acc3, nil, nil, nil)
	checkErr(err)
	assert.Equal(t, len(b2.Transactions()), 1)
	assert.Equal(t, b2.Header().Number, uint64(1))

	// Should succeed
	b2, re, err := shardState.FinalizeAndAddBlock(b2)
	checkErr(err)
	assert.Equal(t, shardState.CurrentBlock().IHeader().NumberU64(), uint64(1))
	assert.Equal(t, shardState.CurrentBlock().IHeader().(*types.MinorBlockHeader).Hash(), b2.Header().Hash())
	assert.Equal(t, shardState.CurrentBlock().GetTransactions()[0].Hash(), tx.Hash())

	currentState1, err := shardState.State()
	checkErr(err)

	assert.Equal(t, currentState1.GetBalance(id1.GetRecipient(), 0).Uint64(), uint64(10000000-ethParams.TxGas-12345))
	assert.Equal(t, currentState1.GetBalance(acc2.Recipient, 0).Uint64(), uint64(12345))
	// shard miner only receives a percentage of reward because of REWARD_TAX_RATE
	acc3Value := currentState1.GetBalance(acc3.Recipient, 0)
	should3 := new(big.Int).Add(new(big.Int).SetUint64(ethParams.TxGas/2), new(big.Int).Div(testShardCoinbaseAmount, new(big.Int).SetUint64(2)))
	assert.Equal(t, should3, acc3Value)
	assert.Equal(t, len(re), 1)
	assert.Equal(t, re[0].Status, uint64(1))
	assert.Equal(t, re[0].GasUsed, uint64(21000))

	block, i = shardState.GetTransactionByHash(tx.Hash())
	assert.NotNil(t, block)

	curBlock := shardState.CurrentBlock()

	assert.Equal(t, curBlock.Hash(), b2.Hash())
	assert.Equal(t, curBlock.IHeader().Hash(), block.Header().Hash())

	assert.Equal(t, curBlock.GetMetaData().Hash(), block.Meta().Hash())

	for k, v := range curBlock.GetTransactions() {
		assert.Equal(t, v.Hash(), block.Transactions()[k].Hash())
	}
	assert.Equal(t, i, uint32(0))

	// Check receipts
	blockR, indexR, reR := shardState.GetTransactionReceipt(tx.Hash())
	assert.NotNil(t, blockR)
	assert.Equal(t, blockR.Hash(), b2.Hash())
	assert.Equal(t, indexR, uint32(0))
	assert.Equal(t, reR.Status, uint64(1))
	assert.Equal(t, reR.GasUsed, uint64(21000))

	s, err := shardState.State()
	// Check Account has full_shard_key
	assert.Equal(t, s.GetFullShardKey(acc2.Recipient), acc2.FullShardKey)

}

func TestDuplicatedTx(t *testing.T) {
	id1, err := account.CreatRandomIdentity()
	checkErr(err)
	acc1 := account.CreatAddressFromIdentity(id1, 0)
	acc2, err := account.CreatRandomAccountWithFullShardKey(0)
	acc3, err := account.CreatRandomAccountWithFullShardKey(0)
	fakeMoney := uint64(10000000)
	env := setUp(&acc1, &fakeMoney, nil)
	shardState := createDefaultShardState(env, nil, nil, nil, nil)
	defer shardState.Stop()
	// Add a root block to have all the shards initialized
	rootBlock := shardState.rootTip.CreateBlockToAppend(nil, nil, nil, nil, nil).Finalize(nil, nil, common.Hash{})
	_, err = shardState.AddRootBlock(rootBlock)
	checkErr(err)

	tx := createTransferTransaction(shardState, id1.GetKey().Bytes(), acc1, acc2, new(big.Int).SetUint64(12345), nil, nil, nil, nil, nil, nil)

	err = shardState.AddTx(tx)
	checkErr(err)
	err = shardState.AddTx(tx)
	assert.Error(t, err) //# already in tx_queue
	pending, err := shardState.txPool.Pending()
	assert.Equal(t, len(pending), 1)

	block, i := shardState.GetTransactionByHash(tx.Hash())
	assert.NotNil(t, block)
	assert.Equal(t, len(block.Transactions()), 1)
	assert.Equal(t, block.Transactions()[0].Hash(), tx.Hash())
	assert.Equal(t, block.Header().Time, uint64(0))
	assert.Equal(t, i, uint32(0))
	b1, err := shardState.CreateBlockToMine(nil, &acc3, nil, nil, nil)
	assert.Equal(t, len(b1.Transactions()), 1)
	// Should succeed
	b1, reps, err := shardState.FinalizeAndAddBlock(b1)

	assert.Equal(t, shardState.CurrentBlock().IHeader().(*types.MinorBlockHeader).Hash(), b1.Header().Hash())

	currentState, err := shardState.State()
	checkErr(err)
	assert.Equal(t, currentState.GetBalance(id1.GetRecipient(), 0).Uint64(), uint64(10000000-21000-12345))

	assert.Equal(t, currentState.GetBalance(acc2.Recipient, 0).Uint64(), uint64(12345))

	shouldAcc3 := new(big.Int).Add(new(big.Int).Div(testShardCoinbaseAmount, new(big.Int).SetUint64(2)), new(big.Int).SetUint64(21000/2))
	assert.Equal(t, currentState.GetBalance(acc3.Recipient, 0).Cmp(shouldAcc3), 0)

	// Check receipts
	assert.Equal(t, len(reps), 1)
	assert.Equal(t, reps[0].Status, uint64(1))
	assert.Equal(t, reps[0].GasUsed, uint64(21000))

	block, _ = shardState.GetTransactionByHash(tx.Hash())
	assert.NotNil(t, block)

	// tx already confirmed
	err = shardState.AddTx(tx)
	assert.Error(t, err)

}

func TestAddInvalidTxFail(t *testing.T) {
	id1, err := account.CreatRandomIdentity()
	checkErr(err)
	acc1 := account.CreatAddressFromIdentity(id1, 0)
	acc2, err := account.CreatRandomAccountWithFullShardKey(0)
	fakeMoney := uint64(10000000)
	env := setUp(&acc1, &fakeMoney, nil)
	shardState := createDefaultShardState(env, nil, nil, nil, nil)
	defer shardState.Stop()
	fakeValue := new(big.Int).Mul(jiaozi, new(big.Int).SetUint64(100))
	fakeMoey := new(big.Int).Sub(fakeValue, new(big.Int).SetUint64(1))
	tx := createTransferTransaction(shardState, id1.GetKey().Bytes(), acc1, acc2, fakeMoey, nil, nil, nil, nil, nil, nil)

	err = shardState.AddTx(tx)
	assert.Error(t, err)

	pending, err := shardState.txPool.Pending()
	checkErr(err)
	assert.Equal(t, len(pending), 0)
}

func TestAddNonNeighborTxFail(t *testing.T) {
	id1, err := account.CreatRandomIdentity()
	checkErr(err)
	acc1 := account.CreatAddressFromIdentity(id1, 0)
	acc2, err := account.CreatRandomAccountWithFullShardKey(3) // not acc1's neighbor
	acc3, err := account.CreatRandomAccountWithFullShardKey(8) // acc1's neighbor
	fakeMoney := uint64(10000000)
	fakeShardSize := uint32(64)
	env := setUp(&acc1, &fakeMoney, &fakeShardSize)

	shardState := createDefaultShardState(env, nil, nil, nil, nil)
	defer shardState.Stop()
	// Add a root block to have all the shards initialized
	rootBlock := shardState.rootTip.CreateBlockToAppend(nil, nil, nil, nil, nil).Finalize(nil, nil, common.Hash{})
	_, err = shardState.AddRootBlock(rootBlock)
	checkErr(err)

	fakeGas := uint64(1000000)
	tx := createTransferTransaction(shardState, id1.GetKey().Bytes(), acc1, acc2, new(big.Int).SetUint64(0), &fakeGas, nil, nil, nil, nil, nil)

	err = shardState.AddTx(tx)
	assert.Error(t, err)
	assert.Equal(t, len(shardState.txPool.pending), 0)

	tx = createTransferTransaction(shardState, id1.GetKey().Bytes(), acc1, acc3, new(big.Int).SetUint64(0), &fakeGas, nil, nil, nil, nil, nil)

	err = shardState.AddTx(tx)
	checkErr(err)
	pending, err := shardState.txPool.Pending()
	checkErr(err)
	assert.Equal(t, len(pending), 1)
}

func TestExceedingXShardLimit(t *testing.T) {
	id1, err := account.CreatRandomIdentity()
	checkErr(err)
	acc1 := account.CreatAddressFromIdentity(id1, 0)
	acc2, err := account.CreatRandomAccountWithFullShardKey(1)
	acc3, err := account.CreatRandomAccountWithFullShardKey(0)
	fakeMoney := uint64(10000000)
	env := setUp(&acc1, &fakeMoney, nil)
	defaultNeighbors := env.clusterConfig.Quarkchain.MaxNeighbors
	// a huge number to make xshard tx limit become 0 so that no xshard tx can be
	// included in the block
	env.clusterConfig.Quarkchain.MaxNeighbors = 4294967295
	shardState := createDefaultShardState(env, nil, nil, nil, nil)
	defer shardState.Stop()
	// Add a root block to have all the shards initialized
	rootBlock := shardState.rootTip.CreateBlockToAppend(nil, nil, nil, nil, nil).Finalize(nil, nil, common.Hash{})
	_, err = shardState.AddRootBlock(rootBlock)
	checkErr(err)

	// xshard tx
<<<<<<< HEAD
	xsGsLmt := shardState.GasLimit()/2 + 1
	tx := createTransferTransaction(shardState, id1.GetKey().Bytes(), acc1, acc2, new(big.Int).SetUint64(12345), &xsGsLmt, nil, nil, nil)
=======
	tx := createTransferTransaction(shardState, id1.GetKey().Bytes(), acc1, acc2, new(big.Int).SetUint64(12345), &fakeGas, nil, nil, nil, nil, nil)
>>>>>>> c0a3161a
	err = shardState.AddTx(tx)
	assert.Error(t, err)

<<<<<<< HEAD
	fakeGas := uint64(500000)
	b1, err := shardState.CreateBlockToMine(nil, &acc3, nil)
=======
	b1, err := shardState.CreateBlockToMine(nil, &acc3, nil, nil, nil)
>>>>>>> c0a3161a
	checkErr(err)
	assert.Equal(t, len(b1.Transactions()), 1)
	fakeGasPrice := uint64(2)
	// inshard tx
	tx = createTransferTransaction(shardState, id1.GetKey().Bytes(), acc1, acc3, new(big.Int).SetUint64(12345), &fakeGas, &fakeGasPrice, nil, nil, nil, nil)
	err = shardState.AddTx(tx)
	checkErr(err)
	b1, err = shardState.CreateBlockToMine(nil, &acc3, nil, nil, nil)
	checkErr(err)
	assert.Equal(t, len(b1.Transactions()), 1)

	env.clusterConfig.Quarkchain.MaxNeighbors = defaultNeighbors
}

func TestTwoTxInOneBlock(t *testing.T) {
	id1, err := account.CreatRandomIdentity()
	checkErr(err)
	id2, err := account.CreatRandomIdentity()
	checkErr(err)
	acc1 := account.CreatAddressFromIdentity(id1, 0)
	acc2 := account.CreatAddressFromIdentity(id2, 2)
	acc3, err := account.CreatRandomAccountWithFullShardKey(0)

	fakeQuarkHash := uint64(2000000 + 21000)
	env := setUp(&acc1, &fakeQuarkHash, nil)
	shardState := createDefaultShardState(env, nil, nil, nil, nil)
	defer shardState.Stop()
	fakeChan := make(chan uint64, 100)
	shardState.txPool.fakeChanForReset = fakeChan
	// Add a root block to have all the shards initialized
	rootBlock := shardState.rootTip.CreateBlockToAppend(nil, nil, nil, nil, nil).Finalize(nil, nil, common.Hash{})
	_, err = shardState.AddRootBlock(rootBlock)
	checkErr(err)

	err = shardState.AddTx(createTransferTransaction(shardState, id1.GetKey().Bytes(), acc1, acc2, new(big.Int).SetUint64(1000000), nil, nil, nil, nil, nil, nil))
	checkErr(err)
	currState, err := shardState.State()
	checkErr(err)
	b0, err := shardState.CreateBlockToMine(nil, &acc3, nil, nil, nil)
	checkErr(err)
	_, res, err := shardState.FinalizeAndAddBlock(b0)
	checkErr(err)
	assert.Equal(t, len(res), 1)

	currState, err = shardState.State()
	checkErr(err)
	acc1Value := currState.GetBalance(id1.GetRecipient(), 0)
	acc2Value := currState.GetBalance(acc2.Recipient, 0)
	acc3Value := currState.GetBalance(acc3.Recipient, 0)
	assert.Equal(t, acc1Value.Uint64(), uint64(1000000))
	assert.Equal(t, acc2Value.Uint64(), uint64(1000000))

	should333 := new(big.Int).Add(testShardCoinbaseAmount, new(big.Int).SetUint64(21000))
	should3 := new(big.Int).Div(should333, new(big.Int).SetUint64(2))
	assert.Equal(t, acc3Value.Cmp(should3), 0)

	//Check Account has full_shard_key
	currOB := currState.GetOrNewStateObject(acc2.Recipient)
	assert.Equal(t, currOB.FullShardKey(), acc2.FullShardKey)
	forRe := true
	for forRe == true {
		select {
		case result := <-fakeChan:
			if result == shardState.CurrentBlock().NumberU64() {
				forRe = false
			}
		case <-time.After(2 * time.Second):
			panic(errors.New("should end here"))

		}
	}
	// set a different full shard id
	toAddress := account.Address{Recipient: acc2.Recipient, FullShardKey: acc2.FullShardKey + 2}
	fakeGas := uint64(50000)
	err = shardState.AddTx(createTransferTransaction(shardState, id1.GetKey().Bytes(), acc1, toAddress, new(big.Int).SetUint64(12345), &fakeGas, nil, nil, nil, nil, nil))
	checkErr(err)
	fakeGas = uint64(40000)
	err = shardState.AddTx(createTransferTransaction(shardState, id2.GetKey().Bytes(), acc2, acc1, new(big.Int).SetUint64(54321), &fakeGas, nil, nil, nil, nil, nil))
	checkErr(err)
<<<<<<< HEAD
	//Inshard gas limit is 40000 - 20000
	b1, err := shardState.CreateBlockToMine(nil, &acc3, new(big.Int).SetUint64(40000))
	checkErr(err)
	assert.Equal(t, len(b1.Transactions()), 0)
	//TODO specify xshard_gas_limit
	b1, err = shardState.CreateBlockToMine(nil, &acc3, nil)
=======

	// # Should succeed
	b1, err := shardState.CreateBlockToMine(nil, &acc3, new(big.Int).SetUint64(40000), new(big.Int), nil)
	checkErr(err)
	assert.Equal(t, len(b1.Transactions()), 1)
	b1, err = shardState.CreateBlockToMine(nil, &acc3, nil, nil, nil)
>>>>>>> c0a3161a
	assert.Equal(t, len(b1.Transactions()), 2)

	// # Should succeed
	_, reps, err := shardState.FinalizeAndAddBlock(b1)
	checkErr(err)
	assert.Equal(t, shardState.CurrentHeader().Hash(), b1.Header().Hash())
	currState, err = shardState.State()
	checkErr(err)
	acc1Value = currState.GetBalance(id1.GetRecipient(), 0)
	assert.Equal(t, acc1Value.Uint64(), uint64(1000000-21000-12345+54321))

	acc2Value = currState.GetBalance(id2.GetRecipient(), 0)
	assert.Equal(t, acc2Value.Uint64(), uint64(1000000-21000+12345-54321))

	acc3Value = currState.GetBalance(acc3.Recipient, 0)

	//# 2 block rewards: 3 tx, 2 block rewards
	shouldAcc3Value := new(big.Int).Mul(testShardCoinbaseAmount, new(big.Int).SetUint64(2))
	shouldAcc3Value = new(big.Int).Add(shouldAcc3Value, new(big.Int).SetUint64(63000))
	shouldAcc3Value = new(big.Int).Div(shouldAcc3Value, new(big.Int).SetUint64(2))
	assert.Equal(t, shouldAcc3Value.Cmp(acc3Value), 0)

	// Check receipts

	assert.Equal(t, len(reps), 2)
	assert.Equal(t, reps[1].CumulativeGasUsed, uint64(42000))
	assert.Equal(t, reps[1].Status, uint64(1))
	assert.Equal(t, reps[1].GasUsed, uint64(21000))
	assert.Equal(t, reps[0].Status, uint64(1))

	block, i := shardState.GetTransactionByHash(b1.GetTransactions()[0].Hash())
	assert.Equal(t, block.Hash(), b1.Hash())
	assert.Equal(t, i, uint32(0))

	block, i = shardState.GetTransactionByHash(b1.GetTransactions()[1].Hash())

	assert.Equal(t, block.Hash(), b1.Hash())
	assert.Equal(t, i, uint32(1))

	//Check acc2 full_shard_key doesn't change
	assert.Equal(t, currState.GetFullShardKey(acc2.Recipient), acc2.FullShardKey)

}

func TestForkDoesNotConfirmTx(t *testing.T) {
	// "Tx should only be confirmed and removed from tx queue by the best chain"
	id1, err := account.CreatRandomIdentity()
	checkErr(err)
	id2, err := account.CreatRandomIdentity()
	checkErr(err)
	acc1 := account.CreatAddressFromIdentity(id1, 0)
	acc2 := account.CreatAddressFromIdentity(id2, 0)
	acc3, err := account.CreatRandomAccountWithFullShardKey(0)
	newGenesisMinorQuarkash := uint64(2021000)
	env := setUp(&acc1, &newGenesisMinorQuarkash, nil)
	shardState := createDefaultShardState(env, nil, nil, nil, nil)

	fakeChain := make(chan uint64, 100)
	shardState.txPool.fakeChanForReset = fakeChain
	defer shardState.Stop()
	// Add a root block to have all the shards initialized
	rootBlock := shardState.rootTip.CreateBlockToAppend(nil, nil, nil, nil, nil).Finalize(nil, nil, common.Hash{})
	_, err = shardState.AddRootBlock(rootBlock)
	checkErr(err)

	err = shardState.AddTx(createTransferTransaction(shardState, id1.GetKey().Bytes(), acc1, acc2, new(big.Int).SetUint64(1000000), nil, nil, nil, nil, nil, nil))
	checkErr(err)
	b0, err := shardState.CreateBlockToMine(nil, &acc3, nil, nil, nil)
	b1, err := shardState.CreateBlockToMine(nil, &acc3, nil, nil, nil)
	b00 := types.NewMinorBlock(b0.Header(), b0.Meta(), nil, nil, nil)
	_, _, err = shardState.FinalizeAndAddBlock(b00)
	checkErr(err)
	// tx is added back to queue in the end of create_block_to_mine
	assert.Equal(t, len(shardState.txPool.pending), 1)
	assert.Equal(t, len(b1.Transactions()), 1)
	_, _, err = shardState.FinalizeAndAddBlock(b1)
	// b1 is a fork and does not remove the tx from queue
	assert.Equal(t, len(shardState.txPool.pending), 1)

	b2, err := shardState.CreateBlockToMine(nil, &acc3, nil, nil, nil)
	checkErr(err)
	_, _, err = shardState.FinalizeAndAddBlock(b2)
	checkErr(err)

	forRe := true
	for forRe == true {
		select {
		case result := <-fakeChain:
			if result == 2 {
				pending, err := shardState.txPool.Pending()
				checkErr(err)
				assert.Equal(t, len(pending), 0)
				forRe = false
			}

		case <-time.After(1 * time.Second):
			panic(errors.New("should end here"))
		}
	}
}

func TestRevertForkPutTxBackToQueue(t *testing.T) {
	//  "Tx in the reverted chain should be put back to the queue"
	id1, err := account.CreatRandomIdentity()
	checkErr(err)
	id2, err := account.CreatRandomIdentity()
	checkErr(err)
	acc1 := account.CreatAddressFromIdentity(id1, 0)
	acc2 := account.CreatAddressFromIdentity(id2, 0)
	acc3, err := account.CreatRandomAccountWithFullShardKey(0)
	newGenesisMinorQuarkash := uint64(2021000)
	env := setUp(&acc1, &newGenesisMinorQuarkash, nil)
	shardState := createDefaultShardState(env, nil, nil, nil, nil)
	defer shardState.Stop()

	fakeChain := make(chan uint64, 100)
	shardState.txPool.fakeChanForReset = fakeChain
	// Add a root block to have all the shards initialized
	rootBlock := shardState.rootTip.CreateBlockToAppend(nil, nil, nil, nil, nil).Finalize(nil, nil, common.Hash{})
	_, err = shardState.AddRootBlock(rootBlock)
	checkErr(err)

	err = shardState.AddTx(createTransferTransaction(shardState, id1.GetKey().Bytes(), acc1, acc2, new(big.Int).SetUint64(1000000), nil, nil, nil, nil, nil, nil))
	checkErr(err)

	b0, err := shardState.CreateBlockToMine(nil, &acc3, nil, nil, nil)
	checkErr(err)
	b1, err := shardState.CreateBlockToMine(nil, &acc3, nil, nil, nil)
	checkErr(err)
	b0, _, err = shardState.FinalizeAndAddBlock(b0)
	checkErr(err)

	b11 := types.NewMinorBlock(b1.Header(), b1.Meta(), nil, nil, nil)
	b11, _, err = shardState.FinalizeAndAddBlock(b11) //# make b1 empty
	checkErr(err)

	b2 := b11.CreateBlockToAppend(nil, nil, nil, nil, nil, nil, nil, nil, nil)
	_, _, err = shardState.FinalizeAndAddBlock(b2)
	checkErr(err)

	// # now b1-b2 becomes the best chain and we expect b0 to be reverted and put the tx back to queue
	b3 := b0.CreateBlockToAppend(nil, nil, nil, nil, nil, nil, nil, nil, nil)
	b3, _, err = shardState.FinalizeAndAddBlock(b3)

	b4 := b3.CreateBlockToAppend(nil, nil, nil, nil, nil, nil, nil, nil, nil)
	b4, _, err = shardState.FinalizeAndAddBlock(b4)

	forRe := true
	for forRe == true {
		select {
		case result := <-fakeChain:
			if result == b4.NumberU64() {
				pending, err := shardState.txPool.Pending()
				checkErr(err)
				// # b0-b3-b4 becomes the best chain
				assert.Equal(t, len(pending), 0)
				forRe = false
			}

		case <-time.After(2 * time.Second):
			panic(errors.New("should end here"))

		}
	}

}

func TestStaleBlockCount(t *testing.T) {
	id1, err := account.CreatRandomIdentity()
	checkErr(err)
	acc1 := account.CreatAddressFromIdentity(id1, 0)
	acc3, err := account.CreatRandomAccountWithFullShardKey(0)
	checkErr(err)
	fakeQuarkash := uint64(10000000)
	env := setUp(&acc1, &fakeQuarkash, nil)
	shardState := createDefaultShardState(env, nil, nil, nil, nil)
	defer shardState.Stop()
	b1, err := shardState.CreateBlockToMine(nil, &acc3, nil, nil, nil)
	checkErr(err)
	b2, err := shardState.CreateBlockToMine(nil, &acc3, nil, nil, nil)
	checkErr(err)

	tempHeader := b2.Header()
	tempHeader.Time += uint64(1)
	b22 := types.NewMinorBlock(tempHeader, b2.Meta(), nil, nil, nil)

	_, _, err = shardState.FinalizeAndAddBlock(b1)
	checkErr(err)
	assert.Equal(t, shardState.getBlockCountByHeight(1), uint64(1))
	_, _, err = shardState.FinalizeAndAddBlock(b22)
	checkErr(err)
	assert.Equal(t, shardState.getBlockCountByHeight(1), uint64(2))
}

func TestXShardTxSent(t *testing.T) {
	id1, err := account.CreatRandomIdentity()
	checkErr(err)
	acc1 := account.CreatAddressFromIdentity(id1, 0)
	acc2 := account.CreatAddressFromIdentity(id1, 1)
	acc3, err := account.CreatRandomAccountWithFullShardKey(0)
	newGenesisMinorQuarkash := uint64(10000000)
	env := setUp(&acc1, &newGenesisMinorQuarkash, nil)
	id := uint32(0)
	shardState := createDefaultShardState(env, &id, nil, nil, nil)
	env1 := setUp(&acc1, &newGenesisMinorQuarkash, nil)
	id = uint32(1)
	shardState1 := createDefaultShardState(env1, &id, nil, nil, nil)

	// Add a root block to update block gas limit so that xshard tx can be included
	rootBlock := shardState.rootTip.CreateBlockToAppend(nil, nil, nil, nil, nil)
	rootBlock.AddMinorBlockHeader(shardState.CurrentHeader().(*types.MinorBlockHeader))
	rootBlock.AddMinorBlockHeader(shardState1.CurrentHeader().(*types.MinorBlockHeader))
	rootBlock = rootBlock.Finalize(nil, nil, common.Hash{})
	_, err = shardState.AddRootBlock(rootBlock)
	checkErr(err)

	fakeGas := uint64(21000 + 9000)
	tx := createTransferTransaction(shardState, id1.GetKey().Bytes(), acc1, acc2, new(big.Int).SetUint64(888888), &fakeGas, nil, nil, nil, nil, nil)
	err = shardState.AddTx(tx)
	checkErr(err)

	b1, err := shardState.CreateBlockToMine(nil, &acc3, nil, nil, nil)
	checkErr(err)
	assert.Equal(t, 1, len(b1.GetTransactions()))
	currentState, err := shardState.State()
	checkErr(err)
	assert.Equal(t, currentState.GetGasUsed().Uint64(), uint64(0))
	// Should succeed
	b1, _, err = shardState.FinalizeAndAddBlock(b1)
	checkErr(err)

	currentState, err = shardState.State()
	checkErr(err)
	assert.Equal(t, len(shardState.currentEvmState.GetXShardList()), int(1))
	temp := shardState.currentEvmState.GetXShardList()[0]
	assert.Equal(t, temp.TxHash, tx.Hash())
	assert.Equal(t, temp.From.ToBytes(), acc1.ToBytes())
	assert.Equal(t, temp.To.ToBytes(), acc2.ToBytes())
	assert.Equal(t, temp.Value.Value.Uint64(), uint64(888888))
	assert.Equal(t, temp.GasPrice.Value.Uint64(), uint64(1))

	// Make sure the xshard gas is not used by local block
	id1Value := shardState.currentEvmState.GetGasUsed()
<<<<<<< HEAD
	assert.Equal(t, 21000+9000, int(id1Value.Uint64()))
	id3Value := shardState.currentEvmState.GetBalance(acc3.Recipient)
=======
	assert.Equal(t, id1Value.Uint64(), uint64(21000+9000))
	id3Value := shardState.currentEvmState.GetBalance(acc3.Recipient, 0)
>>>>>>> c0a3161a
	shouldID3Value := new(big.Int).Add(testShardCoinbaseAmount, new(big.Int).SetUint64(21000))
	shouldID3Value = new(big.Int).Div(shouldID3Value, new(big.Int).SetUint64(2))
	// GTXXSHARDCOST is consumed by remote shard
	assert.Equal(t, id3Value.Uint64(), shouldID3Value.Uint64())
}

func TestXShardTxInsufficientGas(t *testing.T) {
	id1, err := account.CreatRandomIdentity()
	checkErr(err)

	acc1 := account.CreatAddressFromIdentity(id1, 0)
	acc2 := account.CreatAddressFromIdentity(id1, 1)
	acc3, err := account.CreatRandomAccountWithFullShardKey(0)
	newGenesisMinorQuarkash := uint64(10000000)
	env := setUp(&acc1, &newGenesisMinorQuarkash, nil)
	id := uint32(0)
	shardState := createDefaultShardState(env, &id, nil, nil, nil)

	fakeGas := uint64(21000)
	err = shardState.AddTx(createTransferTransaction(shardState, id1.GetKey().Bytes(), acc1, acc2, new(big.Int).SetUint64(888888), &fakeGas, nil, nil, nil, nil, nil))
	assert.Error(t, err)

	b1, err := shardState.CreateBlockToMine(nil, &acc3, nil, nil, nil)
	checkErr(err)
	assert.Equal(t, len(b1.Transactions()), 0)
	assert.Equal(t, len(shardState.txPool.pending), 0)
}

func TestXShardTxReceived(t *testing.T) {
	id1, err := account.CreatRandomIdentity()
	checkErr(err)

	acc1 := account.CreatAddressFromIdentity(id1, 0)
	acc2 := account.CreatAddressFromIdentity(id1, 16)
	acc3, err := account.CreatRandomAccountWithFullShardKey(0)
	newGenesisMinorQuarkash := uint64(10000000)
	fakeShardSize := uint32(64)
	env := setUp(&acc1, &newGenesisMinorQuarkash, &fakeShardSize)
	env1 := setUp(&acc1, &newGenesisMinorQuarkash, &fakeShardSize)
	fakeID := uint32(0)
	shardState0 := createDefaultShardState(env, &fakeID, nil, nil, nil)
	fakeID = uint32(16)
	shardState1 := createDefaultShardState(env1, &fakeID, nil, nil, nil)
	// Add a root block to allow later minor blocks referencing this root block to
	// be broadcasted
	rootBlock := shardState0.rootTip.CreateBlockToAppend(nil, nil, nil, nil, nil)
	rootBlock.AddMinorBlockHeader(shardState0.CurrentHeader().(*types.MinorBlockHeader))
	rootBlock.AddMinorBlockHeader(shardState1.CurrentHeader().(*types.MinorBlockHeader))
	rootBlock.Finalize(nil, nil, common.Hash{})
	_, err0 := shardState0.AddRootBlock(rootBlock)
	checkErr(err0)

	_, err1 := shardState1.AddRootBlock(rootBlock)
	checkErr(err1)

	// Add one block in shard 0
	b0, err := shardState0.CreateBlockToMine(nil, nil, nil, nil, nil)
	checkErr(err)
	b0, _, err = shardState0.FinalizeAndAddBlock(b0)
	b1 := shardState1.CurrentBlock().CreateBlockToAppend(nil, nil, nil, nil, nil, nil, nil, nil, nil)
	b1Headaer := b1.Header()
	b1Headaer.PrevRootBlockHash = rootBlock.Header().Hash()
	b1 = types.NewMinorBlock(b1Headaer, b1.Meta(), b1.Transactions(), nil, nil)
	fakeGas := uint64(30000)
	fakeGasPrice := uint64(2)
<<<<<<< HEAD
	value := new(big.Int).SetUint64(888888)
	tx := createTransferTransaction(shardState1, id1.GetKey().Bytes(), acc2, acc1, value, &fakeGas, &fakeGasPrice, nil, nil)
=======
	tx := createTransferTransaction(shardState1, id1.GetKey().Bytes(), acc2, acc1, new(big.Int).SetUint64(888888), &fakeGas, &fakeGasPrice, nil, nil, nil, nil)
>>>>>>> c0a3161a
	b1.AddTx(tx)
	txList := types.CrossShardTransactionDepositList{}
	crossShardGas := new(serialize.Uint256)
	intrinsic := uint64(21000) + params.GtxxShardCost.Uint64()
	crossShardGas.Value = new(big.Int).SetUint64(tx.EvmTx.Gas() - intrinsic)
	txList.TXList = append(txList.TXList, &types.CrossShardTransactionDeposit{
		TxHash:      tx.EvmTx.Hash(),
		From:        acc2,
		To:          acc1,
		Value:       &serialize.Uint256{Value: value},
		GasPrice:    &serialize.Uint256{Value: new(big.Int).SetUint64(fakeGasPrice)},
		GasRemained: crossShardGas,
	})
	// Add a x-shard tx from remote peer
	shardState0.AddCrossShardTxListByMinorBlockHash(b1.Header().Hash(), txList) // write db
	// Create a root block containing the block with the x-shard tx
	rootBlock = shardState0.rootTip.CreateBlockToAppend(nil, nil, nil, nil, nil)
	rootBlock.AddMinorBlockHeader(b0.Header())
	rootBlock.AddMinorBlockHeader(b1.Header())
	rootBlock.Finalize(nil, nil, common.Hash{})
	_, err = shardState0.AddRootBlock(rootBlock)
	checkErr(err)

	// Add b0 and make sure all x-shard tx's are added
	b2, err := shardState0.CreateBlockToMine(nil, &acc3, nil, nil, nil)
	checkErr(err)
	b2, _, err = shardState0.FinalizeAndAddBlock(b2)
	checkErr(err)
<<<<<<< HEAD
	acc1Value := shardState0.currentEvmState.GetBalance(acc1.Recipient)
	assert.Equal(t, int64(10000000+888888), acc1Value.Int64())

	// Half collected by root
	acc3Value := shardState0.currentEvmState.GetBalance(acc3.Recipient)
	acc3Should := new(big.Int).Add(testShardCoinbaseAmount, new(big.Int).SetUint64(9000*2))
	acc3Should = new(big.Int).Div(acc3Should, new(big.Int).SetUint64(2))
	assert.Equal(t, acc3Should.String(), acc3Value.String())

	// X-shard gas used
	assert.Equal(t, uint64(9000), shardState0.currentEvmState.GetXShardReceiveGasUsed().Uint64())
=======
	//TODO neet to fix runOneXShardTx
	//acc1Value := shardState0.currentEvmState.GetBalance(acc1.Recipient, 0)
	//assert.Equal(t, acc1Value.Uint64(), uint64(10000000+888888))
	//fmt.Println("acc1Value", acc1Value)
	//
	//// Half collected by root
	//acc3Value := shardState0.currentEvmState.GetBalance(acc3.Recipient, 0)
	//acc3Should := new(big.Int).Add(testShardCoinbaseAmount, new(big.Int).SetUint64(9000*2))
	//acc3Should = new(big.Int).Div(acc3Should, new(big.Int).SetUint64(2))
	//fmt.Println("acc3Should", acc3Should)
	//assert.Equal(t, acc3Value.String(), acc3Should.String())
	//fmt.Println("acc3Value", acc1Value)
	//
	//// X-shard gas used
	//assert.Equal(t, shardState0.currentEvmState.GetXShardReceiveGasUsed().Uint64(), uint64(9000))
>>>>>>> c0a3161a
}

func TestXShardTxReceivedExcludeNonNeighbor(t *testing.T) {
	id1, err := account.CreatRandomIdentity()
	checkErr(err)

	acc1 := account.CreatAddressFromIdentity(id1, 0)
	acc2 := account.CreatAddressFromIdentity(id1, 3)
	acc3, err := account.CreatRandomAccountWithFullShardKey(0)
	newGenesisMinorQuarkash := uint64(10000000)
	fakeShardSize := uint32(64)
	env0 := setUp(&acc1, &newGenesisMinorQuarkash, &fakeShardSize)
	env1 := setUp(&acc1, &newGenesisMinorQuarkash, &fakeShardSize)

	fakeShardID := uint32(0)
	shardState0 := createDefaultShardState(env0, &fakeShardID, nil, nil, nil)
	fakeShardID = uint32(3)
	shardState1 := createDefaultShardState(env1, &fakeShardID, nil, nil, nil)
	b0 := shardState0.CurrentBlock()
	b1 := shardState1.CurrentBlock().CreateBlockToAppend(nil, nil, nil, nil, nil, nil, nil, nil, nil)

	fakeGas := uint64(30000)
	fakeGasPrice := uint64(2)
	tx := createTransferTransaction(shardState1, id1.GetKey().Bytes(), acc2, acc1, new(big.Int).SetUint64(888888), &fakeGas, &fakeGasPrice, nil, nil, nil, nil)
	b1.AddTx(tx)

	// Create a root block containing the block with the x-shard tx
	rootBlock := shardState0.rootTip.CreateBlockToAppend(nil, nil, nil, nil, nil)
	rootBlock.AddMinorBlockHeader(b0.Header())
	rootBlock.AddMinorBlockHeader(b1.Header())
	rootBlock.Finalize(nil, nil, common.Hash{})
	_, err = shardState0.AddRootBlock(rootBlock)
	checkErr(err)

	b2, err := shardState0.CreateBlockToMine(nil, &acc3, nil, nil, nil)
	checkErr(err)
	b2, _, err = shardState0.FinalizeAndAddBlock(b2)
	checkErr(err)

	acc1Value := shardState0.currentEvmState.GetBalance(acc1.Recipient, 0)
	assert.Equal(t, uint64(10000000), acc1Value.Uint64())

	// Half collected by root
	acc3Value := shardState0.currentEvmState.GetBalance(acc3.Recipient, 0)
	acc3Should := new(big.Int).Div(testShardCoinbaseAmount, new(big.Int).SetUint64(2))
	assert.Equal(t, acc3Should.Uint64(), acc3Value.Uint64())
	// No xshard tx is processed on the receiving side due to non-neighbor
	assert.Equal(t, shardState0.currentEvmState.GetXShardReceiveGasUsed().Uint64(), uint64(0))
}

func TestXShardForTwoRootBlocks(t *testing.T) {
	id1, err := account.CreatRandomIdentity()
	if err != nil {
		panic(err)
	}

	acc1 := account.CreatAddressFromIdentity(id1, 0)
	acc2 := account.CreatAddressFromIdentity(id1, 1)
	acc3, err := account.CreatRandomAccountWithFullShardKey(0)
	newGenesisMinorQuarkash := uint64(10000000)

	env0 := setUp(&acc1, &newGenesisMinorQuarkash, nil)

	env1 := setUp(&acc1, &newGenesisMinorQuarkash, nil)

	fakeShardID := uint32(0)
	shardState0 := createDefaultShardState(env0, &fakeShardID, nil, nil, nil)
	fakeShardID = uint32(1)
	shardState1 := createDefaultShardState(env1, &fakeShardID, nil, nil, nil)

	// Add a root block to allow later minor blocks referencing this root block to
	// be broadcasted
	rootBlock := shardState0.rootTip.CreateBlockToAppend(nil, nil, nil, nil, nil)
	rootBlock.AddMinorBlockHeader(shardState0.CurrentHeader().(*types.MinorBlockHeader))
	rootBlock.AddMinorBlockHeader(shardState1.CurrentHeader().(*types.MinorBlockHeader))
	rootBlock.Finalize(nil, nil, common.Hash{})

	_, err = shardState0.AddRootBlock(rootBlock)
	checkErr(err)
	_, err = shardState1.AddRootBlock(rootBlock)
	checkErr(err)

	// Add one block in shard 0
	b0, err := shardState0.CreateBlockToMine(nil, nil, nil, nil, nil)
	checkErr(err)
	b0, _, err = shardState0.FinalizeAndAddBlock(b0)
	checkErr(err)

	b1 := shardState1.CurrentBlock().CreateBlockToAppend(nil, nil, nil, nil, nil, nil, nil, nil, nil)
	b1Header := b1.Header()
	b1Header.PrevRootBlockHash = rootBlock.Header().Hash()
	b1 = types.NewMinorBlock(b1Header, b1.Meta(), b1.Transactions(), nil, nil)
	//	fakeGas := uint64(30000)
	tx := createTransferTransaction(shardState1, id1.GetKey().Bytes(), acc2, acc1, new(big.Int).SetUint64(888888), nil, nil, nil, nil, nil, nil)
	b1.AddTx(tx)
	crossShardGas := new(serialize.Uint256)
	intrinsic := uint64(21000) + params.GtxxShardCost.Uint64()
	crossShardGas.Value = new(big.Int).SetUint64(tx.EvmTx.Gas() - intrinsic)
	txList := types.CrossShardTransactionDepositList{}
	txList.TXList = append(txList.TXList, &types.CrossShardTransactionDeposit{
		TxHash:      tx.EvmTx.Hash(),
		From:        acc2,
		To:          acc1,
		Value:       &serialize.Uint256{Value: new(big.Int).SetUint64(888888)},
		GasPrice:    &serialize.Uint256{Value: new(big.Int).SetUint64(2)},
		GasRemained: crossShardGas,
	})
	// Add a x-shard tx from state1
	shardState0.AddCrossShardTxListByMinorBlockHash(b1.Header().Hash(), txList)

	// Create a root block containing the block with the x-shard tx
	rootBlock0 := shardState0.rootTip.CreateBlockToAppend(nil, nil, nil, nil, nil)
	rootBlock0.AddMinorBlockHeader(b0.Header())
	rootBlock0.AddMinorBlockHeader(b1.Header())
	rootBlock0.Finalize(nil, nil, common.Hash{})
	_, err = shardState0.AddRootBlock(rootBlock0)
	checkErr(err)
	b2 := shardState0.CurrentBlock().CreateBlockToAppend(nil, nil, nil, nil, nil, nil, nil, nil, nil)
	b2, _, err = shardState0.FinalizeAndAddBlock(b2)
	checkErr(err)

	b3 := b1.CreateBlockToAppend(nil, nil, nil, nil, nil, nil, nil, nil, nil)
	b3Header := b3.Header()
	b3Header.PrevRootBlockHash = rootBlock.Header().Hash()
	b3 = types.NewMinorBlock(b3Header, b3.Meta(), b3.Transactions(), nil, nil)
	txList = types.CrossShardTransactionDepositList{}
	txList.TXList = append(txList.TXList, &types.CrossShardTransactionDeposit{
		TxHash:   common.Hash{},
		From:     acc2,
		To:       acc1,
		Value:    &serialize.Uint256{Value: new(big.Int).SetUint64(385723)},
		GasPrice: &serialize.Uint256{Value: new(big.Int).SetUint64(3)},
	})
	// Add a x-shard tx from state1
	shardState0.AddCrossShardTxListByMinorBlockHash(b3.Header().Hash(), txList)

	rootBlock1 := shardState0.rootTip.CreateBlockToAppend(nil, nil, nil, nil, nil)
	rootBlock1.AddMinorBlockHeader(b2.Header())
	rootBlock1.AddMinorBlockHeader(b3.Header())
	rootBlock1.Finalize(nil, nil, common.Hash{})
	_, err = shardState0.AddRootBlock(rootBlock1)
	checkErr(err)

<<<<<<< HEAD
	// Test x-shard gas limit when create_block_to_mine
	b6, err := shardState0.CreateBlockToMine(nil, &acc3, new(big.Int).SetUint64(9000))
=======
	//// Test x-shard gas limit when create_block_to_mine
	//b5, err := shardState0.CreateBlockToMine(nil, &acc3, new(big.Int).SetUint64(0), nil, nil)
	//checkErr(err)
	//
	//assert.Equal(t, b5.PrevRootBlockHash().String(), rootBlock0.Hash().String())

	// Current algorithm allows at least one root block to be included
	b6, err := shardState0.CreateBlockToMine(nil, &acc3, new(big.Int).SetUint64(9000), nil, nil)
>>>>>>> c0a3161a
	checkErr(err)
	assert.Equal(t, rootBlock1.Hash().String(), b6.PrevRootBlockHash().String())

	// There are two x-shard txs: one is root block coinbase with zero gas, and another is from shard 1
	b7, err := shardState0.CreateBlockToMine(nil, &acc3, new(big.Int).Mul(new(big.Int).SetUint64(9000), new(big.Int).SetUint64(2)), nil, nil)
	checkErr(err)

	assert.Equal(t, rootBlock1.Header().Hash().String(), b7.PrevRootBlockHash().String())
	b8, err := shardState0.CreateBlockToMine(nil, &acc3, new(big.Int).Mul(new(big.Int).SetUint64(9000), new(big.Int).SetUint64(3)), nil, nil)
	checkErr(err)
	assert.Equal(t, rootBlock1.Header().Hash().String(), b8.PrevRootBlockHash().String())

	// Add b0 and make sure all x-shard tx's are added
	b4, err := shardState0.CreateBlockToMine(nil, &acc3, nil, nil, nil)
	assert.Equal(t, b4.Header().PrevRootBlockHash.String(), rootBlock1.Hash().String())
	b4, _, err = shardState0.FinalizeAndAddBlock(b4)
	checkErr(err)

	//TODO neet to fix runOneXShardTx
	//acc1Value := shardState0.currentEvmState.GetBalance(acc1.Recipient, 0)
	//assert.Equal(t, acc1Value.Uint64(), uint64(10000000+888888+385723))
	//
	//// Half collected by root
	//acc3Value := shardState0.currentEvmState.GetBalance(acc3.Recipient, 0)
	//acc3ValueShould := new(big.Int).Add(new(big.Int).SetUint64(9000*5), testShardCoinbaseAmount)
	//acc3ValueShould = new(big.Int).Div(acc3ValueShould, new(big.Int).SetUint64(2))
	//assert.Equal(t, acc3ValueShould.String(), acc3Value.String())
	//
	//// Check gas used for receiving x-shard tx
	//assert.Equal(t, shardState0.currentEvmState.GetGasUsed().Uint64(), uint64(18000))
	//assert.Equal(t, shardState0.currentEvmState.GetXShardReceiveGasUsed().Uint64(), uint64(18000))
}

func TestForkResolve(t *testing.T) {
	id1, err := account.CreatRandomIdentity()
	if err != nil {
		panic(err)
	}

	acc1 := account.CreatAddressFromIdentity(id1, 0)
	newGenesisMinorQuarkash := uint64(10000000)

	env := setUp(&acc1, &newGenesisMinorQuarkash, nil)
	fakeID := uint32(0)
	shardState := createDefaultShardState(env, &fakeID, nil, nil, nil)
	b0 := shardState.CurrentBlock().CreateBlockToAppend(nil, nil, nil, nil, nil, nil, nil, nil, nil)
	b1 := shardState.CurrentBlock().CreateBlockToAppend(nil, nil, nil, nil, nil, nil, nil, nil, nil)

	b0, _, err = shardState.FinalizeAndAddBlock(b0)
	checkErr(err)
	assert.Equal(t, shardState.CurrentBlock().IHeader().(*types.MinorBlockHeader).Hash(), b0.Hash())

	// Fork happens, first come first serve
	b1, _, err = shardState.FinalizeAndAddBlock(b1)
	checkErr(err)
	assert.Equal(t, shardState.CurrentBlock().IHeader().(*types.MinorBlockHeader).Hash(), b0.Hash())

	// Longer fork happens, override existing one
	b2 := b1.CreateBlockToAppend(nil, nil, nil, nil, nil, nil, nil, nil, nil)
	b2, _, err = shardState.FinalizeAndAddBlock(b2)
	assert.Equal(t, shardState.CurrentBlock().IHeader().(*types.MinorBlockHeader).Hash(), b2.Hash())
}

func TestRootChainFirstConsensus(t *testing.T) {
	id1, err := account.CreatRandomIdentity()
	checkErr(err)

	acc1 := account.CreatAddressFromIdentity(id1, 0)
	newGenesisMinorQuarkash := uint64(10000000)

	env0 := setUp(&acc1, &newGenesisMinorQuarkash, nil)
	env1 := setUp(&acc1, &newGenesisMinorQuarkash, nil)
	fakeID := uint32(0)
	shardState0 := createDefaultShardState(env0, &fakeID, nil, nil, nil)
	fakeID = uint32(1)
	shardState1 := createDefaultShardState(env1, &fakeID, nil, nil, nil)
	genesis := shardState0.CurrentBlock()
	emptyAddress := account.CreatEmptyAddress(0)
	// Add one block and prepare a fork
	b0 := shardState0.CurrentBlock().CreateBlockToAppend(nil, nil, &acc1, nil, nil, nil, nil, nil, nil)
	b2 := shardState0.CurrentBlock().CreateBlockToAppend(nil, nil, &emptyAddress, nil, nil, nil, nil, nil, nil)

	b0, _, err = shardState0.FinalizeAndAddBlock(b0)
	checkErr(err)
	b2, _, err = shardState0.FinalizeAndAddBlock(b2)
	checkErr(err)

	b1 := shardState1.CurrentBlock().CreateBlockToAppend(nil, nil, nil, nil, nil, nil, nil, nil, nil)
	evmState, reps, _, _, _, err := shardState1.runBlock(b1, nil)
	temp := types.NewEmptyTokenBalances()
	temp.Add(evmState.GetBlockFee())
	b1.Finalize(reps, evmState.IntermediateRoot(true), evmState.GetGasUsed(), evmState.GetXShardReceiveGasUsed(), temp, &types.XShardTxCursorInfo{})
	rootBlock := shardState0.rootTip.CreateBlockToAppend(nil, nil, nil, nil, nil)
	rootBlock.AddMinorBlockHeader(genesis.Header())
	rootBlock.AddMinorBlockHeader(b0.Header())
	rootBlock.AddMinorBlockHeader(b1.Header())
	rootBlock.Finalize(nil, nil, common.Hash{})
	_, err = shardState0.AddRootBlock(rootBlock)
	checkErr(err)

	b00 := b0.CreateBlockToAppend(nil, nil, nil, nil, nil, nil, nil, nil, nil)
	b00, _, err = shardState0.FinalizeAndAddBlock(b00)
	assert.Equal(t, shardState0.CurrentBlock().IHeader().Hash().String(), b00.Hash().String())
	checkErr(err)

	// Create another fork that is much longer (however not confirmed by root_block)
	b3 := b2.CreateBlockToAppend(nil, nil, nil, nil, nil, nil, nil, nil, nil)
	b3, _, err = shardState0.FinalizeAndAddBlock(b3)
	checkErr(err)
	assert.Equal(t, shardState0.CurrentBlock().IHeader().Hash().String(), b00.Hash().String())
	b4 := b3.CreateBlockToAppend(nil, nil, nil, nil, nil, nil, nil, nil, nil)
	b4, _, err = shardState0.FinalizeAndAddBlock(b4)
	checkErr(err)
	assert.Equal(t, true, b4.Header().Number > b00.Header().Number)
	assert.Equal(t, shardState0.CurrentBlock().Hash().String(), b00.Hash().String())
}

func TestShardStateAddRootBlock(t *testing.T) {
	id1, err := account.CreatRandomIdentity()
	if err != nil {
		panic(err)
	}

	acc1 := account.CreatAddressFromIdentity(id1, 0)
	newGenesisMinorQuarkash := uint64(10000000)

	env0 := setUp(&acc1, &newGenesisMinorQuarkash, nil)
	env1 := setUp(&acc1, &newGenesisMinorQuarkash, nil)
	fakeID := uint32(0)
	shardState0 := createDefaultShardState(env0, &fakeID, nil, nil, nil)
	fakeID = uint32(1)
	shardState1 := createDefaultShardState(env1, &fakeID, nil, nil, nil)
	genesis := shardState0.CurrentBlock()
	emptyAddress := account.CreatEmptyAddress(0)
	// Add one block and prepare a fork
	b0 := shardState0.CurrentBlock().CreateBlockToAppend(nil, nil, &acc1, nil, nil, nil, nil, nil, nil)
	b2 := shardState0.CurrentBlock().CreateBlockToAppend(nil, nil, &emptyAddress, nil, nil, nil, nil, nil, nil)

	b0, _, err = shardState0.FinalizeAndAddBlock(b0)
	checkErr(err)
	b2, _, err = shardState0.FinalizeAndAddBlock(b2)
	checkErr(err)

	b1 := shardState1.CurrentBlock().CreateBlockToAppend(nil, nil, nil, nil, nil, nil, nil, nil, nil)
	evmState, reps, _, _, _, err := shardState1.runBlock(b1, nil)
	temp := types.NewEmptyTokenBalances()
	temp.Add(evmState.GetBlockFee())
	b1.Finalize(reps, evmState.IntermediateRoot(true), evmState.GetGasUsed(), evmState.GetXShardReceiveGasUsed(), temp, &types.XShardTxCursorInfo{})

	// Add one empty root block
	emptyRoot := shardState0.rootTip.CreateBlockToAppend(nil, nil, nil, nil, nil).Finalize(nil, nil, common.Hash{})
	_, err = shardState0.AddRootBlock(emptyRoot)
	checkErr(err)

	rootBlock := shardState0.rootTip.CreateBlockToAppend(nil, nil, nil, nil, nil)
	rootBlock.AddMinorBlockHeader(genesis.Header())
	rootBlock.AddMinorBlockHeader(b0.Header())
	rootBlock.AddMinorBlockHeader(b1.Header())
	rootBlock.Finalize(nil, nil, common.Hash{})

	rootBlock1 := shardState0.rootTip.CreateBlockToAppend(nil, nil, nil, nil, nil)
	rootBlock1.AddMinorBlockHeader(genesis.Header())
	rootBlock1.AddMinorBlockHeader(b2.Header())
	rootBlock1.AddMinorBlockHeader(b1.Header())
	rootBlock1.Finalize(nil, nil, common.Hash{})

	_, err = shardState0.AddRootBlock(rootBlock)
	checkErr(err)

	b00 := b0.CreateBlockToAppend(nil, nil, nil, nil, nil, nil, nil, nil, nil)
	b00, _, err = shardState0.FinalizeAndAddBlock(b00)
	checkErr(err)
	assert.Equal(t, shardState0.CurrentBlock().Hash().String(), b00.Hash().String())

	// Create another fork that is much longer (however not confirmed by root_block)
	b3 := b2.CreateBlockToAppend(nil, nil, nil, nil, nil, nil, nil, nil, nil)
	b3, _, err = shardState0.FinalizeAndAddBlock(b3)
	checkErr(err)
	b4 := b3.CreateBlockToAppend(nil, nil, nil, nil, nil, nil, nil, nil, nil)
	b4, _, err = shardState0.FinalizeAndAddBlock(b4)
	checkErr(err)

	currBlock := shardState0.CurrentBlock()
	currBlock2 := shardState0.GetBlockByNumber(2)
	currBlock3 := shardState0.GetBlockByNumber(3)
	assert.Equal(t, currBlock.Hash().String(), b00.Header().Hash().String())
	assert.Equal(t, currBlock2.Hash().String(), b00.Header().Hash().String())
	assert.Equal(t, currBlock3, nil)

	b5 := b1.CreateBlockToAppend(nil, nil, nil, nil, nil, nil, nil, nil, nil)

	_, err = shardState0.AddRootBlock(rootBlock1)

	// Add one empty root block
	emptyRoot = rootBlock1.Header().CreateBlockToAppend(nil, nil, nil, nil, nil).Finalize(nil, nil, common.Hash{})
	_, err = shardState0.AddRootBlock(emptyRoot)
	checkErr(err)
	rootBlock2 := emptyRoot.Header().CreateBlockToAppend(nil, nil, nil, nil, nil)
	rootBlock2.AddMinorBlockHeader(b3.Header())
	rootBlock2.AddMinorBlockHeader(b4.Header())
	rootBlock2.AddMinorBlockHeader(b5.Header())
	rootBlock2.Finalize(nil, nil, common.Hash{})

	assert.Equal(t, shardState0.CurrentBlock().Hash().String(), b2.Header().Hash().String())
	_, err = shardState0.AddRootBlock(rootBlock2)
	checkErr(err)

	currHeader := shardState0.CurrentHeader().(*types.MinorBlockHeader)

	assert.Equal(t, currHeader.Hash().String(), b4.Header().Hash().String())
	assert.Equal(t, shardState0.rootTip.Hash().String(), rootBlock2.Hash().String())
	assert.Equal(t, shardState0.GetBlockByNumber(2).Hash().String(), b3.Hash().String())
	assert.Equal(t, shardState0.GetBlockByNumber(3).Hash().String(), b4.Hash().String())
}

func TestShardStateAddRootBlockTooManyMinorBlocks(t *testing.T) {
	id1, err := account.CreatRandomIdentity()
	if err != nil {
		panic(err)
	}

	acc1 := account.CreatAddressFromIdentity(id1, 0)
	newGenesisMinorQuarkash := uint64(10000000)
	fakeShardSize := uint32(1)
	env := setUp(&acc1, &newGenesisMinorQuarkash, &fakeShardSize)

	fakeID := uint32(0)
	shardState := createDefaultShardState(env, &fakeID, nil, nil, nil)
	headers := make([]*types.MinorBlockHeader, 0)
	headers = append(headers, shardState.CurrentHeader().(*types.MinorBlockHeader))

	for index := 0; index < 13; index++ {
		b := shardState.CurrentBlock().CreateBlockToAppend(nil, nil, nil, nil, nil, nil, nil, nil, nil)
		b, _, err = shardState.FinalizeAndAddBlock(b)
		headers = append(headers, b.Header())
	}

	rootBlock := shardState.rootTip.CreateBlockToAppend(nil, nil, nil, nil, nil)
	rootBlock.ExtendMinorBlockHeaderList(headers)
	rootBlock.Finalize(nil, nil, common.Hash{})

	// Too many blocks
	_, err = shardState.AddRootBlock(rootBlock)
	assert.Error(t, err)
	unConfirmedHeaderList := shardState.GetUnconfirmedHeaderList()
	for k, v := range unConfirmedHeaderList {
		if v.Hash() != headers[k].Hash() {
			panic(errors.New("not match"))
		}
	}

	// 10 blocks is okay
	rootBlock1 := types.NewRootBlock(rootBlock.Header(), headers[:13], nil)
	rootBlock1.Finalize(nil, nil, common.Hash{})
	_, err = shardState.AddRootBlock(rootBlock1)
	checkErr(err)
}

func TestShardStateForkResolveWithHigherRootChain(t *testing.T) {
	id1, err := account.CreatRandomIdentity()
	if err != nil {
		panic(err)
	}
	acc1 := account.CreatAddressFromIdentity(id1, 0)
	newGenesisMinorQuarkash := uint64(10000000)
	env := setUp(&acc1, &newGenesisMinorQuarkash, nil)
	fakeShardID := uint32(0)
	shardState := createDefaultShardState(env, &fakeShardID, nil, nil, nil)

	b0 := shardState.CurrentBlock()
	rootBlock := shardState.rootTip.CreateBlockToAppend(nil, nil, nil, nil, nil)
	rootBlock.AddMinorBlockHeader(b0.Header())
	rootBlock.Finalize(nil, nil, common.Hash{})

	assert.Equal(t, shardState.CurrentHeader().Hash().String(), b0.Header().Hash().String())
	_, err = shardState.AddRootBlock(rootBlock)
	checkErr(err)

	b1 := shardState.CurrentBlock().CreateBlockToAppend(nil, nil, nil, nil, nil, nil, nil, nil, nil)
	fakeNonce := uint64(1)
	b2 := shardState.CurrentBlock().CreateBlockToAppend(nil, nil, nil, &fakeNonce, nil, nil, nil, nil, nil)
	b2Header := b2.Header()
	b2Header.PrevRootBlockHash = rootBlock.Header().Hash()
	b2 = types.NewMinorBlock(b2Header, b2.Meta(), b2.Transactions(), nil, nil)
	fakeNonce = uint64(2)
	b3 := shardState.CurrentBlock().CreateBlockToAppend(nil, nil, nil, &fakeNonce, nil, nil, nil, nil, nil)
	b3Header := b3.Header()
	b3 = types.NewMinorBlock(b3Header, b2.Meta(), b2.Transactions(), nil, nil)

	b1, _, err = shardState.FinalizeAndAddBlock(b1)
	checkErr(err)
	assert.Equal(t, shardState.CurrentHeader().Hash().String(), b1.Header().Hash().String())

	// Fork happens, although they have the same height, b2 survives since it confirms root block
	b2, _, err = shardState.FinalizeAndAddBlock(b2)
	checkErr(err)
	assert.Equal(t, shardState.CurrentHeader().Hash().String(), b2.Header().Hash().String())

	// b3 confirms the same root block as b2, so it will not override b2
	b3, _, err = shardState.FinalizeAndAddBlock(b3)
	checkErr(err)

	assert.Equal(t, shardState.CurrentHeader().Hash().String(), b2.Header().Hash().String())
}

func TestShardStateDifficulty(t *testing.T) {
	env := setUp(nil, nil, nil)
	for _, v := range env.clusterConfig.Quarkchain.GetGenesisShardIds() {
		shardConfig := env.clusterConfig.Quarkchain.GetShardConfigByFullShardID(v)
		shardConfig.Genesis.Difficulty = 10000
	}
	env.clusterConfig.Quarkchain.SkipMinorDifficultyCheck = false
	diffCalc := &consensus.EthDifficultyCalculator{
		AdjustmentCutoff:  9,
		AdjustmentFactor:  2048,
		MinimumDifficulty: new(big.Int).SetUint64(1),
	}
	env.clusterConfig.Quarkchain.NetworkID = 1 // other network ids will skip difficulty check

	fakeShardID := uint32(0)

	flagEngine := true
	shardState := createDefaultShardState(env, &fakeShardID, diffCalc, nil, &flagEngine)

	createTime := shardState.CurrentHeader().GetTime() + 8
	// Check new difficulty
	b0, err := shardState.CreateBlockToMine(&createTime, nil, nil, nil, nil)
	checkErr(err)
	assert.Equal(t, b0.Header().Difficulty.Uint64(), uint64(shardState.CurrentHeader().GetDifficulty().Uint64()/uint64(2048)+shardState.CurrentHeader().GetDifficulty().Uint64()))

	createTime = shardState.CurrentHeader().GetTime() + 9
	b0, err = shardState.CreateBlockToMine(&createTime, nil, nil, nil, nil)
	checkErr(err)
	assert.Equal(t, b0.Header().Difficulty.Uint64(), shardState.CurrentHeader().GetDifficulty().Uint64())

	createTime = shardState.CurrentHeader().GetTime() + 17
	b0, err = shardState.CreateBlockToMine(&createTime, nil, nil, nil, nil)
	checkErr(err)
	assert.Equal(t, b0.Header().Difficulty.Uint64(), shardState.CurrentHeader().GetDifficulty().Uint64())

	createTime = shardState.CurrentHeader().GetTime() + 24
	b0, err = shardState.CreateBlockToMine(&createTime, nil, nil, nil, nil)
	checkErr(err)
	assert.Equal(t, b0.Header().Difficulty.Uint64(), shardState.CurrentHeader().GetDifficulty().Uint64()-shardState.CurrentHeader().GetDifficulty().Uint64()/uint64(2048))

	createTime = shardState.CurrentHeader().GetTime() + 35
	b0, err = shardState.CreateBlockToMine(&createTime, nil, nil, nil, nil)
	checkErr(err)
	assert.Equal(t, b0.Header().Difficulty.Uint64(), shardState.CurrentHeader().GetDifficulty().Uint64()-shardState.CurrentHeader().GetDifficulty().Uint64()/uint64(2048)*2)
}

func TestShardStateRecoveryFromRootBlock(t *testing.T) {
	id1, err := account.CreatRandomIdentity()
	if err != nil {
		panic(err)
	}
	acc1 := account.CreatAddressFromIdentity(id1, 0)
	newGenesisMinorQuarkash := uint64(10000000)
	env := setUp(&acc1, &newGenesisMinorQuarkash, nil)
	fakeShardID := uint32(0)
	shardState := createDefaultShardState(env, &fakeShardID, nil, nil, nil)

	blockHeaders := make([]*types.MinorBlockHeader, 0)
	blockMetas := make([]*types.MinorBlockMeta, 0)
	blockHeaders = append(blockHeaders, shardState.CurrentHeader().(*types.MinorBlockHeader))
	blockMetas = append(blockMetas, shardState.CurrentBlock().GetMetaData())
	for index := 0; index < 12; index++ {
		b := shardState.CurrentBlock().CreateBlockToAppend(nil, nil, &acc1, nil, nil, nil, nil, nil, nil)
		b, _, err = shardState.FinalizeAndAddBlock(b)

		checkErr(err)
		blockHeaders = append(blockHeaders, b.Header())
		blockMetas = append(blockMetas, b.Meta())
	}

	// add a fork
	b1 := shardState.GetBlockByNumber(3).(*types.MinorBlock)
	b11Header := b1.Header()
	b11Header.Time = b1.Header().GetTime() + 1
	b1 = types.NewMinorBlock(b11Header, b1.Meta(), b1.Transactions(), nil, nil)
	b1, _, err = shardState.FinalizeAndAddBlock(b1)
	checkErr(err)

	DBb1 := shardState.GetMinorBlock(b1.Hash())
	assert.Equal(t, DBb1.IHeader().GetTime(), b11Header.Time)

	rootBlock := shardState.rootTip.CreateBlockToAppend(nil, nil, nil, nil, nil)
	rootBlock.ExtendMinorBlockHeaderList(blockHeaders[:5])
	rootBlock.Finalize(nil, nil, common.Hash{})
	_, err = shardState.AddRootBlock(rootBlock)
	checkErr(err)

	assert.Equal(t, shardState.CurrentBlock().Hash().String(), blockHeaders[12].Hash().String())

	fakeClusterConfig := config.NewClusterConfig()
	Engine := new(consensus.FakeEngine)

	recoveredState, err := NewMinorBlockChain(env.db, nil, ethParams.TestChainConfig, fakeClusterConfig, Engine, vm.Config{}, nil, 2|0)
	// forks are pruned
	err = recoveredState.InitFromRootBlock(rootBlock)
	checkErr(err)
	tempBlock := recoveredState.GetMinorBlock(b1.Header().Hash())

	assert.Equal(t, tempBlock.Hash().String(), b1.Hash().String())
	assert.Equal(t, recoveredState.rootTip.Hash().String(), rootBlock.Hash().String())
	assert.Equal(t, recoveredState.CurrentHeader().Hash().String(), blockHeaders[4].Hash().String())
	assert.Equal(t, recoveredState.confirmedHeaderTip.Hash().String(), blockHeaders[4].Hash().String())
}

func TestShardStateTecoveryFromGenesis(t *testing.T) {
	id1, err := account.CreatRandomIdentity()
	if err != nil {
		panic(err)
	}
	acc1 := account.CreatAddressFromIdentity(id1, 0)
	newGenesisMinorQuarkash := uint64(10000000)
	env := setUp(&acc1, &newGenesisMinorQuarkash, nil)
	fakeShardID := uint32(0)
	shardState := createDefaultShardState(env, &fakeShardID, nil, nil, nil)

	blockHeaders := make([]*types.MinorBlockHeader, 0)
	blockMetas := make([]*types.MinorBlockMeta, 0)
	blockHeaders = append(blockHeaders, shardState.CurrentHeader().(*types.MinorBlockHeader))
	blockMetas = append(blockMetas, shardState.CurrentBlock().GetMetaData())
	for index := 0; index < 12; index++ {
		b := shardState.CurrentBlock().CreateBlockToAppend(nil, nil, &acc1, nil, nil, nil, nil, nil, nil)
		b, _, err := shardState.FinalizeAndAddBlock(b)
		checkErr(err)
		blockHeaders = append(blockHeaders, b.Header())
		blockMetas = append(blockMetas, b.Meta())
	}

	// Add a few empty root blocks
	var rootBlock *types.RootBlock
	for index := 0; index < 3; index++ {
		rootBlock = shardState.rootTip.CreateBlockToAppend(nil, nil, nil, nil, nil)
		_, err := shardState.AddRootBlock(rootBlock)
		checkErr(err)

	}

	fakeClusterConfig := config.NewClusterConfig()
	Engine := new(consensus.FakeEngine)
	recoveredState, err := NewMinorBlockChain(env.db, nil, ethParams.TestChainConfig, fakeClusterConfig, Engine, vm.Config{}, nil, 2|0)
	checkErr(err)
	// expect to recover from genesis
	err = recoveredState.InitFromRootBlock(rootBlock)
	checkErr(err)

	genesis := shardState.GetBlockByNumber(0)
	assert.Equal(t, recoveredState.rootTip.Hash().String(), rootBlock.Hash().String())
	assert.Equal(t, recoveredState.CurrentBlock().Hash().String(), recoveredState.CurrentHeader().Hash().String())
	assert.Equal(t, recoveredState.CurrentHeader().Hash().String(), genesis.Hash().String())

	assert.Equal(t, true, recoveredState.confirmedHeaderTip == nil)
	assert.Equal(t, recoveredState.CurrentBlock().GetMetaData().Hash().String(), genesis.(*types.MinorBlock).GetMetaData().Hash().String())

	currState := recoveredState.currentEvmState

	CURRState, err := recoveredState.State()
	checkErr(err)

	roo1, err := currState.Commit(true)
	root2, err := CURRState.Commit(true)
	assert.Equal(t, genesis.(*types.MinorBlock).GetMetaData().Root.String(), roo1.String())
	assert.Equal(t, roo1.String(), root2.String())
}

func TestAddBlockReceiptRootNotMatch(t *testing.T) {
	id1, err := account.CreatRandomIdentity()
	if err != nil {
		panic(err)
	}
	acc1 := account.CreatAddressFromIdentity(id1, 0)
	acc3 := account.CreatEmptyAddress(0)
	newGenesisMinorQuarkash := uint64(10000000)
	env := setUp(&acc1, &newGenesisMinorQuarkash, nil)
	shardState := createDefaultShardState(env, nil, nil, nil, nil)

	b1, err := shardState.CreateBlockToMine(nil, &acc3, nil, nil, nil)
	checkErr(err)
	// Should succeed
	b1, _, err = shardState.FinalizeAndAddBlock(b1)
	checkErr(err)

	evmState, reps, _, _, _, err := shardState.runBlock(b1, nil)
	checkErr(err)
	temp := types.NewEmptyTokenBalances()
	temp.SetValue(b1.Header().CoinbaseAmount.GetTokenBalance(genesisTokenID), qkcCommon.TokenIDEncode("QKC"))
	b1.Finalize(reps, evmState.IntermediateRoot(true), evmState.GetGasUsed(), evmState.GetXShardReceiveGasUsed(), temp, &types.XShardTxCursorInfo{})

	b1Meta := b1.Meta()
	b1Meta.Root = common.Hash{}
	b1 = types.NewMinorBlock(b1.Header(), b1Meta, b1.Transactions(), nil, nil)

	rawdb.DeleteMinorBlock(shardState.db, b1.Hash())
	_, err = shardState.InsertChain([]types.IBlock{b1}, nil)
	assert.Equal(t, ErrMetaHash, err)

}

func TestNotUpdateTipOnRootFork(t *testing.T) {
	//  block's hash_prev_root_block must be on the same chain with root_tip to update tip.
	//
	//                 +--+
	//              a. |r1|
	//                /+--+
	//               /   |
	//        +--+  /  +--+    +--+
	//        |r0|<----|m1|<---|m2| c.
	//        +--+  \  +--+    +--+
	//               \   |      |
	//                \+--+     |
	//              b. |r2|<----+
	//                 +--+
	//
	//        Initial state: r0 <- m1
	//        Then adding r1, r2, m2 should not make m2 the tip because r1 is the root tip and r2 and r1
	//        are not on the same root chain.
	id1, err := account.CreatRandomIdentity()
	checkErr(err)
	acc1 := account.CreatAddressFromIdentity(id1, 0)
	newGenesisMinorQuarkash := uint64(10000000)
	env := setUp(&acc1, &newGenesisMinorQuarkash, nil)
	fakeShardID := uint32(0)
	shardState := createDefaultShardState(env, &fakeShardID, nil, nil, nil)

	// m1 is the genesis block
	m1 := shardState.GetBlockByNumber(0)

	r1 := shardState.rootTip.CreateBlockToAppend(nil, nil, nil, nil, nil)
	r2 := shardState.rootTip.CreateBlockToAppend(nil, nil, nil, nil, nil)
	r1.AddMinorBlockHeader(m1.IHeader().(*types.MinorBlockHeader))
	r1.Finalize(nil, nil, common.Hash{})

	_, err = shardState.AddRootBlock(r1)
	checkErr(err)

	r2.AddMinorBlockHeader(m1.IHeader().(*types.MinorBlockHeader))
	r2Header := r2.Header()
	r2Header.Time = r1.Header().Time + 1
	r2 = types.NewRootBlock(r2Header, r2.MinorBlockHeaders(), nil)
	r2.Finalize(nil, nil, common.Hash{})
	assert.Equal(t, false, reflect.DeepEqual(r1.Header().Hash().String(), r2.Header().Hash().String()))

	_, err = shardState.AddRootBlock(r2)

	checkErr(err)
	assert.Equal(t, shardState.rootTip.Hash().String(), r1.Header().Hash().String())

	m2 := m1.(*types.MinorBlock).CreateBlockToAppend(nil, nil, &acc1, nil, nil, nil, nil, nil, nil)
	m2Header := m2.Header()
	m2Header.PrevRootBlockHash = r2.Header().Hash()
	m2 = types.NewMinorBlock(m2Header, m2.Meta(), m2.Transactions(), nil, nil)

	// m2 is added
	m2, _, err = shardState.FinalizeAndAddBlock(m2)
	checkErr(err)

	// but m1 should still be the tip
	assert.Equal(t, shardState.GetMinorBlock(m2.Hash()).Hash().String(), m2.Header().Hash().String())
	assert.Equal(t, shardState.CurrentHeader().Hash().String(), m1.IHeader().Hash().String())
}

func TestAddRootBlockRevertHeaderTip(t *testing.T) {
	// block's hash_prev_root_block must be on the same chain with root_tip to update tip.
	//
	//                 +--+
	//                 |r1|<-------------+
	//                /+--+              |
	//               /   |               |
	//        +--+  /  +--+    +--+     +--+
	//        |r0|<----|m1|<---|m2| <---|m3|
	//        +--+  \  +--+    +--+     +--+
	//               \   |       \
	//                \+--+.     +--+
	//                 |r2|<-----|r3| (r3 includes m2)
	//                 +--+      +--+
	//
	//        Initial state: r0 <- m1 <- m2
	//        Adding r1, r2, m3 makes r1 the root_tip, m3 the header_tip
	//        Adding r3 should change the root_tip to r3, header_tip to m2
	id1, err := account.CreatRandomIdentity()
	checkErr(err)
	acc1 := account.CreatAddressFromIdentity(id1, 0)
	newGenesisMinorQuarkash := uint64(10000000)
	env := setUp(&acc1, &newGenesisMinorQuarkash, nil)
	fakeShardID := uint32(0)
	shardState := createDefaultShardState(env, &fakeShardID, nil, nil, nil)

	// m1 is the genesis block
	m1 := shardState.GetBlockByNumber(0)
	m2 := shardState.CurrentBlock().CreateBlockToAppend(nil, nil, &acc1, nil, nil, nil, nil, nil, nil)
	m2, _, err = shardState.FinalizeAndAddBlock(m2)
	checkErr(err)

	r1 := shardState.rootTip.CreateBlockToAppend(nil, nil, nil, nil, nil)
	r2 := shardState.rootTip.CreateBlockToAppend(nil, nil, nil, nil, nil)
	r1.AddMinorBlockHeader(m1.IHeader().(*types.MinorBlockHeader))
	r1.Finalize(nil, nil, common.Hash{})

	_, err = shardState.AddRootBlock(r1)
	checkErr(err)

	r2.AddMinorBlockHeader(m1.IHeader().(*types.MinorBlockHeader))
	r2Header := r2.Header()
	r2Header.Time = r1.Header().Time + 1
	r2 = types.NewRootBlock(r2Header, r2.MinorBlockHeaders(), nil)
	r2.Finalize(nil, nil, common.Hash{})
	assert.Equal(t, false, reflect.DeepEqual(r1.Header().Hash().String(), r2.Header().Hash().String()))
	_, err = shardState.AddRootBlock(r2)
	checkErr(err)
	assert.Equal(t, shardState.rootTip.Hash().String(), r1.Header().Hash().String())

	m3, err := shardState.CreateBlockToMine(nil, &acc1, nil, nil, nil)
	checkErr(err)
	assert.Equal(t, m3.Header().PrevRootBlockHash.String(), r1.Header().Hash().String())
	m3, _, err = shardState.FinalizeAndAddBlock(m3)
	checkErr(err)

	r3 := r2.Header().CreateBlockToAppend(nil, nil, &acc1, nil, nil)
	r3.AddMinorBlockHeader(m2.Header())
	r3.Finalize(nil, nil, common.Hash{})
	_, err = shardState.AddRootBlock(r3)
	checkErr(err)

	assert.Equal(t, shardState.rootTip.Hash().String(), r3.Header().Hash().String())
	assert.Equal(t, shardState.CurrentHeader().Hash().String(), m2.Header().Hash().String())
	assert.Equal(t, shardState.CurrentBlock().Hash().String(), m2.Header().Hash().String())
}

func TestTotalTxCount(t *testing.T) {
	id1, err := account.CreatRandomIdentity()
	checkErr(err)
	acc1 := account.CreatAddressFromIdentity(id1, 0)
	acc2, err := account.CreatRandomAccountWithFullShardKey(0)
	acc3, err := account.CreatRandomAccountWithFullShardKey(0)

	fakeMoney := uint64(10000000)
	env := setUp(&acc1, &fakeMoney, nil)
	shardState := createDefaultShardState(env, nil, nil, nil, nil)
	defer shardState.Stop()
	// Add a root block to have all the shards initialized
	rootBlock := shardState.rootTip.CreateBlockToAppend(nil, nil, nil, nil, nil).Finalize(nil, nil, common.Hash{})

	_, err = shardState.AddRootBlock(rootBlock)
	checkErr(err)

	fakeGas := uint64(50000)
	tx := createTransferTransaction(shardState, id1.GetKey().Bytes(), acc1, acc2, new(big.Int).SetUint64(12345), &fakeGas, nil, nil, nil, nil, nil)
	currState, err := shardState.State()
	checkErr(err)
	currState.SetGasUsed(currState.GetGasLimit())

	err = shardState.AddTx(tx)
	checkErr(err)

	block, i := shardState.GetTransactionByHash(tx.Hash())
	assert.NotNil(t, block)
	assert.Equal(t, block.GetTransactions()[0].Hash(), tx.Hash())
	assert.Equal(t, block.Header().Time, uint64(0))
	assert.Equal(t, i, uint32(0))

	b2, err := shardState.CreateBlockToMine(nil, &acc3, nil, nil, nil)
	checkErr(err)
	assert.Equal(t, len(b2.Transactions()), 1)
	assert.Equal(t, b2.Header().Number, uint64(1))

	// Should succeed
	b2, _, err = shardState.FinalizeAndAddBlock(b2)
	checkErr(err)
	assert.Equal(t, shardState.CurrentBlock().IHeader().NumberU64(), uint64(1))
	assert.Equal(t, shardState.CurrentBlock().IHeader().(*types.MinorBlockHeader).Hash(), b2.Header().Hash())
	assert.Equal(t, shardState.CurrentBlock().GetTransactions()[0].Hash(), tx.Hash())

	assert.Equal(t, uint32(1), *shardState.getTotalTxCount(shardState.CurrentBlock().Hash()))

	fakeGas = uint64(50000)
	tx = createTransferTransaction(shardState, id1.GetKey().Bytes(), acc1, acc2, new(big.Int).SetUint64(12345), &fakeGas, nil, nil, nil, nil, nil)
	err = shardState.AddTx(tx)
	b2, err = shardState.CreateBlockToMine(nil, &acc3, nil, nil, nil)
	b2, _, err = shardState.FinalizeAndAddBlock(b2)
	assert.Equal(t, uint32(2), *shardState.getTotalTxCount(shardState.CurrentBlock().Hash()))

	fakeGas = uint64(50000)
	tx = createTransferTransaction(shardState, id1.GetKey().Bytes(), acc1, acc2, new(big.Int).SetUint64(12345), &fakeGas, nil, nil, nil, nil, nil)
	err = shardState.AddTx(tx)
	b2, err = shardState.CreateBlockToMine(nil, &acc3, nil, nil, nil)
	b2, _, err = shardState.FinalizeAndAddBlock(b2)
	assert.Equal(t, uint32(3), *shardState.getTotalTxCount(shardState.CurrentBlock().Hash()))

}

func TestGetPendingTxFromAddress(t *testing.T) {
	id1, err := account.CreatRandomIdentity()
	checkErr(err)
	acc1 := account.CreatAddressFromIdentity(id1, 0)
	acc2, err := account.CreatRandomAccountWithFullShardKey(0)
	acc3, err := account.CreatRandomAccountWithFullShardKey(0)

	fakeMoney := uint64(10000000)
	env := setUp(&acc1, &fakeMoney, nil)
	shardState := createDefaultShardState(env, nil, nil, nil, nil)
	defer shardState.Stop()

	fakeChan := make(chan uint64, 100)
	shardState.txPool.fakeChanForReset = fakeChan
	// Add a root block to have all the shards initialized
	rootBlock := shardState.rootTip.CreateBlockToAppend(nil, nil, nil, nil, nil).Finalize(nil, nil, common.Hash{})

	_, err = shardState.AddRootBlock(rootBlock)
	checkErr(err)

	fakeGas := uint64(50000)
	tx := createTransferTransaction(shardState, id1.GetKey().Bytes(), acc1, acc2, new(big.Int).SetUint64(12345), &fakeGas, nil, nil, nil, nil, nil)
	err = shardState.AddTx(tx)
	checkErr(err)

	data, _, err := shardState.getPendingTxByAddress(acc1)
	checkErr(err)
	assert.Equal(t, 1, len(data))
	assert.Equal(t, data[0].Value.Value, new(big.Int).SetUint64(12345))
	assert.Equal(t, data[0].TxHash, tx.EvmTx.Hash())
	assert.Equal(t, data[0].FromAddress, acc1)
	assert.Equal(t, data[0].ToAddress, &acc2)
	assert.Equal(t, data[0].BlockHeight, uint64(0))
	assert.Equal(t, data[0].Timestamp, uint64(0))
	assert.Equal(t, data[0].Success, false)

	b2, err := shardState.CreateBlockToMine(nil, &acc3, nil, nil, nil)
	checkErr(err)

	// Should succeed
	b2, _, err = shardState.FinalizeAndAddBlock(b2)
	checkErr(err)

	forRe := true
	for forRe == true {
		select {
		case result := <-fakeChan:
			if result == uint64(0+1) {
				forRe = false
			}
		case <-time.After(2 * time.Second):
			panic(errors.New("should end here"))

		}
	}

	data, _, err = shardState.getPendingTxByAddress(acc1)
	checkErr(err)
	assert.Equal(t, 0, len(data))

}

func TestResetToOldChain(t *testing.T) {
	id1, err := account.CreatRandomIdentity()
	checkErr(err)
	acc1 := account.CreatAddressFromIdentity(id1, 0)
	acc3, err := account.CreatRandomAccountWithFullShardKey(0)

	fakeMoney := uint64(10000000)
	env := setUp(&acc1, &fakeMoney, nil)
	shardState := createDefaultShardState(env, nil, nil, nil, nil)
	defer shardState.Stop()

	// Add a root block to have all the shards initialized
	rootBlock := shardState.rootTip.CreateBlockToAppend(nil, nil, nil, nil, nil).Finalize(nil, nil, common.Hash{})
	_, err = shardState.AddRootBlock(rootBlock)
	checkErr(err)

	r0 := shardState.CurrentBlock()

	rs1 := r0.CreateBlockToAppend(nil, nil, nil, nil, nil, nil, nil, nil, nil)
	rs1, _, err = shardState.FinalizeAndAddBlock(rs1)
	assert.NoError(t, err)

	rr1 := r0.CreateBlockToAppend(nil, nil, nil, nil, nil, nil, nil, nil, nil)
	tHeader := rr1.Header()
	tHeader.SetCoinbase(acc3)
	rr1 = types.NewMinorBlock(tHeader, rr1.Meta(), rr1.Transactions(), nil, nil)
	rr1, _, err = shardState.FinalizeAndAddBlock(rr1)
	assert.NoError(t, err)

	assert.Equal(t, shardState.CurrentBlock(), rs1)

	rr2 := rr1.CreateBlockToAppend(nil, nil, nil, nil, nil, nil, nil, nil, nil)
	rr2, _, err = shardState.FinalizeAndAddBlock(rr2)
	assert.NoError(t, err)
	assert.Equal(t, shardState.CurrentBlock(), rr2)

	assert.Equal(t, shardState.GetBlockByNumber(1).Hash(), rr1.Hash())
	assert.Equal(t, shardState.GetBlockByNumber(2).Hash(), rr2.Hash())

	err = shardState.reorg(shardState.CurrentBlock(), rs1)
	assert.NoError(t, err)
	assert.Equal(t, shardState.CurrentBlock().Hash(), rs1.Hash())
	assert.Equal(t, shardState.GetBlockByNumber(1).Hash(), rs1.Hash())
	assert.Equal(t, shardState.GetBlockByNumber(2).Hash(), rr2.Hash())
}

func TestContractCall(t *testing.T) {
	id1, err := account.CreatRandomIdentity()
	assert.NoError(t, err)
	id2, err := account.CreatRandomIdentity()
	assert.NoError(t, err)
	acc1 := account.CreatAddressFromIdentity(id1, 0)
	acc2 := account.CreatAddressFromIdentity(id2, 0)
	storageKeyStr := ZFill64(hex.EncodeToString(acc2.Recipient[:])) + ZFill64("1")
	storageKeyBytes, err := hex.DecodeString(storageKeyStr)
	assert.NoError(t, err)
	storageKey := crypto.Keccak256Hash(storageKeyBytes)
	fakeMoney := uint64(10000000)
	env := setUp(&acc1, &fakeMoney, nil)
	shardState := createDefaultShardState(env, nil, nil, nil, nil)
	defer shardState.Stop()

	rootBlock := shardState.rootTip.CreateBlockToAppend(nil, nil, nil, nil, nil).Finalize(nil, nil, common.Hash{})
	_, err = shardState.AddRootBlock(rootBlock)
	checkErr(err)

	b1, err := shardState.CreateBlockToMine(nil, &acc2, nil)
	assert.NoError(t, err)
	b1, _, err = shardState.FinalizeAndAddBlock(b1)
	assert.NoError(t, err)

	tx0, err := CreateContract(shardState, id1.GetKey(), acc1, acc1.FullShardKey, CONTRACT)
	assert.NoError(t, err)
	err = shardState.AddTx(tx0)
	assert.NoError(t, err)
	b2, err := shardState.CreateBlockToMine(nil, &acc2, nil)
	assert.NoError(t, err)
	b2, _, err = shardState.FinalizeAndAddBlock(b2)
	assert.NoError(t, err)
	_, _, contractReceipt := shardState.GetTransactionReceipt(tx0.Hash())
	assert.Equal(t, uint64(0x1), contractReceipt.Status)
	contractAddress := account.NewAddress(contractReceipt.ContractAddress, contractReceipt.ContractFullShardId)

	data, err := hex.DecodeString("c2e171d7")
	value, gasPrice, gas := big.NewInt(0), uint64(1), uint64(50000)
	tx3 := createTransferTransaction(shardState, id2.GetKey().Bytes(), acc2, contractAddress,
		value, &gas, &gasPrice, nil, data)
	err = shardState.AddTx(tx3)
	assert.NoError(t, err)
	b3, err := shardState.CreateBlockToMine(nil, &acc2, nil)
	assert.NoError(t, err)
	b3, receipts, err := shardState.FinalizeAndAddBlock(b3)
	assert.NoError(t, err)
	assert.Equal(t, 1, len(receipts))
	result, err := shardState.GetStorageAt(contractAddress.Recipient, storageKey, nil)
	assert.NoError(t, err)
	v1 := "000000000000000000000000000000000000000000000000000000000000162e"
	assert.Equal(t, v1, hex.EncodeToString(result.Bytes()))
	_, _, receipt := shardState.GetTransactionReceipt(tx3.Hash())
	assert.Equal(t, uint64(0x1), receipt.Status)
}

func TestXShardRootBlockCoinbase(t *testing.T) {
	id1, err := account.CreatRandomIdentity()
	assert.NoError(t, err)
	acc1 := account.CreatAddressFromIdentity(id1, 0)
	acc2 := account.CreatAddressFromIdentity(id1, 1<<16)

	genesis := uint64(10000000)
	shardSize := uint32(64)
	shardId0 := uint32(0)
	shardId := uint32(16)
	env1 := setUp(&acc1, &genesis, &shardSize)
	shardState1 := createDefaultShardState(env1, &shardId0, nil, nil, nil)
	shardState1.shardConfig.Genesis.GasLimit = params.GtxxShardCost.Uint64() * 2
	env2 := setUp(&acc2, &genesis, &shardSize)
	shardState2 := createDefaultShardState(env2, &shardId, nil, nil, nil)
	shardState2.shardConfig.Genesis.GasLimit = params.GtxxShardCost.Uint64() * 2
	defer func() {
		shardState1.Stop()
		shardState2.Stop()
	}()

	rootBlock := shardState1.rootTip.CreateBlockToAppend(nil, nil, nil, nil, nil)
	rootBlock.AddMinorBlockHeader(shardState1.CurrentHeader().(*types.MinorBlockHeader))
	rootBlock.AddMinorBlockHeader(shardState2.CurrentHeader().(*types.MinorBlockHeader))
	rootBlock.Finalize(nil, nil, common.Hash{})
	_, err = shardState1.AddRootBlock(rootBlock)
	checkErr(err)
	_, err = shardState2.AddRootBlock(rootBlock)
	checkErr(err)

	//Create a root block containing the block with the x-shard tx
	rootBlock = shardState1.rootTip.CreateBlockToAppend(nil, nil, nil, nil, nil)
	coinbase := types.NewTokenBalanceMap()
	coinbase.BalanceMap[qkcCommon.TokenIDEncode("QKC")] = big.NewInt(1000000)
	rootBlock.Finalize(coinbase, &acc1, common.Hash{})
	_, err = shardState1.AddRootBlock(rootBlock)
	checkErr(err)
	_, err = shardState2.AddRootBlock(rootBlock)
	checkErr(err)

	//Add b0 and make sure one x-shard tx's are added
	b0, err := shardState1.CreateBlockToMine(nil, nil, nil)
	checkErr(err)
	b0, _, err = shardState1.FinalizeAndAddBlock(b0)
	checkErr(err)

	//Root block coinbase does not consume xshard gas
	blc, err := shardState1.GetBalance(acc1.Recipient, nil)
	checkErr(err)
	assert.Equal(t, big.NewInt(10000000+1000000), blc)

	//Add b0 and make sure one x-shard tx's are added
	b0, err = shardState2.CreateBlockToMine(nil, nil, nil)
	checkErr(err)
	b0, _, err = shardState2.FinalizeAndAddBlock(b0)
	checkErr(err)

	//Root block coinbase does not consume xshard gas
	blc, err = shardState2.GetBalance(acc1.Recipient, nil)
	checkErr(err)
	assert.Equal(t, big.NewInt(10000000), blc)
}<|MERGE_RESOLUTION|>--- conflicted
+++ resolved
@@ -457,23 +457,15 @@
 	checkErr(err)
 
 	// xshard tx
-<<<<<<< HEAD
 	xsGsLmt := shardState.GasLimit()/2 + 1
-	tx := createTransferTransaction(shardState, id1.GetKey().Bytes(), acc1, acc2, new(big.Int).SetUint64(12345), &xsGsLmt, nil, nil, nil)
-=======
-	tx := createTransferTransaction(shardState, id1.GetKey().Bytes(), acc1, acc2, new(big.Int).SetUint64(12345), &fakeGas, nil, nil, nil, nil, nil)
->>>>>>> c0a3161a
+	tx := createTransferTransaction(shardState, id1.GetKey().Bytes(), acc1, acc2, new(big.Int).SetUint64(12345), &xsGsLmt, nil, nil, nil, nil, nil)
 	err = shardState.AddTx(tx)
 	assert.Error(t, err)
 
-<<<<<<< HEAD
 	fakeGas := uint64(500000)
-	b1, err := shardState.CreateBlockToMine(nil, &acc3, nil)
-=======
 	b1, err := shardState.CreateBlockToMine(nil, &acc3, nil, nil, nil)
->>>>>>> c0a3161a
-	checkErr(err)
-	assert.Equal(t, len(b1.Transactions()), 1)
+	checkErr(err)
+	assert.Equal(t, len(b1.Transactions()), 0)
 	fakeGasPrice := uint64(2)
 	// inshard tx
 	tx = createTransferTransaction(shardState, id1.GetKey().Bytes(), acc1, acc3, new(big.Int).SetUint64(12345), &fakeGas, &fakeGasPrice, nil, nil, nil, nil)
@@ -546,26 +538,24 @@
 	// set a different full shard id
 	toAddress := account.Address{Recipient: acc2.Recipient, FullShardKey: acc2.FullShardKey + 2}
 	fakeGas := uint64(50000)
-	err = shardState.AddTx(createTransferTransaction(shardState, id1.GetKey().Bytes(), acc1, toAddress, new(big.Int).SetUint64(12345), &fakeGas, nil, nil, nil, nil, nil))
+	err = shardState.AddTx(createTransferTransaction(shardState, id1.GetKey().Bytes(), acc1, toAddress,
+		new(big.Int).SetUint64(12345), &fakeGas, nil, nil, nil, nil, nil))
 	checkErr(err)
 	fakeGas = uint64(40000)
-	err = shardState.AddTx(createTransferTransaction(shardState, id2.GetKey().Bytes(), acc2, acc1, new(big.Int).SetUint64(54321), &fakeGas, nil, nil, nil, nil, nil))
-	checkErr(err)
-<<<<<<< HEAD
+	err = shardState.AddTx(createTransferTransaction(shardState, id2.GetKey().Bytes(), acc2, acc1,
+		new(big.Int).SetUint64(54321), &fakeGas, nil, nil, nil, nil, nil))
+	checkErr(err)
 	//Inshard gas limit is 40000 - 20000
-	b1, err := shardState.CreateBlockToMine(nil, &acc3, new(big.Int).SetUint64(40000))
+	b1, err := shardState.CreateBlockToMine(nil, &acc3, new(big.Int).SetUint64(40000),
+		new(big.Int).SetUint64(20000), nil)
 	checkErr(err)
 	assert.Equal(t, len(b1.Transactions()), 0)
-	//TODO specify xshard_gas_limit
-	b1, err = shardState.CreateBlockToMine(nil, &acc3, nil)
-=======
-
-	// # Should succeed
-	b1, err := shardState.CreateBlockToMine(nil, &acc3, new(big.Int).SetUint64(40000), new(big.Int), nil)
+	b1, err = shardState.CreateBlockToMine(nil, &acc3, new(big.Int).SetUint64(40000),
+		nil, nil)
 	checkErr(err)
 	assert.Equal(t, len(b1.Transactions()), 1)
 	b1, err = shardState.CreateBlockToMine(nil, &acc3, nil, nil, nil)
->>>>>>> c0a3161a
+	checkErr(err)
 	assert.Equal(t, len(b1.Transactions()), 2)
 
 	// # Should succeed
@@ -809,13 +799,8 @@
 
 	// Make sure the xshard gas is not used by local block
 	id1Value := shardState.currentEvmState.GetGasUsed()
-<<<<<<< HEAD
-	assert.Equal(t, 21000+9000, int(id1Value.Uint64()))
-	id3Value := shardState.currentEvmState.GetBalance(acc3.Recipient)
-=======
 	assert.Equal(t, id1Value.Uint64(), uint64(21000+9000))
 	id3Value := shardState.currentEvmState.GetBalance(acc3.Recipient, 0)
->>>>>>> c0a3161a
 	shouldID3Value := new(big.Int).Add(testShardCoinbaseAmount, new(big.Int).SetUint64(21000))
 	shouldID3Value = new(big.Int).Div(shouldID3Value, new(big.Int).SetUint64(2))
 	// GTXXSHARDCOST is consumed by remote shard
@@ -881,24 +866,22 @@
 	b1 = types.NewMinorBlock(b1Headaer, b1.Meta(), b1.Transactions(), nil, nil)
 	fakeGas := uint64(30000)
 	fakeGasPrice := uint64(2)
-<<<<<<< HEAD
 	value := new(big.Int).SetUint64(888888)
-	tx := createTransferTransaction(shardState1, id1.GetKey().Bytes(), acc2, acc1, value, &fakeGas, &fakeGasPrice, nil, nil)
-=======
-	tx := createTransferTransaction(shardState1, id1.GetKey().Bytes(), acc2, acc1, new(big.Int).SetUint64(888888), &fakeGas, &fakeGasPrice, nil, nil, nil, nil)
->>>>>>> c0a3161a
+	tx := createTransferTransaction(shardState1, id1.GetKey().Bytes(), acc2, acc1, value, &fakeGas, &fakeGasPrice, nil, nil, nil, nil)
 	b1.AddTx(tx)
 	txList := types.CrossShardTransactionDepositList{}
 	crossShardGas := new(serialize.Uint256)
 	intrinsic := uint64(21000) + params.GtxxShardCost.Uint64()
 	crossShardGas.Value = new(big.Int).SetUint64(tx.EvmTx.Gas() - intrinsic)
 	txList.TXList = append(txList.TXList, &types.CrossShardTransactionDeposit{
-		TxHash:      tx.EvmTx.Hash(),
-		From:        acc2,
-		To:          acc1,
-		Value:       &serialize.Uint256{Value: value},
-		GasPrice:    &serialize.Uint256{Value: new(big.Int).SetUint64(fakeGasPrice)},
-		GasRemained: crossShardGas,
+		TxHash:          tx.Hash(),
+		From:            acc2,
+		To:              acc1,
+		Value:           &serialize.Uint256{Value: value},
+		GasPrice:        &serialize.Uint256{Value: new(big.Int).SetUint64(fakeGasPrice)},
+		GasRemained:     crossShardGas,
+		TransferTokenID: &serialize.Uint128{Value: new(big.Int).SetUint64(tx.EvmTx.TransferTokenID())},
+		GasTokenID:      &serialize.Uint128{Value: new(big.Int).SetUint64(tx.EvmTx.GasTokenID())},
 	})
 	// Add a x-shard tx from remote peer
 	shardState0.AddCrossShardTxListByMinorBlockHash(b1.Header().Hash(), txList) // write db
@@ -915,35 +898,17 @@
 	checkErr(err)
 	b2, _, err = shardState0.FinalizeAndAddBlock(b2)
 	checkErr(err)
-<<<<<<< HEAD
-	acc1Value := shardState0.currentEvmState.GetBalance(acc1.Recipient)
+	acc1Value := shardState0.currentEvmState.GetBalance(acc1.Recipient, shardState0.GetGenesisToken())
 	assert.Equal(t, int64(10000000+888888), acc1Value.Int64())
 
 	// Half collected by root
-	acc3Value := shardState0.currentEvmState.GetBalance(acc3.Recipient)
+	acc3Value := shardState0.currentEvmState.GetBalance(acc3.Recipient, shardState0.GetGenesisToken())
 	acc3Should := new(big.Int).Add(testShardCoinbaseAmount, new(big.Int).SetUint64(9000*2))
 	acc3Should = new(big.Int).Div(acc3Should, new(big.Int).SetUint64(2))
 	assert.Equal(t, acc3Should.String(), acc3Value.String())
 
 	// X-shard gas used
 	assert.Equal(t, uint64(9000), shardState0.currentEvmState.GetXShardReceiveGasUsed().Uint64())
-=======
-	//TODO neet to fix runOneXShardTx
-	//acc1Value := shardState0.currentEvmState.GetBalance(acc1.Recipient, 0)
-	//assert.Equal(t, acc1Value.Uint64(), uint64(10000000+888888))
-	//fmt.Println("acc1Value", acc1Value)
-	//
-	//// Half collected by root
-	//acc3Value := shardState0.currentEvmState.GetBalance(acc3.Recipient, 0)
-	//acc3Should := new(big.Int).Add(testShardCoinbaseAmount, new(big.Int).SetUint64(9000*2))
-	//acc3Should = new(big.Int).Div(acc3Should, new(big.Int).SetUint64(2))
-	//fmt.Println("acc3Should", acc3Should)
-	//assert.Equal(t, acc3Value.String(), acc3Should.String())
-	//fmt.Println("acc3Value", acc1Value)
-	//
-	//// X-shard gas used
-	//assert.Equal(t, shardState0.currentEvmState.GetXShardReceiveGasUsed().Uint64(), uint64(9000))
->>>>>>> c0a3161a
 }
 
 func TestXShardTxReceivedExcludeNonNeighbor(t *testing.T) {
@@ -1011,8 +976,10 @@
 
 	fakeShardID := uint32(0)
 	shardState0 := createDefaultShardState(env0, &fakeShardID, nil, nil, nil)
+	shardState0.clusterConfig.Quarkchain.MinMiningGasPrice = new(big.Int)
 	fakeShardID = uint32(1)
 	shardState1 := createDefaultShardState(env1, &fakeShardID, nil, nil, nil)
+	shardState1.clusterConfig.Quarkchain.MinMiningGasPrice = new(big.Int)
 
 	// Add a root block to allow later minor blocks referencing this root block to
 	// be broadcasted
@@ -1036,20 +1003,23 @@
 	b1Header := b1.Header()
 	b1Header.PrevRootBlockHash = rootBlock.Header().Hash()
 	b1 = types.NewMinorBlock(b1Header, b1.Meta(), b1.Transactions(), nil, nil)
-	//	fakeGas := uint64(30000)
-	tx := createTransferTransaction(shardState1, id1.GetKey().Bytes(), acc2, acc1, new(big.Int).SetUint64(888888), nil, nil, nil, nil, nil, nil)
+	gas := uint64(21000) + params.GtxxShardCost.Uint64()
+	tx := createTransferTransaction(shardState1, id1.GetKey().Bytes(), acc2, acc1, new(big.Int).SetUint64(888888),
+		&gas, nil, nil, nil, nil, nil)
 	b1.AddTx(tx)
 	crossShardGas := new(serialize.Uint256)
 	intrinsic := uint64(21000) + params.GtxxShardCost.Uint64()
 	crossShardGas.Value = new(big.Int).SetUint64(tx.EvmTx.Gas() - intrinsic)
 	txList := types.CrossShardTransactionDepositList{}
 	txList.TXList = append(txList.TXList, &types.CrossShardTransactionDeposit{
-		TxHash:      tx.EvmTx.Hash(),
-		From:        acc2,
-		To:          acc1,
-		Value:       &serialize.Uint256{Value: new(big.Int).SetUint64(888888)},
-		GasPrice:    &serialize.Uint256{Value: new(big.Int).SetUint64(2)},
-		GasRemained: crossShardGas,
+		TxHash:          tx.Hash(),
+		From:            acc2,
+		To:              acc1,
+		Value:           &serialize.Uint256{Value: new(big.Int).SetUint64(888888)},
+		GasPrice:        &serialize.Uint256{Value: new(big.Int).SetUint64(2)},
+		GasRemained:     crossShardGas,
+		TransferTokenID: &serialize.Uint128{Value: new(big.Int).SetUint64(tx.EvmTx.TransferTokenID())},
+		GasTokenID:      &serialize.Uint128{Value: new(big.Int).SetUint64(tx.EvmTx.GasTokenID())},
 	})
 	// Add a x-shard tx from state1
 	shardState0.AddCrossShardTxListByMinorBlockHash(b1.Header().Hash(), txList)
@@ -1069,13 +1039,17 @@
 	b3Header := b3.Header()
 	b3Header.PrevRootBlockHash = rootBlock.Header().Hash()
 	b3 = types.NewMinorBlock(b3Header, b3.Meta(), b3.Transactions(), nil, nil)
+
 	txList = types.CrossShardTransactionDepositList{}
 	txList.TXList = append(txList.TXList, &types.CrossShardTransactionDeposit{
-		TxHash:   common.Hash{},
-		From:     acc2,
-		To:       acc1,
-		Value:    &serialize.Uint256{Value: new(big.Int).SetUint64(385723)},
-		GasPrice: &serialize.Uint256{Value: new(big.Int).SetUint64(3)},
+		TxHash:          common.Hash{},
+		From:            acc2,
+		To:              acc1,
+		Value:           &serialize.Uint256{Value: new(big.Int).SetUint64(385723)},
+		GasPrice:        &serialize.Uint256{Value: new(big.Int).SetUint64(3)},
+		GasRemained:     crossShardGas,
+		TransferTokenID: &serialize.Uint128{Value: new(big.Int).SetUint64(tx.EvmTx.TransferTokenID())},
+		GasTokenID:      &serialize.Uint128{Value: new(big.Int).SetUint64(tx.EvmTx.GasTokenID())},
 	})
 	// Add a x-shard tx from state1
 	shardState0.AddCrossShardTxListByMinorBlockHash(b3.Header().Hash(), txList)
@@ -1087,19 +1061,8 @@
 	_, err = shardState0.AddRootBlock(rootBlock1)
 	checkErr(err)
 
-<<<<<<< HEAD
 	// Test x-shard gas limit when create_block_to_mine
-	b6, err := shardState0.CreateBlockToMine(nil, &acc3, new(big.Int).SetUint64(9000))
-=======
-	//// Test x-shard gas limit when create_block_to_mine
-	//b5, err := shardState0.CreateBlockToMine(nil, &acc3, new(big.Int).SetUint64(0), nil, nil)
-	//checkErr(err)
-	//
-	//assert.Equal(t, b5.PrevRootBlockHash().String(), rootBlock0.Hash().String())
-
-	// Current algorithm allows at least one root block to be included
 	b6, err := shardState0.CreateBlockToMine(nil, &acc3, new(big.Int).SetUint64(9000), nil, nil)
->>>>>>> c0a3161a
 	checkErr(err)
 	assert.Equal(t, rootBlock1.Hash().String(), b6.PrevRootBlockHash().String())
 
@@ -1118,19 +1081,18 @@
 	b4, _, err = shardState0.FinalizeAndAddBlock(b4)
 	checkErr(err)
 
-	//TODO neet to fix runOneXShardTx
-	//acc1Value := shardState0.currentEvmState.GetBalance(acc1.Recipient, 0)
-	//assert.Equal(t, acc1Value.Uint64(), uint64(10000000+888888+385723))
-	//
-	//// Half collected by root
-	//acc3Value := shardState0.currentEvmState.GetBalance(acc3.Recipient, 0)
-	//acc3ValueShould := new(big.Int).Add(new(big.Int).SetUint64(9000*5), testShardCoinbaseAmount)
-	//acc3ValueShould = new(big.Int).Div(acc3ValueShould, new(big.Int).SetUint64(2))
-	//assert.Equal(t, acc3ValueShould.String(), acc3Value.String())
-	//
-	//// Check gas used for receiving x-shard tx
-	//assert.Equal(t, shardState0.currentEvmState.GetGasUsed().Uint64(), uint64(18000))
-	//assert.Equal(t, shardState0.currentEvmState.GetXShardReceiveGasUsed().Uint64(), uint64(18000))
+	acc1Value := shardState0.currentEvmState.GetBalance(acc1.Recipient, testGenesisTokenID)
+	assert.Equal(t, 10000000+888888+385723, int(acc1Value.Uint64()))
+
+	// Half collected by root
+	acc3Value := shardState0.currentEvmState.GetBalance(acc3.Recipient, testGenesisTokenID)
+	acc3ValueShould := new(big.Int).Add(new(big.Int).SetUint64(9000*5), testShardCoinbaseAmount)
+	acc3ValueShould = new(big.Int).Div(acc3ValueShould, new(big.Int).SetUint64(2))
+	assert.Equal(t, acc3ValueShould.String(), acc3Value.String())
+
+	// Check gas used for receiving x-shard tx
+	assert.Equal(t, 18000, int(shardState0.currentEvmState.GetGasUsed().Uint64()))
+	assert.Equal(t, 18000, int(shardState0.currentEvmState.GetXShardReceiveGasUsed().Uint64()))
 }
 
 func TestForkResolve(t *testing.T) {
@@ -1188,7 +1150,7 @@
 	checkErr(err)
 
 	b1 := shardState1.CurrentBlock().CreateBlockToAppend(nil, nil, nil, nil, nil, nil, nil, nil, nil)
-	evmState, reps, _, _, _, err := shardState1.runBlock(b1, nil)
+	evmState, reps, _, _, _, err := shardState1.runBlock(b1)
 	temp := types.NewEmptyTokenBalances()
 	temp.Add(evmState.GetBlockFee())
 	b1.Finalize(reps, evmState.IntermediateRoot(true), evmState.GetGasUsed(), evmState.GetXShardReceiveGasUsed(), temp, &types.XShardTxCursorInfo{})
@@ -1244,7 +1206,7 @@
 	checkErr(err)
 
 	b1 := shardState1.CurrentBlock().CreateBlockToAppend(nil, nil, nil, nil, nil, nil, nil, nil, nil)
-	evmState, reps, _, _, _, err := shardState1.runBlock(b1, nil)
+	evmState, reps, _, _, _, err := shardState1.runBlock(b1)
 	temp := types.NewEmptyTokenBalances()
 	temp.Add(evmState.GetBlockFee())
 	b1.Finalize(reps, evmState.IntermediateRoot(true), evmState.GetGasUsed(), evmState.GetXShardReceiveGasUsed(), temp, &types.XShardTxCursorInfo{})
@@ -1585,7 +1547,7 @@
 	b1, _, err = shardState.FinalizeAndAddBlock(b1)
 	checkErr(err)
 
-	evmState, reps, _, _, _, err := shardState.runBlock(b1, nil)
+	evmState, reps, _, _, _, err := shardState.runBlock(b1)
 	checkErr(err)
 	temp := types.NewEmptyTokenBalances()
 	temp.SetValue(b1.Header().CoinbaseAmount.GetTokenBalance(genesisTokenID), qkcCommon.TokenIDEncode("QKC"))
@@ -1921,7 +1883,7 @@
 	_, err = shardState.AddRootBlock(rootBlock)
 	checkErr(err)
 
-	b1, err := shardState.CreateBlockToMine(nil, &acc2, nil)
+	b1, err := shardState.CreateBlockToMine(nil, &acc2, nil, nil, nil)
 	assert.NoError(t, err)
 	b1, _, err = shardState.FinalizeAndAddBlock(b1)
 	assert.NoError(t, err)
@@ -1930,7 +1892,7 @@
 	assert.NoError(t, err)
 	err = shardState.AddTx(tx0)
 	assert.NoError(t, err)
-	b2, err := shardState.CreateBlockToMine(nil, &acc2, nil)
+	b2, err := shardState.CreateBlockToMine(nil, &acc2, nil, nil, nil)
 	assert.NoError(t, err)
 	b2, _, err = shardState.FinalizeAndAddBlock(b2)
 	assert.NoError(t, err)
@@ -1941,10 +1903,10 @@
 	data, err := hex.DecodeString("c2e171d7")
 	value, gasPrice, gas := big.NewInt(0), uint64(1), uint64(50000)
 	tx3 := createTransferTransaction(shardState, id2.GetKey().Bytes(), acc2, contractAddress,
-		value, &gas, &gasPrice, nil, data)
+		value, &gas, &gasPrice, nil, data, nil, nil)
 	err = shardState.AddTx(tx3)
 	assert.NoError(t, err)
-	b3, err := shardState.CreateBlockToMine(nil, &acc2, nil)
+	b3, err := shardState.CreateBlockToMine(nil, &acc2, nil, nil, nil)
 	assert.NoError(t, err)
 	b3, receipts, err := shardState.FinalizeAndAddBlock(b3)
 	assert.NoError(t, err)
@@ -1989,8 +1951,8 @@
 
 	//Create a root block containing the block with the x-shard tx
 	rootBlock = shardState1.rootTip.CreateBlockToAppend(nil, nil, nil, nil, nil)
-	coinbase := types.NewTokenBalanceMap()
-	coinbase.BalanceMap[qkcCommon.TokenIDEncode("QKC")] = big.NewInt(1000000)
+	coinbase := types.NewEmptyTokenBalances()
+	coinbase.SetValue(big.NewInt(1000000), qkcCommon.TokenIDEncode("QKC"))
 	rootBlock.Finalize(coinbase, &acc1, common.Hash{})
 	_, err = shardState1.AddRootBlock(rootBlock)
 	checkErr(err)
@@ -1998,7 +1960,7 @@
 	checkErr(err)
 
 	//Add b0 and make sure one x-shard tx's are added
-	b0, err := shardState1.CreateBlockToMine(nil, nil, nil)
+	b0, err := shardState1.CreateBlockToMine(nil, nil, nil, nil, nil)
 	checkErr(err)
 	b0, _, err = shardState1.FinalizeAndAddBlock(b0)
 	checkErr(err)
@@ -2006,10 +1968,10 @@
 	//Root block coinbase does not consume xshard gas
 	blc, err := shardState1.GetBalance(acc1.Recipient, nil)
 	checkErr(err)
-	assert.Equal(t, big.NewInt(10000000+1000000), blc)
+	assert.Equal(t, big.NewInt(10000000+1000000), blc.GetTokenBalance(qkcCommon.TokenIDEncode("QKC")))
 
 	//Add b0 and make sure one x-shard tx's are added
-	b0, err = shardState2.CreateBlockToMine(nil, nil, nil)
+	b0, err = shardState2.CreateBlockToMine(nil, nil, nil, nil, nil)
 	checkErr(err)
 	b0, _, err = shardState2.FinalizeAndAddBlock(b0)
 	checkErr(err)
@@ -2017,5 +1979,5 @@
 	//Root block coinbase does not consume xshard gas
 	blc, err = shardState2.GetBalance(acc1.Recipient, nil)
 	checkErr(err)
-	assert.Equal(t, big.NewInt(10000000), blc)
+	assert.Equal(t, big.NewInt(10000000), blc.GetTokenBalance(qkcCommon.TokenIDEncode("QKC")))
 }