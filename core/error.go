--- conflicted
+++ resolved
@@ -38,14 +38,9 @@
 	// plus one.
 	ErrInvalidNumber = errors.New("invalid block number")
 
-<<<<<<< HEAD
-	errNoGenesis         = errors.New("Genesis not found in chain")
-	ErrBlockIsNil        = errors.New("block is nil")
-=======
 	errNoGenesis         = errors.New("genesis not found in chain")
 	ErrMinorBlockIsNil   = errors.New("minor block is nil")
 	ErrRootBlockIsNil    = errors.New("root block is nil")
->>>>>>> 87069ca6
 	ErrInvalidMinorBlock = errors.New("minor block is invalid")
 	ErrHeightDisMatch    = errors.New("block's height mis match")
 	ErrPreBlockNotFound  = errors.New("pre block not found")
@@ -54,20 +49,13 @@
 	ErrMetaHash          = errors.New("meta hash is not match")
 	ErrExtraLimit        = errors.New("extra data's len exceeds limit")
 	ErrTrackLimit        = errors.New("track data's len exceeds limit")
-<<<<<<< HEAD
-	ErrRootHash          = errors.New("root hash is not match")
-=======
 	ErrTxHash            = errors.New("tx hash is not match")
->>>>>>> 87069ca6
 	ErrFullShardKey      = errors.New("full shard key is not match")
 	ErrDifficulty        = errors.New("diff is not match")
 	ErrGasUsed           = errors.New("gas used is not match")
 	ErrCoinBaseAmount    = errors.New("coinBaseAmount is err")
 	ErrXShardList        = errors.New("xShardReceivedGasUsed is not match")
-<<<<<<< HEAD
-=======
 	ErrNetWorkID         = errors.New("networkID is not match")
 	ErrNotNeighbir       = errors.New("is not a neighbor")
 	ErrNotSameRootChain  = errors.New("is not same root chain")
->>>>>>> 87069ca6
 )