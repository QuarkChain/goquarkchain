--- conflicted
+++ resolved
@@ -3,16 +3,10 @@
 import (
 	"errors"
 	"fmt"
-<<<<<<< HEAD
-	"github.com/QuarkChain/goquarkchain/core/state"
-	"github.com/ethereum/go-ethereum/common"
-	"reflect"
-=======
 	"reflect"
 
 	"github.com/QuarkChain/goquarkchain/core/state"
 	"github.com/ethereum/go-ethereum/common"
->>>>>>> d14c9af4
 
 	"github.com/QuarkChain/goquarkchain/cluster/config"
 	"github.com/QuarkChain/goquarkchain/consensus"
@@ -22,11 +16,7 @@
 // RootBlockValidator implements Validator.
 type RootBlockValidator struct {
 	config     *config.QuarkChainConfig // config configuration options
-<<<<<<< HEAD
-	blockChain *RootBlockChain          // minorBlockChain block chain
-=======
 	blockChain *RootBlockChain          // root block chain
->>>>>>> d14c9af4
 	engine     consensus.Engine         // engine engine used for validating
 }
 
@@ -74,12 +64,10 @@
 		return fmt.Errorf("incorrect merkle root %v - %v ",
 			rootBlock.Header().MinorHeaderHash.String(),
 			mheaderHash.String())
-	}else{
-		fmt.Println("一样")
 	}
 
 	if !v.config.SkipRootCoinbaseCheck {
-		coinbaseAmount := v.blockChain.CalculateRootBlockCoinBase(rootBlock)
+		coinbaseAmount := CalculateRootBlockCoinbase(v.config, rootBlock)
 		if coinbaseAmount.Cmp(rootBlock.CoinbaseAmount()) != 0 {
 			return fmt.Errorf("bad coinbase amount for root block %v. expect %d but got %d.",
 				rootBlock.Hash().String(),
@@ -90,7 +78,7 @@
 
 	var fullShardId uint32 = 0
 	var parentHeader *types.MinorBlockHeader
-	prevRootBlockHashList := make(map[common.Hash]bool)
+	var prevRootBlockHashList map[common.Hash]bool
 	var shardIdToMinorHeadersMap = make(map[uint32][]*types.MinorBlockHeader)
 	for _, mheader := range rootBlock.MinorBlockHeaders() {
 		if !v.blockChain.containMinorBlock(mheader.Hash()) {
@@ -170,11 +158,7 @@
 	panic(errors.New("not implement"))
 }
 
-<<<<<<< HEAD
-// ValidateHeader calls underlying engine's header verification method.
-=======
 // RootBlockValidator calls underlying engine's header verification method.
->>>>>>> d14c9af4
 func (v *RootBlockValidator) ValidateHeader(header types.IHeader) error {
 	return v.engine.VerifyHeader(v.blockChain, header, true)
 }
@@ -187,18 +171,10 @@
 	return v.Err
 }
 
-<<<<<<< HEAD
-func (v *fakeRootBlockValidator) ValidateState(block, parent types.IBlock, statedb *state.StateDB, receipts types.Receipts, usedGas uint64) error {
-	panic(errors.New("not implement"))
-}
-func (v *fakeRootBlockValidator) ValidateHeader(block types.IHeader) error {
-	return v.Err
-=======
 func (v *fakeRootBlockValidator) ValidateHeader(header types.IHeader) error {
 	return v.Err
 }
 
 func (v *fakeRootBlockValidator) ValidateState(block, parent types.IBlock, statedb *state.StateDB, receipts types.Receipts, usedGas uint64) error {
 	panic(errors.New("not implement"))
->>>>>>> d14c9af4
 }