package core

import (
	"errors"
	"fmt"
	"reflect"

	"github.com/QuarkChain/goquarkchain/core/state"
	"github.com/ethereum/go-ethereum/common"

	"github.com/QuarkChain/goquarkchain/cluster/config"
	"github.com/QuarkChain/goquarkchain/consensus"
	"github.com/QuarkChain/goquarkchain/core/types"
)

// RootBlockValidator implements Validator.
type RootBlockValidator struct {
	config     *config.QuarkChainConfig // config configuration options
	blockChain *RootBlockChain          // root block chain
	engine     consensus.Engine         // engine engine used for validating
}

// NewRootBlockValidator returns a new root block validator which is safe for re-use
func NewRootBlockValidator(config *config.QuarkChainConfig, blockchain *RootBlockChain, engine consensus.Engine) *RootBlockValidator {
	validator := &RootBlockValidator{
		config:     config,
		engine:     engine,
		blockChain: blockchain,
	}
	return validator
}

// ValidateBlock validates the given block and verifies the block header's roots.
func (v *RootBlockValidator) ValidateBlock(block types.IBlock) error {
	// Check whether the block's known, and if not, that it's linkable
	if block == nil {
		panic("input block for ValidateBlock is nil")
	}
	if reflect.TypeOf(block) != reflect.TypeOf(new(types.RootBlock)) {
		panic("invalid type of block")
	}

	rootBlock := block.(*types.RootBlock)

	if rootBlock.NumberU64() < 1 {
		return errors.New("unexpected height")
	}
	if v.blockChain.HasBlock(block.Hash()) {
		return ErrKnownBlock
	}
	// Header validity is known at this point, check the uncles and transactions
	header := rootBlock.Header()

	if err := v.engine.VerifyHeader(v.blockChain, header, true); err != nil {
		return err
	}

	if uint32(len(rootBlock.TrackingData())) > v.config.BlockExtraDataSizeLimit {
		return errors.New("tracking data in block is too large")
	}

	mheaderHash := types.DeriveSha(rootBlock.MinorBlockHeaders())
	if mheaderHash != rootBlock.Header().MinorHeaderHash {
		return fmt.Errorf("incorrect merkle root %v - %v ",
			rootBlock.Header().MinorHeaderHash.String(),
			mheaderHash.String())
	}

	if !v.config.SkipRootCoinbaseCheck {
		coinbaseAmount := CalculateRootBlockCoinbase(v.config, rootBlock)
		if coinbaseAmount.Cmp(rootBlock.CoinbaseAmount()) != 0 {
			return fmt.Errorf("bad coinbase amount for root block %v. expect %d but got %d.",
				rootBlock.Hash().String(),
				coinbaseAmount,
				rootBlock.CoinbaseAmount())
		}
	}

	var fullShardId uint32 = 0
	var parentHeader *types.MinorBlockHeader
	var prevRootBlockHashList map[common.Hash]bool
	var shardIdToMinorHeadersMap = make(map[uint32][]*types.MinorBlockHeader)
	for _, mheader := range rootBlock.MinorBlockHeaders() {
		if !v.blockChain.containMinorBlock(mheader.Hash()) {
			return fmt.Errorf("minor block is not validated. %v-%d",
				mheader.Coinbase.FullShardKey, mheader.Number)
		}
		if mheader.Time > rootBlock.Header().Time {
			return fmt.Errorf("minor block create time is larger than root block %d-%d",
				mheader.Time, mheader.Time)
		}
		if mheader.Branch.GetFullShardID() < fullShardId {
			return errors.New("shard id must be ordered")
		}
		if mheader.Branch.GetFullShardID() > fullShardId {
			fullShardId = mheader.Branch.GetFullShardID()
			shardIdToMinorHeadersMap[fullShardId] = make([]*types.MinorBlockHeader, 0, rootBlock.MinorBlockHeaders().Len())
		} else if mheader.Number != parentHeader.Number+1 {
			return fmt.Errorf("mheader.Number must equal to prev header + 1, header number %d, prev number %d", mheader.Number, parentHeader.Number)
		} else if mheader.ParentHash != parentHeader.Hash() {
			return fmt.Errorf("minor block %v does not link to previous block %v",
				mheader.Hash().String(), parentHeader.Hash().String())
		}

		prevRootBlockHashList[mheader.PrevRootBlockHash] = true
		parentHeader = mheader
		shardIdToMinorHeadersMap[fullShardId] = append(shardIdToMinorHeadersMap[fullShardId], mheader)
	}

	for key, _ := range prevRootBlockHashList {
		if v.blockChain.isSameChain(rootBlock.Header(), v.blockChain.GetHeader(key).(*types.RootBlockHeader)) {
			return errors.New("minor block's prev root block must be in the same chain")
		}
	}

	if rootBlock.Header().Number < 1 {
		return nil
	}

	latestMinorBlockHeaders := v.blockChain.GetLatestMinorBlockHeaders(header.ParentHash)
	fullShardIdList := v.config.GetInitializedShardIdsBeforeRootHeight(header.Number)
	for fullShardId, minorHeaders := range shardIdToMinorHeadersMap {
		if uint32(len(minorHeaders)) > v.config.GetShardConfigByFullShardID(fullShardId).MaxBlocksPerShardInOneRootBlock() {
			return fmt.Errorf("too many minor blocks in the root block for shard %d", fullShardId)
		}
		inList := false
		for _, id := range fullShardIdList {
			if id == fullShardId {
				inList = true
				break
			}
		}
		if !inList {
			return fmt.Errorf("found minor block header in root block %v for uninitialized shard %d",
				block.Hash().String(), fullShardId)
		}

		prevHeader, ok := latestMinorBlockHeaders[fullShardId]
		if !ok && minorHeaders[0].Number != 0 {
			//todo double check when adding chain
			//todo reshard will not be 0, this check will be wrong
			return fmt.Errorf("genesis block height is not 0 for shard %d", fullShardId)
		}

		if prevHeader != nil && (prevHeader.Number+1 != minorHeaders[0].Number || prevHeader.Hash() != minorHeaders[0].ParentHash) {
			return fmt.Errorf("minor block %v does not link to previous block %v",
				minorHeaders[0].Hash().String(), prevHeader.Hash().String())
		}

		latestMinorBlockHeaders[fullShardId] = minorHeaders[len(minorHeaders)-1]
	}

	v.blockChain.SetLatestMinorBlockHeaders(block.Hash(), latestMinorBlockHeaders)
	return nil
}

func (v *RootBlockValidator) ValidateState(block, parent types.IBlock, statedb *state.StateDB, receipts types.Receipts, usedGas uint64) error {
	panic(errors.New("not implement"))
}

// ValidateHeader calls underlying engine's header verification method.
func (v *RootBlockValidator) ValidateHeader(header types.IHeader) error {
	return v.engine.VerifyHeader(v.blockChain, header, true)
}

type fakeRootBlockValidator struct {
	Err error
}

func (v *fakeRootBlockValidator) ValidateBlock(block types.IBlock) error {
	return v.Err
}

<<<<<<< HEAD
func (v *fakeRootBlockValidator) ValidateHeader(header types.IHeader) error {
	return v.Err
=======
func (v *fakeRootBlockValidator) ValidateState(block, parent types.IBlock, statedb *state.StateDB, receipts types.Receipts, usedGas uint64) error {
	panic(errors.New("not implement"))
>>>>>>> 52d6b404
}<|MERGE_RESOLUTION|>--- conflicted
+++ resolved
@@ -171,11 +171,10 @@
 	return v.Err
 }
 
-<<<<<<< HEAD
 func (v *fakeRootBlockValidator) ValidateHeader(header types.IHeader) error {
 	return v.Err
-=======
+}
+
 func (v *fakeRootBlockValidator) ValidateState(block, parent types.IBlock, statedb *state.StateDB, receipts types.Receipts, usedGas uint64) error {
 	panic(errors.New("not implement"))
->>>>>>> 52d6b404
 }