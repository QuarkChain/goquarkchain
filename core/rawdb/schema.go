// Modified from go-ethereum under GNU Lesser General Public License
package rawdb

import (
	"encoding/binary"
	"github.com/ethereum/go-ethereum/common"
	"github.com/ethereum/go-ethereum/metrics"
)

// The fields below define the low level database schema prefixing.
var (
	// databaseVerisionKey tracks the current database version.
	databaseVerisionKey = []byte("DatabaseVersion")

	// headHeaderKey tracks the latest know header's hash.
	headHeaderKey = []byte("LastHeader")

	// headBlockKey tracks the latest know full block's hash.
	headBlockKey = []byte("LastBlock")

	// headFastBlockKey tracks the latest known incomplete block's hash during fast sync.
	headFastBlockKey = []byte("LastFast")
	rbCommittingKey  = []byte("rbCommitting")

	// fastTrieProgressKey tracks the number of trie entries imported during fast sync.
	fastTrieProgressKey = []byte("TrieSync")

	// Data item prefixes (use single byte to avoid mixing data types, avoid `i`, used for indexes).
	headerPrefix                   = []byte("h")    // headerPrefix + hash -> header
	latestMHeaderPrefix            = []byte("lmh")  //latestMHeaderPrefix + hash -> latest minor header list
	headerTDSuffix                 = []byte("t")    // headerPrefix + hash + headerTDSuffix -> td
	rootHashPrefix                 = []byte("rn")   // rootHashPrefix + num (uint64 big endian) -> root hash
	minorHashPrefix                = []byte("mn")   // minorHashPrefix + num (uint64 big endian) -> minorhash
	headerNumberPrefix             = []byte("H")    // headerNumberPrefix + hash -> num (uint64 big endian)
	validatedMinorHeaderHashPrefix = []byte("vmhh") //validatedMinorHeaderHashPrefix + hash -> empty, use to record whether this header has been validated

	blockPrefix         = []byte("b") // blockPrefix + hash -> block rootBlockBody
	blockReceiptsPrefix = []byte("r") // blockReceiptsPrefix + num (uint64 big endian) + hash -> block receipts

	lookupPrefix    = []byte("l") // lookupPrefix + hash -> transaction/receipt lookup metadata
	bloomBitsPrefix = []byte("B") // bloomBitsPrefix + bit (uint16 big endian) + section (uint64 big endian) + hash -> bloom bits

	preimagePrefix = []byte("secure-key-")      // preimagePrefix + hash -> preimage
	configPrefix   = []byte("ethereum-config-") // config prefix for the db

	// Chain index prefixes (use `i` + single byte to avoid mixing data types).
	BloomBitsIndexPrefix = []byte("iB") // BloomBitsIndexPrefix is the data table of a chain indexer to track its progress

	preimageCounter    = metrics.NewRegisteredCounter("db/preimage/total", nil)
	preimageHitCounter = metrics.NewRegisteredCounter("db/preimage/hits", nil)

	totalTxKey         = []byte("txCount")
	xConfirmedShardKey = []byte("xr")
	xShardLists        = []byte("xShard")
	rLastM             = []byte("rLastM")
	rBlock             = []byte("rBlock")
	genesis            = []byte("genesis")
<<<<<<< HEAD
	countMinor         = []byte("countMinor")
=======
	countMinor         = []byte("cntM")
>>>>>>> 98332ef7
)

type ChainType byte

const (
	ChainTypeRoot  = ChainType(0)
	ChainTypeMinor = ChainType(1)
)

// LookupEntry is a positional metadata to help looking up the data content of
// a transaction or receipt given only its hash.
type LookupEntry struct {
	BlockHash common.Hash
	Index     uint32
}

// encodeBlockNumber encodes a block number as big endian uint64
func encodeBlockNumber(number uint64) []byte {
	enc := make([]byte, 8)
	binary.BigEndian.PutUint64(enc, number)
	return enc
}

func encodeUint32(number uint32) []byte {
	enc := make([]byte, 4)
	binary.BigEndian.PutUint32(enc, number)
	return enc
}

// headerKey = headerPrefix + hash
func headerKey(hash common.Hash) []byte {
	return append(headerPrefix, hash.Bytes()...)
}

// latestMHeaderKey = latestMHeaderPrefix + hash
func latestMHeaderKey(hash common.Hash) []byte {
	return append(latestMHeaderPrefix, hash.Bytes()...)
}

// headerTDKey = headerPrefix + hash + headerTDSuffix
func headerTDKey(hash common.Hash) []byte {
	return append(headerKey(hash), headerTDSuffix...)
}

// headerHashKey = headerPrefix + num (uint64 big endian) + headerHashSuffix
func headerHashKey(chainType ChainType, number uint64) []byte {
	if chainType == 0 {
		return append(rootHashPrefix, encodeBlockNumber(number)...)
	} else {
		return append(minorHashPrefix, encodeBlockNumber(number)...)
	}
}

// headerNumberKey = headerNumberPrefix + hash
func headerNumberKey(hash common.Hash) []byte {
	return append(headerNumberPrefix, hash.Bytes()...)
}

// blockBodyKey = blockBodyPrefix + num (uint64 big endian) + hash
func blockKey(hash common.Hash) []byte {
	return append(blockPrefix, hash.Bytes()...)
}

// blockReceiptsKey = blockReceiptsPrefix + num (uint64 big endian) + hash
func blockReceiptsKey(hash common.Hash) []byte {
	return append(blockReceiptsPrefix, hash.Bytes()...)
}

// lookupKey = txLookupPrefix + hash
func lookupKey(hash common.Hash) []byte {
	return append(lookupPrefix, hash.Bytes()...)
}

// validatedMinorHeaderHashKey = validatedMinorHeaderHashPrefix + hash
func validatedMinorHeaderHashKey(hash common.Hash) []byte {
	return append(validatedMinorHeaderHashPrefix, hash.Bytes()...)
}

// bloomBitsKey = bloomBitsPrefix + bit (uint16 big endian) + section (uint64 big endian) + hash
func bloomBitsKey(bit uint, section uint64, hash common.Hash) []byte {
	key := append(append(bloomBitsPrefix, make([]byte, 10)...), hash.Bytes()...)

	binary.BigEndian.PutUint16(key[1:], uint16(bit))
	binary.BigEndian.PutUint64(key[3:], section)

	return key
}

// preimageKey = preimagePrefix + hash
func preimageKey(hash common.Hash) []byte {
	return append(preimagePrefix, hash.Bytes()...)
}

// configKey = configPrefix + hash
func configKey(hash common.Hash) []byte {
	return append(configPrefix, hash.Bytes()...)
}

func totalTxCountKey(hash common.Hash) []byte {
	return append(totalTxKey, hash.Bytes()...)
}

func makeConfirmedXShardKey(hash common.Hash) []byte {
	return append(xConfirmedShardKey, hash.Bytes()...)
}
func makeXShardTxList(hash common.Hash) []byte {
	return append(xShardLists, hash.Bytes()...)
}
func makeGenesisKey(hash common.Hash) []byte {
	return append(genesis, hash.Bytes()...)
}

func makeRLastMHash(hash common.Hash) []byte {
	return append(rLastM, hash.Bytes()...)
}

func makeRootBlockForShard(hash common.Hash) []byte {
	return append(rBlock, hash.Bytes()...)
}
func makeMinorCount(fullShardID uint32, height uint32) []byte {
	data := append(countMinor, encodeUint32(fullShardID)...)
	return append(data, encodeUint32(height)...)
}<|MERGE_RESOLUTION|>--- conflicted
+++ resolved
@@ -55,11 +55,7 @@
 	rLastM             = []byte("rLastM")
 	rBlock             = []byte("rBlock")
 	genesis            = []byte("genesis")
-<<<<<<< HEAD
-	countMinor         = []byte("countMinor")
-=======
 	countMinor         = []byte("cntM")
->>>>>>> 98332ef7
 )
 
 type ChainType byte
