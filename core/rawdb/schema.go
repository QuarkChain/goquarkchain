--- conflicted
+++ resolved
@@ -49,15 +49,10 @@
 	xShardLists        = []byte("xSL") // CrossShardTxList
 	rLastM             = []byte("rLM") // LastConfirmedMinorBlockHeaderAtRootBlock
 	genesis            = []byte("genesis")
-<<<<<<< HEAD
-	countMinor         = []byte("cntM")
-	mHeader            = []byte("mheader")
-	xsHashList         = []byte("xd")
-=======
 	countMinor         = []byte("cntM") //minorBlock cnt in rootBlockChain
 	mHeader            = []byte("mhC")  //mHeader coinbase
 	commitBlockByHash  = []byte("cmB")  //CommittedMinorBlock
->>>>>>> 0f079116
+		xsHashList         = []byte("xd")
 )
 
 type ChainType byte
@@ -169,6 +164,9 @@
 	return append(rLastM, hash.Bytes()...)
 }
 
+func makeRootBlockForShard(hash common.Hash) []byte {
+	return append(rBlock, hash.Bytes()...)
+}
 func makeMinorCount(fullShardID uint32, height uint32) []byte {
 	data := append(countMinor, encodeUint32(fullShardID)...)
 	return append(data, encodeUint32(height)...)
@@ -184,12 +182,12 @@
 	return data
 }
 
-<<<<<<< HEAD
 func makeXShardDepositHashList(h common.Hash) []byte {
 	data := append(xsHashList, h.Bytes()...)
-=======
+	return data
+}
+
 func makeCommitMinorBlock(h common.Hash) []byte {
 	data := append(commitBlockByHash, h.Bytes()...)
->>>>>>> 0f079116
 	return data
-}+}
