package core

import (
	"encoding/hex"
	"errors"
	"math/big"
	"time"

	"github.com/QuarkChain/goquarkchain/account"
	"github.com/QuarkChain/goquarkchain/cluster/config"
	"github.com/QuarkChain/goquarkchain/common"
	"github.com/QuarkChain/goquarkchain/consensus"
	"github.com/QuarkChain/goquarkchain/consensus/doublesha256"
	"github.com/QuarkChain/goquarkchain/consensus/posw"
	"github.com/QuarkChain/goquarkchain/core/types"
	"github.com/QuarkChain/goquarkchain/core/vm"
	"github.com/ethereum/go-ethereum/crypto"
	"github.com/ethereum/go-ethereum/ethdb"
	"github.com/ethereum/go-ethereum/params"
)

var (
	// jiaozi 10^18
	jiaozi                  = new(big.Int).Mul(new(big.Int).SetUint64(1000000000), new(big.Int).SetUint64(1000000000))
	testShardCoinbaseAmount = new(big.Int).Mul(new(big.Int).SetUint64(5), jiaozi)
)

type fakeEnv struct {
	db            ethdb.Database
	clusterConfig *config.ClusterConfig
}

func getTestEnv(genesisAccount *account.Address, genesisMinorQuarkHash *uint64, chainSize *uint32, shardSize *uint32, genesisRootHeights *map[uint32]uint32, remoteMining *bool) *fakeEnv {
	if genesisAccount == nil {
		temp := account.CreatEmptyAddress(0)
		genesisAccount = &temp
	}

	if genesisMinorQuarkHash == nil {
		temp := uint64(0)
		genesisMinorQuarkHash = &temp
	}

	if chainSize == nil {
		temp := uint32(2)
		chainSize = &temp
	}

	if shardSize == nil {
		temp := uint32(2)
		shardSize = &temp
	}

	if remoteMining == nil {
		temp := false
		remoteMining = &temp
	}

	if !common.IsP2(*shardSize) {
		panic(errors.New("shard size wrong"))
	}

	fakeClusterConfig := config.NewClusterConfig()
	env := &fakeEnv{
		db:            ethdb.NewMemDatabase(),
		clusterConfig: fakeClusterConfig,
	}
	env.clusterConfig.Quarkchain.NetworkID = 3
	env.clusterConfig.Quarkchain.Update(*chainSize, *shardSize, 10, 1)
	if *remoteMining {
		env.clusterConfig.Quarkchain.Root.ConsensusConfig.RemoteMine = true
		env.clusterConfig.Quarkchain.Root.ConsensusType = config.PoWDoubleSha256
		env.clusterConfig.Quarkchain.Root.Genesis.Difficulty = 10
	}

	env.clusterConfig.Quarkchain.Root.DifficultyAdjustmentCutoffTime = 40
	env.clusterConfig.Quarkchain.Root.DifficultyAdjustmentFactor = 1024
	env.clusterConfig.Quarkchain.SkipMinorDifficultyCheck = true
	env.clusterConfig.Quarkchain.SkipRootCoinbaseCheck = true
	env.clusterConfig.Quarkchain.SkipRootCoinbaseCheck = true
	env.clusterConfig.EnableTransactionHistory = true

	ids := env.clusterConfig.Quarkchain.GetGenesisShardIds()
	for _, v := range ids {
		addr := genesisAccount.AddressInShard(v)
		shardConfig := fakeClusterConfig.Quarkchain.GetShardConfigByFullShardID(v)
<<<<<<< HEAD
		temp := make(map[string]*big.Int)
		temp["QKC"] = new(big.Int).SetUint64(*genesisMinorQuarkHash)
		shardConfig.Genesis.Alloc[addr] = temp
=======
		temp:=make(map[string]*big.Int)
		temp["QKC"]= new(big.Int).SetUint64(*genesisMinorQuarkHash)
		shardConfig.Genesis.Alloc[addr] =temp
>>>>>>> bc3dbf3f
	}
	return env
}

func createDefaultShardState(env *fakeEnv, shardID *uint32, diffCalc consensus.DifficultyCalculator, poswOverride *bool, flagEngine *bool) *MinorBlockChain {
	if shardID == nil {
		temp := uint32(0)
		shardID = &temp
	}

	cacheConfig := &CacheConfig{
		TrieCleanLimit: 32,
		TrieDirtyLimit: 32,
		TrieTimeLimit:  5 * time.Minute,
		Disabled:       true, //update trieDB every block
	}
	rBlock := NewGenesis(env.clusterConfig.Quarkchain).MustCommitRootBlock(env.db)

	genesisManager := NewGenesis(env.clusterConfig.Quarkchain)

	fullShardID := env.clusterConfig.Quarkchain.Chains[0].ShardSize | *shardID

	if poswOverride != nil && *poswOverride {
		poswConfig := env.clusterConfig.Quarkchain.GetShardConfigByFullShardID(fullShardID).PoswConfig
		poswConfig.Enabled = true
		poswConfig.WindowSize = 3
	}

	genesisManager.MustCommitMinorBlock(env.db, rBlock, fullShardID)

	var shardState *MinorBlockChain
	var err error
	chainConfig := params.TestChainConfig
	if flagEngine != nil {
		shardState, err = NewMinorBlockChain(env.db, cacheConfig, chainConfig, env.clusterConfig, doublesha256.New(diffCalc, false), vm.Config{}, nil, fullShardID)
		if err != nil {
			panic(err)
		}
	} else {
		shardState, err = NewMinorBlockChain(env.db, cacheConfig, chainConfig, env.clusterConfig, new(consensus.FakeEngine), vm.Config{}, nil, fullShardID)
		if err != nil {
			panic(err)
		}
	}

	_, err = shardState.InitGenesisState(rBlock)
	if err != nil {
		panic(err)
	}
	return shardState

}

func setUp(genesisAccount *account.Address, genesisMinotQuarkash *uint64, shardSize *uint32) *fakeEnv {
	env := getTestEnv(genesisAccount, genesisMinotQuarkash, nil, shardSize, nil, nil)
	return env
}

func createTransferTransaction(
	shardState *MinorBlockChain, key []byte,
	fromAddress account.Address, toAddress account.Address,
	value *big.Int, gas *uint64, gasPrice *uint64, nonce *uint64, data []byte, gasTokenID *uint64, transferTokenID *uint64,
) *types.Transaction {
	t := shardState.GetGenesisToken()
	if gasTokenID == nil {
		gasTokenID = &t
	}
	if transferTokenID == nil {
		transferTokenID = &t
	}
	fakeNetworkID := uint32(3) //default QuarkChain is nil
	realNonce, err := shardState.GetTransactionCount(fromAddress.Recipient, nil)
	if err != nil {
		panic(err)
	}
	if nonce != nil {
		realNonce = *nonce
	}

	realGasPrice := uint64(1)
	if gasPrice != nil {
		realGasPrice = *gasPrice
	}

	realGas := uint64(21000)
	if gas != nil {
		realGas = *gas
	}
	tempTx := types.NewEvmTransaction(realNonce, toAddress.Recipient, value, realGas,
		new(big.Int).SetUint64(realGasPrice), fromAddress.FullShardKey, toAddress.FullShardKey, fakeNetworkID, 0, data, *gasTokenID, *transferTokenID)

	prvKey, err := crypto.HexToECDSA(hex.EncodeToString(key))
	if err != nil {
		panic(err)
	}
	tx, err := types.SignTx(tempTx, types.MakeSigner(fakeNetworkID), prvKey)
	if err != nil {
		panic(err)
	}
	return &types.Transaction{
		EvmTx:  tx,
		TxType: types.EvmTx,
	}
}

func transEvmTxToTx(tx *types.EvmTransaction) *types.Transaction {
	return &types.Transaction{
		TxType: types.EvmTx,
		EvmTx:  tx,
	}
}

func modifyNumber(block *types.RootBlock, Number uint64) *types.RootBlock {
	header := block.Header()
	header.Number = uint32(Number)
	return types.NewRootBlock(header, nil, []byte{})
}

func checkErr(err error) {
	if err != nil {
		panic(err)
	}
}

func CreateFakeMinorCanonicalPoSW(acc1 account.Address, shardId *uint32, genesisMinorQuarkash *uint64) (*MinorBlockChain, error) {
	env := setUp(&acc1, genesisMinorQuarkash, nil)
	chainConfig := env.clusterConfig.Quarkchain.Chains[0]
	fullShardID := chainConfig.ChainID<<16 | chainConfig.ShardSize | 0
	shardConfig := env.clusterConfig.Quarkchain.GetShardConfigByFullShardID(fullShardID)
	diffCalculator := &consensus.EthDifficultyCalculator{
		MinimumDifficulty: big.NewInt(int64(shardConfig.Genesis.Difficulty)),
		AdjustmentCutoff:  shardConfig.DifficultyAdjustmentCutoffTime,
		AdjustmentFactor:  shardConfig.DifficultyAdjustmentFactor,
	}
	poswFlag := true
	engineFlag := true
	shardState := createDefaultShardState(env, shardId, diffCalculator, &poswFlag, &engineFlag)
	return shardState, nil
}

func CreateTransferTx(shardState *MinorBlockChain, key []byte,
	from account.Address, to account.Address, value *big.Int, gas, gasPrice, nonce *uint64) *types.Transaction {
	if gasPrice == nil {
		gasPrice = new(uint64)
		*gasPrice = 0
	}
	if gas == nil {
		gas = new(uint64)
		*gas = 21000
	}
<<<<<<< HEAD
	return createTransferTransaction(shardState, key, from, to, value, gas, &gasPrice, nonce, nil, nil, nil)
=======
	return createTransferTransaction(shardState, key, from, to, value, gas, gasPrice, nonce, nil)
}

func GetPoSW(chain *MinorBlockChain) *posw.PoSW {
	return chain.posw.(*posw.PoSW)
>>>>>>> bc3dbf3f
}<|MERGE_RESOLUTION|>--- conflicted
+++ resolved
@@ -84,15 +84,9 @@
 	for _, v := range ids {
 		addr := genesisAccount.AddressInShard(v)
 		shardConfig := fakeClusterConfig.Quarkchain.GetShardConfigByFullShardID(v)
-<<<<<<< HEAD
 		temp := make(map[string]*big.Int)
 		temp["QKC"] = new(big.Int).SetUint64(*genesisMinorQuarkHash)
 		shardConfig.Genesis.Alloc[addr] = temp
-=======
-		temp:=make(map[string]*big.Int)
-		temp["QKC"]= new(big.Int).SetUint64(*genesisMinorQuarkHash)
-		shardConfig.Genesis.Alloc[addr] =temp
->>>>>>> bc3dbf3f
 	}
 	return env
 }
@@ -243,13 +237,9 @@
 		gas = new(uint64)
 		*gas = 21000
 	}
-<<<<<<< HEAD
-	return createTransferTransaction(shardState, key, from, to, value, gas, &gasPrice, nonce, nil, nil, nil)
-=======
 	return createTransferTransaction(shardState, key, from, to, value, gas, gasPrice, nonce, nil)
 }
 
 func GetPoSW(chain *MinorBlockChain) *posw.PoSW {
 	return chain.posw.(*posw.PoSW)
->>>>>>> bc3dbf3f
 }