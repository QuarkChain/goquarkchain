// Copyright 2015 The go-ethereum Authors
// This file is part of the go-ethereum library.
//
// The go-ethereum library is free software: you can redistribute it and/or modify
// it under the terms of the GNU Lesser General Public License as published by
// the Free Software Foundation, either version 3 of the License, or
// (at your option) any later version.
//
// The go-ethereum library is distributed in the hope that it will be useful,
// but WITHOUT ANY WARRANTY; without even the implied warranty of
// MERCHANTABILITY or FITNESS FOR A PARTICULAR PURPOSE. See the
// GNU Lesser General Public License for more details.
//
// You should have received a copy of the GNU Lesser General Public License
// along with the go-ethereum library. If not, see <http://www.gnu.org/licenses/>.

package core

import (
	"errors"
	"fmt"
	"math/big"

	"github.com/QuarkChain/goquarkchain/account"
	"github.com/QuarkChain/goquarkchain/cluster/config"
	"github.com/QuarkChain/goquarkchain/common"
	"github.com/QuarkChain/goquarkchain/consensus"
	"github.com/QuarkChain/goquarkchain/core/state"
	"github.com/QuarkChain/goquarkchain/core/types"
	"github.com/ethereum/go-ethereum/log"
)

// MinorBlockValidator is responsible for validating block Headers, uncles and
// processed state.
//
// MinorBlockValidator implements Validator.
type MinorBlockValidator struct {
	quarkChainConfig *config.QuarkChainConfig // Chain configuration options
	bc               *MinorBlockChain         // Canonical block chain
	engine           consensus.Engine         // Consensus engine used for validating
	branch           account.Branch
	logInfo          string
}

// NewBlockValidator returns a new block validator which is safe for re-use
func NewBlockValidator(quarkChainConfig *config.QuarkChainConfig, blockchain *MinorBlockChain, engine consensus.Engine, branch account.Branch) *MinorBlockValidator {
	validator := &MinorBlockValidator{
		quarkChainConfig: quarkChainConfig,
		engine:           engine,
		bc:               blockchain,
		branch:           branch,
		logInfo:          fmt.Sprintf("minorBlock validate branch:%v", branch),
	}
	return validator
}

// ValidateBlock validates the given block's uncles and verifies the block
// header's transaction and uncle roots. The Headers are assumed to be already
// validated at this point.
func (v *MinorBlockValidator) ValidateBlock(mBlock types.IBlock) error {
	if common.IsNil(mBlock) {
		log.Error(v.logInfo, "check block err", ErrMinorBlockIsNil)
		return ErrMinorBlockIsNil
	}
	block, ok := mBlock.(*types.MinorBlock)
	if !ok {
		log.Error(v.logInfo, "check block err", ErrInvalidMinorBlock)
		return ErrInvalidMinorBlock
	}

	blockHeight := block.NumberU64()
	if blockHeight < 1 {
		errBlockHeight := errors.New("block.Number <1")
		log.Error(v.logInfo, "err", errBlockHeight, "blockHeight", blockHeight)
		return errBlockHeight
	}
	// Check whether the block's known, and if not, that it's linkable
	if v.bc.HasBlockAndState(block.Hash()) {
		log.Error(v.logInfo, "already have this block err", ErrKnownBlock, "height", block.NumberU64(), "hash", block.Hash().String())
		return ErrKnownBlock
	}

	if !v.bc.HasBlockAndState(block.IHeader().GetParentHash()) {
		if !v.bc.HasBlock(block.ParentHash()) {
			log.Error(v.logInfo, "parent block do not have", consensus.ErrUnknownAncestor, "parent height", block.Header().Number-1, "hash", block.Header().ParentHash.String())
			return consensus.ErrUnknownAncestor
		}
		log.Warn(v.logInfo, "will insert side chain", ErrPrunedAncestor, "parent height", block.Header().Number-1, "hash", block.Header().ParentHash.String(), "currHash", block.Hash().String())
		return ErrPrunedAncestor
	}

	prevBlock, ok := v.bc.GetBlock(block.IHeader().GetParentHash()).(*types.MinorBlock)
	if !ok {
		return fmt.Errorf("no such block hash:%v", block.IHeader().GetParentHash().String())
	}
	preState, err := v.bc.StateAt(prevBlock.Meta().Root)
	if err != nil {
		return err
	}
	if !preState.GetAccountStatus(block.Header().Coinbase.Recipient) {
		return ErrAccountNotBeMiner
	}
	if common.IsNil(prevBlock) {
		log.Error(v.logInfo, "parent header is not exist", ErrInvalidMinorBlock, "parent height", block.Header().Number-1, "parent hash", block.Header().ParentHash.String())
		return ErrInvalidMinorBlock
	}
	if blockHeight != prevBlock.NumberU64()+1 {
		log.Error(v.logInfo, "err", ErrHeightMismatch, "blockHeight", blockHeight, "prevHeader", prevBlock.NumberU64())
		return ErrHeightMismatch
	}

	if block.Branch().Value != v.branch.Value {
		log.Error(v.logInfo, "err", ErrBranch, "block.branch", block.Branch().Value, "current branch", v.branch.Value)
		return ErrBranch
	}

	if block.IHeader().GetTime() <= prevBlock.Header().GetTime() {
		log.Error(v.logInfo, "err", ErrTime, "block.Time", block.IHeader().GetTime(), "prevHeader.Time", prevBlock.Header().GetTime())
		return ErrTime
	}

	if block.Header().MetaHash != block.GetMetaData().Hash() {
		log.Error(v.logInfo, "err", ErrMetaHash, "block.Metahash", block.Header().MetaHash.String(), "block.meta.hash", block.GetMetaData().Hash().String())
		return ErrMetaHash
	}

	if len(block.IHeader().GetExtra()) > int(v.quarkChainConfig.BlockExtraDataSizeLimit) {
		log.Error(v.logInfo, "err", ErrExtraLimit, "len block's extra", len(block.IHeader().GetExtra()), "config's limit", v.quarkChainConfig.BlockExtraDataSizeLimit)
		return ErrExtraLimit
	}

	if len(block.GetTrackingData()) > int(v.quarkChainConfig.BlockExtraDataSizeLimit) {
		log.Error(v.logInfo, "err", ErrTrackLimit, "len block's tracking data", len(block.GetTrackingData()), "config's limit", v.quarkChainConfig.BlockExtraDataSizeLimit)
		return ErrTrackLimit
	}

<<<<<<< HEAD
	if block.Header().GasLimit.Value.Cmp(v.bc.gasLimit) != 0 {
		return errors.New("gasLimit is not match")
=======
	if err := v.ValidateGasLimit(block.Header().GetGasLimit().Uint64(), prevBlock.Header().GetGasLimit().Uint64()); err != nil {
		log.Error(v.logInfo, "validate gas limit err", err)
		return err
>>>>>>> 6dbdb215
	}

	txHash := types.CalculateMerkleRoot(block.GetTransactions())
	if txHash != block.GetMetaData().TxHash {
		log.Error(v.logInfo, "txHash is not match err", ErrTxHash, "local", txHash.String(), "block.TxHash", block.GetMetaData().TxHash.String())
		return ErrTxHash
	}

	if !v.branch.IsInBranch(block.IHeader().GetCoinbase().FullShardKey) {
		log.Error(v.logInfo, "err", ErrMinerFullShardKey, "coinbase's fullshardkey", block.IHeader().GetCoinbase().FullShardKey, "current branch", v.branch.Value)
		return ErrMinerFullShardKey
	}

	if !v.quarkChainConfig.SkipMinorDifficultyCheck {
		diff, err := v.engine.CalcDifficulty(v.bc, block.IHeader().GetTime(), prevBlock.Header())
		if err != nil {
			log.Error(v.logInfo, "check diff err", err)
			return err
		}
		if diff.Cmp(block.IHeader().GetDifficulty()) != 0 {
			log.Error(v.logInfo, "check diff err", err, "diff", diff, "block's", block.IHeader().GetDifficulty())
			return ErrDifficulty
		}
	}

	rootBlockHeader := v.bc.getRootBlockHeaderByHash(block.Header().GetPrevRootBlockHash())
	if rootBlockHeader == nil {
		log.Error(v.logInfo, "err", ErrRootBlockIsNil, "height", block.Header().Number, "parentRootBlockHash", block.Header().GetPrevRootBlockHash().String())
		return ErrRootBlockIsNil
	}

	prevRootHeader := v.bc.getRootBlockHeaderByHash(prevBlock.Header().GetPrevRootBlockHash())
	if prevRootHeader == nil {
		log.Error(v.logInfo, "err", ErrRootBlockIsNil, "prevHeader's height", prevBlock.NumberU64(), "preHeader's prevRootBlockHash", prevBlock.Header().GetPrevRootBlockHash().String())
		return ErrRootBlockIsNil
	}
	if rootBlockHeader.NumberU64() < prevRootHeader.NumberU64() {
		errRootBlockOrder := errors.New("pre root block height must be non-decreasing")
		log.Error(v.logInfo, "err", errRootBlockOrder, "rootBlockHeader's number", rootBlockHeader.Number, "preRootHeader.Number", prevBlock.NumberU64())
		return errRootBlockOrder
	}

	prevConfirmedMinorHeader := v.bc.getLastConfirmedMinorBlockHeaderAtRootBlock(block.Header().PrevRootBlockHash)
<<<<<<< HEAD
	if prevConfirmedMinorHeader != nil && !isSameChain(v.bc.db, prevHeader, prevConfirmedMinorHeader) {
=======
	if prevConfirmedMinorHeader != nil && !v.bc.isSameMinorChain(prevBlock.Header(), prevConfirmedMinorHeader) {
>>>>>>> 6dbdb215
		errMustBeOneMinorChain := errors.New("prev root block's minor block is not in the same chain as the minor block")
		log.Error(v.logInfo, "err", errMustBeOneMinorChain, "prevConfirmedMinor's height", prevConfirmedMinorHeader.Number, "prevConfirmedMinor's hash", prevConfirmedMinorHeader.Hash().String(),
			"preHeader's height", prevBlock.NumberU64(), "preHeader's hash", prevBlock.Hash().String())
		return errMustBeOneMinorChain
	}

	if !v.bc.isSameRootChain(v.bc.getRootBlockHeaderByHash(block.Header().GetPrevRootBlockHash()),
		v.bc.getRootBlockHeaderByHash(prevBlock.Header().GetPrevRootBlockHash())) {
		errMustBeOneRootChain := errors.New("prev root blocks are not on the same chain")
		log.Error(v.logInfo, "err", errMustBeOneRootChain, "long", block.Header().GetPrevRootBlockHash().String(), "short", prevBlock.Header().GetPrevRootBlockHash().String())
		return errMustBeOneRootChain
	}
	if err := v.ValidatorSeal(block.Header()); err != nil {
		log.Error(v.logInfo, "ValidatorBlockSeal err", err)
		return err
	}
	return nil
}

// ValidateHeader calls underlying engine's header verification method plus some sanity check.
func (v *MinorBlockValidator) ValidateHeader(header types.IHeader) error {
	h, ok := header.(*types.MinorBlockHeader)
	if !ok {
		log.Crit("Failed to cast minor block header from validator, panic")
	}
	rh := v.bc.getRootBlockHeaderByHash(h.GetPrevRootBlockHash())
	if rh == nil {
		log.Error(v.logInfo, "err", ErrRootBlockIsNil, "height", h.Number, "parentRootBlockHash", h.GetPrevRootBlockHash().String())
		return ErrRootBlockIsNil
	}
	return v.engine.VerifyHeader(v.bc, header, true)
}

// ValidatorBlockSeal validate minor block seal when validate block
func (v *MinorBlockValidator) ValidatorSeal(mHeader types.IHeader) error {
	header, ok := mHeader.(*types.MinorBlockHeader)
	if !ok {
		return errors.New("validator minor  seal failed , mBlock is nil")
	}
	if header.NumberU64() == 0 {
		return nil
	}
	branch := header.GetBranch()
	fullShardID := branch.GetFullShardID()
	shardConfig := v.quarkChainConfig.GetShardConfigByFullShardID(fullShardID)
	consensusType := shardConfig.ConsensusType
	return v.validateSeal(header, consensusType, nil)
}

func (v *MinorBlockValidator) validateSeal(header types.IHeader, consensusType string, diff *uint64) error {
	if diff == nil {
		headerDifficult := header.GetDifficulty().Uint64()
		diff = &headerDifficult
	}
	return v.engine.VerifySeal(v.bc, header, new(big.Int).SetUint64(*diff))
}

// ValidateState validates the various changes that happen after a state
// transition, such as amount of used gas, the receipt roots and the state root
// itself. ValidateState returns a database batch if the validation was a success
// otherwise nil and an error is returned.
func (v *MinorBlockValidator) ValidateState(mBlock, parent types.IBlock, statedb *state.StateDB, receipts types.Receipts, usedGas uint64) error {
	if common.IsNil(mBlock) {
		return ErrMinorBlockIsNil
	}
	block, ok := mBlock.(*types.MinorBlock)
	if !ok {
		return ErrInvalidMinorBlock
	}
	mHeader := block.Header()
	if block.GetMetaData().GasUsed.Value.Cmp(statedb.GetGasUsed()) != 0 {
		return fmt.Errorf("invalid gas used (statedb.GetGasUsed: %d usedGas: %d)", block.GetMetaData().GasUsed.Value.Uint64(), statedb.GetGasUsed())
	}
	// Validate the received block's bloom with the one derived from the generated receipts.
	// For valid blocks this should always validate to true.
	bloom := types.CreateBloom(receipts)
	if bloom != mHeader.GetBloom() {
		return fmt.Errorf("invalid bloom (remote: %x  local: %x)", mHeader.GetBloom(), bloom)
	}

	receiptSha := types.DeriveSha(receipts)
	if receiptSha != block.GetMetaData().ReceiptHash {
		return fmt.Errorf("invalid receipt root hash (remote: %x local: %x)", block.GetMetaData().ReceiptHash, receiptSha)
	}
	if statedb.GetGasUsed().Cmp(block.GetMetaData().GasUsed.Value) != 0 {
		return ErrGasUsed
	}
	coinbaseAmount := new(big.Int).Add(v.bc.getCoinbaseAmount(), statedb.GetBlockFee())
	if coinbaseAmount.Cmp(block.CoinbaseAmount()) != 0 {
		return ErrCoinbaseAmount
	}

	if statedb.GetXShardReceiveGasUsed().Cmp(block.GetMetaData().CrossShardGasUsed.Value) != 0 {
		return ErrXShardList
	}
	// Validate the state root against the received state root and throw
	// an error if they don't match.
	if root := statedb.IntermediateRoot(); block.GetMetaData().Root != root {
		return fmt.Errorf("invalid merkle root (remote: %x local: %x)", block.GetMetaData().Root, root)
	}
	return nil
}<|MERGE_RESOLUTION|>--- conflicted
+++ resolved
@@ -134,14 +134,13 @@
 		return ErrTrackLimit
 	}
 
-<<<<<<< HEAD
 	if block.Header().GasLimit.Value.Cmp(v.bc.gasLimit) != 0 {
 		return errors.New("gasLimit is not match")
-=======
-	if err := v.ValidateGasLimit(block.Header().GetGasLimit().Uint64(), prevBlock.Header().GetGasLimit().Uint64()); err != nil {
-		log.Error(v.logInfo, "validate gas limit err", err)
-		return err
->>>>>>> 6dbdb215
+		//=======
+		//	if err := v.ValidateGasLimit(block.Header().GetGasLimit().Uint64(), prevBlock.Header().GetGasLimit().Uint64()); err != nil {
+		//		log.Error(v.logInfo, "validate gas limit err", err)
+		//		return err
+		//>>>>>>> 6dbdb21501503e9a014b7268cc1d85698827a125
 	}
 
 	txHash := types.CalculateMerkleRoot(block.GetTransactions())
@@ -185,11 +184,7 @@
 	}
 
 	prevConfirmedMinorHeader := v.bc.getLastConfirmedMinorBlockHeaderAtRootBlock(block.Header().PrevRootBlockHash)
-<<<<<<< HEAD
-	if prevConfirmedMinorHeader != nil && !isSameChain(v.bc.db, prevHeader, prevConfirmedMinorHeader) {
-=======
-	if prevConfirmedMinorHeader != nil && !v.bc.isSameMinorChain(prevBlock.Header(), prevConfirmedMinorHeader) {
->>>>>>> 6dbdb215
+	if prevConfirmedMinorHeader != nil && !isSameChain(v.bc.db, prevBlock.Header(), prevConfirmedMinorHeader) {
 		errMustBeOneMinorChain := errors.New("prev root block's minor block is not in the same chain as the minor block")
 		log.Error(v.logInfo, "err", errMustBeOneMinorChain, "prevConfirmedMinor's height", prevConfirmedMinorHeader.Number, "prevConfirmedMinor's hash", prevConfirmedMinorHeader.Hash().String(),
 			"preHeader's height", prevBlock.NumberU64(), "preHeader's hash", prevBlock.Hash().String())
