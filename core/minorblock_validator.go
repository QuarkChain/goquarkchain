--- conflicted
+++ resolved
@@ -231,12 +231,9 @@
 	if !ok {
 		return errors.New("validator minor  seal failed , mBlock is nil")
 	}
-<<<<<<< HEAD
-=======
 	if header.NumberU64() == 0 {
 		return nil
 	}
->>>>>>> 0c497ae1
 	branch := header.GetBranch()
 	fullShardID := branch.GetFullShardID()
 	shardConfig := v.quarkChainConfig.GetShardConfigByFullShardID(fullShardID)
