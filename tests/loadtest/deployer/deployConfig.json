--- conflicted
+++ resolved
@@ -2,29 +2,28 @@
   "DockerName": "quarkchaindocker/goquarkchain",
   "Hosts": [
     {
-<<<<<<< HEAD
-      "IP": "192.168.183.154",
-=======
-      "IP": "167.71.117.195",
->>>>>>> 52ba2fb7
+      "IP": "192.168.183.153",
       "Port": 22,
       "User": "root",
       "Password": "goquarkchain",
       "Service": "master,slave",
       "ClusterID": 0
-<<<<<<< HEAD
     },
     {
-      "IP": "192.168.183.153",
-=======
-    }, {
-      "IP": "138.68.224.79",
->>>>>>> 52ba2fb7
+      "IP": "192.168.183.154",
       "Port": 22,
       "User": "root",
       "Password": "goquarkchain",
       "Service": "master,slave",
       "ClusterID": 1
+    },
+    {
+      "IP": "192.168.183.155",
+      "Port": 22,
+      "User": "root",
+      "Password": "goquarkchain",
+      "Service": "master,slave",
+      "ClusterID": 2
     }
   ],
   "ChainNumber": 4,
