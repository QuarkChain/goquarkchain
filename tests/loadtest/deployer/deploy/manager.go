--- conflicted
+++ resolved
@@ -141,8 +141,8 @@
 			v.RunCmd("rm -rf  /tmp/QKC")
 			v.RunCmd("mkdir /tmp/QKC")
 
-			v.RunCmdIgnoreErr("docker stop $(docker ps -a|grep bjqkc |awk '{print $1}')")
-			v.RunCmdIgnoreErr("docker  rm $(docker ps -a|grep bjqkc |awk '{print $1}')")
+			v.RunCmd("docker stop $(docker ps -a|grep bjqkc |awk '{print $1}')")
+			v.RunCmd("docker  rm $(docker ps -a|grep bjqkc |awk '{print $1}')")
 			v.RunCmd("docker pull " + t.LocalConfig.DockerName)
 			v.RunCmd("docker run -itd --name bjqkc --network=host " + t.LocalConfig.DockerName)
 
@@ -199,22 +199,14 @@
 
 func (t *ToolManager) StartClusters() {
 	for index := 0; index < len(t.LocalConfig.Hosts); index++ {
-<<<<<<< HEAD
-		log.Info("============begin start cluster============", "index", index)
-=======
 		log.Info("============begin start cluster============", "ClusterID", index)
->>>>>>> c3f9a1db
 		log.Info("==== begin gen config")
 		t.GenClusterConfig()
 		log.Info("==== begin send file to others cluster")
 		t.SendFileToCluster()
 		log.Info("==== begin start cluster")
 		t.StartCluster(index)
-<<<<<<< HEAD
-		log.Info("============end start cluster============", "index", index)
-=======
 		log.Info("============end start cluster============", "ClusterID", index)
->>>>>>> c3f9a1db
 		t.ClusterIndex++
 	}
 }
