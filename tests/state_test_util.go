--- conflicted
+++ resolved
@@ -173,14 +173,9 @@
 	gaspool.AddGas(block.GasLimit())
 	snapshot := statedb.Snapshot()
 
-<<<<<<< HEAD
 	statedb.GetQuarkChainConfig().RewardTaxRate = new(big.Rat).SetFloat64(0)
 	//fmt.Println("apply_tx")
 	if _, _, _, err := qkcCore.ApplyMessage(evm, msg, gaspool); err != nil {
-=======
-	localFee := big.NewRat(1, 1)
-	if _, _, _, err := qkcCore.ApplyMessage(evm, msg, gaspool, localFee); err != nil {
->>>>>>> be6ddb70
 		statedb.RevertToSnapshot(snapshot)
 	}
 
