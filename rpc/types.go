// Copyright 2015 The go-ethereum Authors
// This file is part of the go-ethereum library.
//
// The go-ethereum library is free software: you can redistribute it and/or modify
// it under the terms of the GNU Lesser General Public License as published by
// the Free Software Foundation, either version 3 of the License, or
// (at your option) any later version.
//
// The go-ethereum library is distributed in the hope that it will be useful,
// but WITHOUT ANY WARRANTY; without even the implied warranty of
// MERCHANTABILITY or FITNESS FOR A PARTICULAR PURPOSE. See the
// GNU Lesser General Public License for more details.
//
// You should have received a copy of the GNU Lesser General Public License
// along with the go-ethereum library. If not, see <http://www.gnu.org/licenses/>.

package rpc

import (
	"encoding/json"
	"errors"
	"fmt"
	"math"
	"math/big"
	"reflect"
	"strings"
	"sync"

	"github.com/deckarep/golang-set"
	"github.com/ethereum/go-ethereum"
	"github.com/ethereum/go-ethereum/common"
	"github.com/ethereum/go-ethereum/common/hexutil"
)

// API describes the set of methods offered over the RPC interface
type API struct {
	Namespace string      // namespace under which the rpc methods of Service are exposed
	Version   string      // api version for DApp's
	Service   interface{} // receiver instance which holds the methods
	Public    bool        // indication if the methods must be considered safe for public use
}

// callback is a method callback which was registered in the server
type callback struct {
	rcvr        reflect.Value  // receiver of method
	method      reflect.Method // callback
	argTypes    []reflect.Type // input argument types
	hasCtx      bool           // method's first argument is a context (not included in argTypes)
	errPos      int            // err return idx, of -1 when method cannot return error
	isSubscribe bool           // indication if the callback is a subscription
}

// service represents a registered object
type service struct {
	name          string        // name for service
	typ           reflect.Type  // receiver type
	callbacks     callbacks     // registered handlers
	subscriptions subscriptions // available subscriptions/notifications
}

// serverRequest is an incoming request
type serverRequest struct {
	id            interface{}
	svcname       string
	callb         *callback
	args          []reflect.Value
	isUnsubscribe bool
	err           Error
}

type serviceRegistry map[string]*service // collection of services
type callbacks map[string]*callback      // collection of RPC callbacks
type subscriptions map[string]*callback  // collection of subscription callbacks

// Server represents a RPC server
type Server struct {
	services serviceRegistry

	run      int32
	codecsMu sync.Mutex
	codecs   mapset.Set
}

// rpcRequest represents a raw incoming RPC request
type rpcRequest struct {
	service  string
	method   string
	id       interface{}
	isPubSub bool
	params   interface{}
	err      Error // invalid batch element
}

// Error wraps RPC errors, which contain an error code in addition to the message.
type Error interface {
	Error() string  // returns the message
	ErrorCode() int // returns the code
}

// ServerCodec implements reading, parsing and writing RPC messages for the server side of
// a RPC session. Implementations must be go-routine safe since the codec can be called in
// multiple go-routines concurrently.
type ServerCodec interface {
	// Read next request
	ReadRequestHeaders() ([]rpcRequest, bool, Error)
	// Parse request argument to the given types
	ParseRequestArguments(argTypes []reflect.Type, params interface{}) ([]reflect.Value, Error)
	// Assemble success response, expects response id and payload
	CreateResponse(id interface{}, reply interface{}) interface{}
	// Assemble error response, expects response id and error
	CreateErrorResponse(id interface{}, err Error) interface{}
	// Assemble error response with extra information about the error through info
	CreateErrorResponseWithInfo(id interface{}, err Error, info interface{}) interface{}
	// Create notification response
	CreateNotification(id, namespace string, event interface{}) interface{}
	// Write msg to client.
	Write(msg interface{}) error
	// Close underlying data stream
	Close()
	// Closed when underlying connection is closed
	Closed() <-chan interface{}
}

type BlockNumber int64

const (
	PendingBlockNumber  = BlockNumber(-2)
	LatestBlockNumber   = BlockNumber(-1)
	EarliestBlockNumber = BlockNumber(0)
)

// UnmarshalJSON parses the given JSON fragment into a BlockNumber. It supports:
// - "latest", "earliest" or "pending" as string arguments
// - the block number
// Returned errors:
// - an invalid block number error when the given argument isn't a known strings
// - an out of range error when the given block number is either too little or too large
func (bn *BlockNumber) UnmarshalJSON(data []byte) error {
	input := strings.TrimSpace(string(data))
	if len(input) >= 2 && input[0] == '"' && input[len(input)-1] == '"' {
		input = input[1 : len(input)-1]
	}

	switch input {
	case "earliest":
		*bn = EarliestBlockNumber
		return nil
	case "latest":
		*bn = LatestBlockNumber
		return nil
<<<<<<< HEAD
	case "pending":
		return errors.New("not support pending")
=======
		/*case "pending":
			*bn = PendingBlockNumber
			return nil*/
>>>>>>> 08b73981
	}

	blckNum, err := hexutil.DecodeUint64(input)
	if err != nil {
		return err
	}
	if blckNum > math.MaxInt64 {
		return fmt.Errorf("Blocknumber too high")
	}

	*bn = BlockNumber(blckNum)
	return nil
}

func (bn BlockNumber) Int64() int64 {
	return (int64)(bn)
}

func (bn BlockNumber) Uint64() uint64 {
	return (uint64)(bn)
}

type FilterQuery struct {
	FullShardId uint32
	ethereum.FilterQuery
}

// UnmarshalJSON sets *args fields with given data.
func (args *FilterQuery) UnmarshalJSON(data []byte) error {
	type input struct {
		BlockHash *common.Hash  `json:"blockHash"`
		FromBlock *BlockNumber  `json:"fromBlock"`
		ToBlock   *BlockNumber  `json:"toBlock"`
		Addresses interface{}   `json:"address"`
		Topics    []interface{} `json:"topics"`
	}

	var raw input
	if err := json.Unmarshal(data, &raw); err != nil {
		return err
	}

	if raw.BlockHash != nil {
		if raw.FromBlock != nil || raw.ToBlock != nil {
			// BlockHash is mutually exclusive with FromBlock/ToBlock criteria
			return fmt.Errorf("cannot specify both BlockHash and FromBlock/ToBlock, choose one or the other")
		}
		args.BlockHash = raw.BlockHash
	} else {
		if raw.FromBlock != nil {
			args.FromBlock = big.NewInt(raw.FromBlock.Int64())
		}

		if raw.ToBlock != nil {
			args.ToBlock = big.NewInt(raw.ToBlock.Int64())
		}
	}

	args.Addresses = []common.Address{}

	if raw.Addresses != nil {
		// raw.Address can contain a single address or an array of addresses
		switch rawAddr := raw.Addresses.(type) {
		case []interface{}:
			for i, addr := range rawAddr {
				if strAddr, ok := addr.(string); ok {
					addr, err := decodeAddress(strAddr)
					if err != nil {
						return fmt.Errorf("invalid address at index %d: %v", i, err)
					}
					args.Addresses = append(args.Addresses, addr)
				} else {
					return fmt.Errorf("non-string address at index %d", i)
				}
			}
		case string:
			addr, err := decodeAddress(rawAddr)
			if err != nil {
				return fmt.Errorf("invalid address: %v", err)
			}
			args.Addresses = []common.Address{addr}
		default:
			return errors.New("invalid addresses in query")
		}
	}

	// topics is an array consisting of strings and/or arrays of strings.
	// JSON null values are converted to common.Hash{} and ignored by the filter manager.
	if len(raw.Topics) > 0 {
		args.Topics = make([][]common.Hash, len(raw.Topics))
		for i, t := range raw.Topics {
			switch topic := t.(type) {
			case nil:
				// ignore topic when matching logs

			case string:
				// match specific topic
				top, err := decodeTopic(topic)
				if err != nil {
					return err
				}
				args.Topics[i] = []common.Hash{top}

			case []interface{}:
				// or case e.g. [null, "topic0", "topic1"]
				for _, rawTopic := range topic {
					if rawTopic == nil {
						// null component, match all
						args.Topics[i] = nil
						break
					}
					if topic, ok := rawTopic.(string); ok {
						parsed, err := decodeTopic(topic)
						if err != nil {
							return err
						}
						args.Topics[i] = append(args.Topics[i], parsed)
					} else {
						return fmt.Errorf("invalid topic(s)")
					}
				}
			default:
				return fmt.Errorf("invalid topic(s)")
			}
		}
	}

	return nil
}

func decodeAddress(s string) (common.Address, error) {
	b, err := hexutil.Decode(s)
	if err == nil && len(b) != common.AddressLength+4 && len(b) != common.AddressLength {
		err = fmt.Errorf("hex has invalid length %d after decoding; expected %d for address", len(b), common.AddressLength)
	}
	return common.BytesToAddress(b[:common.AddressLength]), err
}

func decodeTopic(s string) (common.Hash, error) {
	b, err := hexutil.Decode(s)
	if err == nil && len(b) != common.HashLength {
		err = fmt.Errorf("hex has invalid length %d after decoding; expected %d for topic", len(b), common.HashLength)
	}
	return common.BytesToHash(b), err
}<|MERGE_RESOLUTION|>--- conflicted
+++ resolved
@@ -124,7 +124,7 @@
 type BlockNumber int64
 
 const (
-	PendingBlockNumber  = BlockNumber(-2)
+	// PendingBlockNumber  = BlockNumber(-2)
 	LatestBlockNumber   = BlockNumber(-1)
 	EarliestBlockNumber = BlockNumber(0)
 )
@@ -148,14 +148,8 @@
 	case "latest":
 		*bn = LatestBlockNumber
 		return nil
-<<<<<<< HEAD
 	case "pending":
 		return errors.New("not support pending")
-=======
-		/*case "pending":
-			*bn = PendingBlockNumber
-			return nil*/
->>>>>>> 08b73981
 	}
 
 	blckNum, err := hexutil.DecodeUint64(input)
