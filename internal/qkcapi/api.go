--- conflicted
+++ resolved
@@ -17,15 +17,9 @@
 	"sort"
 )
 
-<<<<<<< HEAD
 type CommonAPI struct {
 	b Backend
 }
-=======
-var (
-	EmptyTxID = encoder.IDEncoder(common.Hash{}.Bytes(), 0)
-)
->>>>>>> f03d099a
 
 func (c *CommonAPI) callOrEstimateGas(args *CallArgs, height *uint64, isCall bool) (hexutil.Bytes, error) {
 	if args.To == nil {
@@ -63,11 +57,11 @@
 	if err := c.b.AddTransaction(tx); err != nil {
 		return EmptyTxID, err
 	}
-	return IDEncoder(tx.Hash().Bytes(), tx.EvmTx.FromFullShardKey()), nil
+	return encoder.IDEncoder(tx.Hash().Bytes(), tx.EvmTx.FromFullShardKey()), nil
 }
 
 func (c *CommonAPI) GetTransactionReceipt(txID hexutil.Bytes) (map[string]interface{}, error) {
-	txHash, fullShardKey, err := IDDecoder(txID)
+	txHash, fullShardKey, err := encoder.IDDecoder(txID)
 	if err != nil {
 		return nil, err
 	}
@@ -81,7 +75,7 @@
 	if err != nil {
 		return nil, err
 	}
-	ret, err := receiptEncoder(minorBlock, int(index), receipt)
+	ret, err := encoder.ReceiptEncoder(minorBlock, int(index), receipt)
 	if ret["transactionId"].(string) == "" {
 		ret["transactionId"] = txID.String()
 		ret["transactionHash"] = txHash.String()
@@ -110,7 +104,7 @@
 	args.FullShardId = fullShardID
 
 	log, err := c.b.GetLogs(args)
-	return logListEncoder(log), nil
+	return encoder.LogListEncoder(log), nil
 }
 
 // It offers only methods that operate on public data that is freely available to anyone.
@@ -273,24 +267,6 @@
 	return encoder.IDEncoder(tx.Hash().Bytes(), tx.EvmTx.FromFullShardKey()), nil
 }
 
-<<<<<<< HEAD
-=======
-func (p *PublicBlockChainAPI) SendRawTransaction(encodedTx hexutil.Bytes) (hexutil.Bytes, error) {
-	evmTx := new(types.EvmTransaction)
-	if err := rlp.DecodeBytes(encodedTx, evmTx); err != nil {
-		return nil, err
-	}
-	tx := &types.Transaction{
-		EvmTx:  evmTx,
-		TxType: types.EvmTx,
-	}
-
-	if err := p.b.AddTransaction(tx); err != nil {
-		return EmptyTxID, err
-	}
-	return encoder.IDEncoder(tx.Hash().Bytes(), tx.EvmTx.FromFullShardKey()), nil
-}
->>>>>>> f03d099a
 func (p *PublicBlockChainAPI) GetRootBlockByHash(hash common.Hash, needExtraInfo *bool) (map[string]interface{}, error) {
 	if needExtraInfo == nil {
 		temp := true
@@ -417,59 +393,10 @@
 	return p.CommonAPI.callOrEstimateGas(&data, nil, false)
 }
 
-<<<<<<< HEAD
 func (p *PublicBlockChainAPI) GetLogs(args *rpc.FilterQuery, fullShardKey hexutil.Uint) ([]map[string]interface{}, error) {
 	return p.CommonAPI.GetLogs(args, &fullShardKey)
 }
 
-=======
-func (p *PublicBlockChainAPI) GetTransactionReceipt(txID hexutil.Bytes) (map[string]interface{}, error) {
-	txHash, fullShardKey, err := encoder.IDDecoder(txID)
-	if err != nil {
-		return nil, err
-	}
-
-	fullShardIDByConfig, err := p.b.GetClusterConfig().Quarkchain.GetFullShardIdByFullShardKey(fullShardKey)
-	if err != nil {
-		return nil, err
-	}
-	branch := account.Branch{Value: fullShardIDByConfig}
-	minorBlock, index, receipt, err := p.b.GetTransactionReceipt(txHash, branch)
-	if err != nil {
-		return nil, err
-	}
-	ret, err := encoder.ReceiptEncoder(minorBlock, int(index), receipt)
-	if ret["transactionId"].(string) == "" {
-		ret["transactionId"] = txID.String()
-		ret["transactionHash"] = txHash.String()
-	}
-	return ret, err
-}
-
-func (p *PublicBlockChainAPI) GetLogs(args *qrpc.FilterQuery, fullShardKey hexutil.Uint) ([]map[string]interface{}, error) {
-	fullShardID, err := p.b.GetClusterConfig().Quarkchain.GetFullShardIdByFullShardKey(uint32(fullShardKey))
-	if err != nil {
-		return nil, err
-	}
-	lastBlockHeight, err := p.b.GetLastMinorBlockByFullShardID(fullShardID)
-	if err != nil {
-		return nil, err
-	}
-	if args.FromBlock == nil || args.FromBlock.Int64() == rpc.LatestBlockNumber.Int64() {
-		args.FromBlock = new(big.Int).SetUint64(lastBlockHeight)
-	}
-	if args.ToBlock == nil || args.ToBlock.Int64() == rpc.LatestBlockNumber.Int64() {
-		args.ToBlock = new(big.Int).SetUint64(lastBlockHeight)
-	}
-	if args.FromBlock.Int64() == rpc.PendingBlockNumber.Int64() || args.ToBlock.Int64() == rpc.PendingBlockNumber.Int64() {
-		return nil, errors.New("not support pending")
-	}
-	args.FullShardId = fullShardID
-
-	log, err := p.b.GetLogs(args)
-	return encoder.LogListEncoder(log), nil
-}
->>>>>>> f03d099a
 func (p *PublicBlockChainAPI) GetStorageAt(address account.Address, key common.Hash, blockNr *rpc.BlockNumber) (hexutil.Bytes, error) {
 	blockNumber, err := decodeBlockNumberToUint64(p.b, blockNr)
 	if err != nil {
@@ -819,7 +746,7 @@
 	if minorBlock == nil {
 		return nil, errors.New("minor block is nil")
 	}
-	return minorBlockEncoder(minorBlock, true, extraData)
+	return encoder.MinorBlockEncoder(minorBlock, true, extraData)
 }
 
 func (e *EthBlockChainAPI) GetBalance(address common.Address, fullShardKey *hexutil.Uint) (*hexutil.Big, error) {
