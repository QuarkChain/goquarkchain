package qkcapi

import (
	"bytes"
	"errors"
	"fmt"
	"math/big"
	"sort"

	"github.com/QuarkChain/goquarkchain/account"
	qrpc "github.com/QuarkChain/goquarkchain/cluster/rpc"
	qcom "github.com/QuarkChain/goquarkchain/common"
	"github.com/QuarkChain/goquarkchain/common/hexutil"
	"github.com/QuarkChain/goquarkchain/core/types"
	"github.com/QuarkChain/goquarkchain/internal/encoder"
	"github.com/QuarkChain/goquarkchain/rpc"
	"github.com/ethereum/go-ethereum/common"
	"github.com/ethereum/go-ethereum/log"
	"github.com/ethereum/go-ethereum/rlp"
)

type CommonAPI struct {
	b Backend
}

func (c *CommonAPI) callOrEstimateGas(args *CallArgs, height *uint64, isCall bool) (hexutil.Bytes, error) {
	if args.To == nil {
		return nil, errors.New("missing to")
	}
	args.setDefaults()
	tx, err := args.toTx(c.b.GetClusterConfig().Quarkchain)
	if err != nil {
		return nil, err
	}
	if isCall {
		isSameChain := clusterCfg.Quarkchain.IsSameFullShard(args.From.FullShardKey, args.To.FullShardKey)
		if !isSameChain {
			return nil, fmt.Errorf("Call cross-shard tx not supported yet\n")
		}
		res, err := c.b.ExecuteTransaction(tx, args.From, height)
		if err != nil {
			return nil, err
		}
		return (hexutil.Bytes)(res), nil
	}
	data, err := c.b.EstimateGas(tx, args.From)
	if err != nil {
		return nil, err
	}
	return qcom.Uint32ToBytes(data), nil
}

func (c *CommonAPI) SendRawTransaction(encodedTx hexutil.Bytes) (hexutil.Bytes, error) {
	evmTx := new(types.EvmTransaction)
	if err := rlp.DecodeBytes(encodedTx, evmTx); err != nil {
		return nil, err
	}
	tx := &types.Transaction{
		EvmTx:  evmTx,
		TxType: types.EvmTx,
	}

	if err := c.b.AddTransaction(tx); err != nil {
		return EmptyTxID, err
	}
	return encoder.IDEncoder(tx.Hash().Bytes(), tx.EvmTx.FromFullShardKey()), nil
}

func (c *CommonAPI) GetTransactionReceipt(txID hexutil.Bytes) (map[string]interface{}, error) {
	txHash, fullShardKey, err := encoder.IDDecoder(txID)
	if err != nil {
		return nil, err
	}

	fullShardId, err := clusterCfg.Quarkchain.GetFullShardIdByFullShardKey(fullShardKey)
	if err != nil {
		return nil, err
	}
	branch := account.Branch{Value: fullShardId}
	minorBlock, index, receipt, err := c.b.GetTransactionReceipt(txHash, branch)
	if err != nil {
		return nil, err
	}
	ret, err := encoder.ReceiptEncoder(minorBlock, int(index), receipt)
	if ret["transactionId"].(string) == "" {
		ret["transactionId"] = txID.String()
		ret["transactionHash"] = txHash.String()
	}
	return ret, err
}

func (c *CommonAPI) GetLogs(args *rpc.FilterQuery, fullShardKey *hexutil.Uint) ([]map[string]interface{}, error) {
	fullShardID, err := getFullShardId(fullShardKey)
	if err != nil {
		return nil, err
	}
	lastBlockHeight, err := c.b.GetLastMinorBlockByFullShardID(fullShardID)
	if err != nil {
		return nil, err
	}
	if args.FromBlock == nil || args.FromBlock.Int64() == rpc.LatestBlockNumber.Int64() {
		args.FromBlock = new(big.Int).SetUint64(lastBlockHeight)
	}

	if args.ToBlock == nil || args.ToBlock.Int64() == rpc.LatestBlockNumber.Int64() {
		args.ToBlock = new(big.Int).SetUint64(lastBlockHeight)
	}

	args.FullShardId = fullShardID

	log, err := c.b.GetLogs(args)
	return encoder.LogListEncoder(log, false), nil
}

// It offers only methods that operate on public data that is freely available to anyone.
type PublicBlockChainAPI struct {
	CommonAPI
	b Backend
}

// NewPublicBlockChainAPI creates a new QuarkChain blockchain API.
func NewPublicBlockChainAPI(b Backend) *PublicBlockChainAPI {
	return &PublicBlockChainAPI{CommonAPI: CommonAPI{b: b}, b: b}
}

// Echoquantity :should use data without leading zero
func (p *PublicBlockChainAPI) Echoquantity(data hexutil.Big) *hexutil.Big {
	return &data

}

// EchoData echo data for test
func (p *PublicBlockChainAPI) EchoData(data hexutil.Big) *hexutil.Big {
	return &data
}

func (p *PublicBlockChainAPI) NetworkInfo() map[string]interface{} {

	type ChainIdToShardSize struct {
		chainID   uint32
		shardSize uint32
	}
	ChainIdToShardSizeList := make([]ChainIdToShardSize, 0)
	for _, v := range clusterCfg.Quarkchain.Chains {
		ChainIdToShardSizeList = append(ChainIdToShardSizeList, ChainIdToShardSize{chainID: v.ChainID, shardSize: v.ShardSize})
	}
	sort.Slice(ChainIdToShardSizeList, func(i, j int) bool { return ChainIdToShardSizeList[i].chainID < ChainIdToShardSizeList[j].chainID }) //Right???
	shardSize := make([]hexutil.Uint, 0)
	for _, v := range ChainIdToShardSizeList {
		shardSize = append(shardSize, hexutil.Uint(v.shardSize))
	}
	return map[string]interface{}{
		"networkId":        hexutil.Uint(clusterCfg.Quarkchain.NetworkID),
		"chainSize":        hexutil.Uint(clusterCfg.Quarkchain.ChainSize),
		"shardSizes":       shardSize,
		"syncing":          p.b.IsSyncing(),
		"mining":           p.b.IsMining(),
		"shardServerCount": p.b.GetSlavePoolLen(),
	}

}

func (p *PublicBlockChainAPI) getPrimaryAccountData(address account.Address, blockNr *rpc.BlockNumber) (data *qrpc.AccountBranchData, err error) {
	if blockNr == nil {
		data, err = p.b.GetPrimaryAccountData(&address, nil)
		return
	}

	blockNumber, err := decodeBlockNumberToUint64(p.b, blockNr)
	if err != nil {
		return nil, err
	}

	return p.b.GetPrimaryAccountData(&address, blockNumber)
}

func (p *PublicBlockChainAPI) GetTransactionCount(address account.Address, blockNr *rpc.BlockNumber) (hexutil.Uint64, error) {
	data, err := p.getPrimaryAccountData(address, blockNr)
	if err != nil {
		return 0, err
	}
	return hexutil.Uint64(data.TransactionCount), nil
}

func (p *PublicBlockChainAPI) GetBalances(address account.Address, blockNr *rpc.BlockNumber) (map[string]interface{}, error) {
	data, err := p.getPrimaryAccountData(address, blockNr)
	if err != nil {
		return nil, err
	}
	branch := account.Branch{Value: data.Branch}
	balances := data.Balance
	fields := map[string]interface{}{
		"branch":      hexutil.Uint64(branch.Value),
		"fullShardId": hexutil.Uint64(branch.GetFullShardID()),
		"shardId":     hexutil.Uint64(branch.GetShardID()),
		"chainId":     hexutil.Uint64(branch.GetChainID()),
		"balances":    encoder.BalancesEncoder(balances),
	}
	return fields, nil
}

<<<<<<< HEAD
func (p *PublicBlockChainAPI) GetAccountData(getAccount GetAccount) (map[string]interface{}, error) {
	address := account.Address{getAccount.Address.Recipient, getAccount.Address.FullShardKey}
	blockNr := getAccount.BlockNr
	includeShards := getAccount.IncludeShards
=======
func (p *PublicBlockChainAPI) GetAccountData(address account.Address, blockHeight *rpc.BlockNumber, includeShards *bool) (map[string]interface{}, error) {
	blockNr := blockHeight
>>>>>>> 3f91fb58
	if includeShards != nil && blockNr != nil {
		return nil, errors.New("do not allow specify height if client wants info on all shards")
	}
	if includeShards == nil {
		t := false
		includeShards = &t
	}
	if !(*includeShards) {
		accountBranchData, err := p.getPrimaryAccountData(address, blockNr)
		if err != nil {
			return nil, err
		}
		branch := account.Branch{Value: accountBranchData.Branch}
		primary := map[string]interface{}{
			"fullShardId":        hexutil.Uint(branch.GetFullShardID()),
			"shardId":            hexutil.Uint(branch.GetShardID()),
			"chainId":            hexutil.Uint(branch.GetChainID()),
			"balances":           encoder.BalancesEncoder(accountBranchData.Balance),
			"transactionCount":   hexutil.Uint64(accountBranchData.TransactionCount),
			"isContract":         accountBranchData.IsContract,
			"minedBlocks":        hexutil.Uint64(accountBranchData.MinedBlocks),
			"poswMineableBlocks": hexutil.Uint64(accountBranchData.PoswMineableBlocks),
		}
		return map[string]interface{}{
			"primary": primary,
		}, nil
	}
	branchToAccountBranchData, err := p.b.GetAccountData(&address, nil)
	if err != nil {
		return nil, err
	}

	shards := make([]map[string]interface{}, 0)
	primary := make(map[string]interface{})
	for branch, accountBranchData := range branchToAccountBranchData {
		branch := account.Branch{Value: branch}
		shardData := map[string]interface{}{
			"fullShardId":      hexutil.Uint(branch.GetFullShardID()),
			"shardId":          hexutil.Uint(branch.GetShardID()),
			"chainId":          hexutil.Uint(branch.GetChainID()),
			"balances":         encoder.BalancesEncoder(accountBranchData.Balance),
			"transactionCount": hexutil.Uint(accountBranchData.TransactionCount),
			"isContract":       accountBranchData.IsContract,
		}
		shards = append(shards, shardData)
		fullShardIDByConfig, err := clusterCfg.Quarkchain.GetFullShardIdByFullShardKey(address.FullShardKey)
		if err != nil {
			return nil, err
		}
		if branch.GetFullShardID() == fullShardIDByConfig {
			primary = shardData
			primary["minedBlocks"] = hexutil.Uint64(accountBranchData.MinedBlocks)
			primary["poswMineableBlocks"] = hexutil.Uint64(accountBranchData.PoswMineableBlocks)
		}
	}
	return map[string]interface{}{
		"primary": primary,
		"shards":  shards,
	}, nil

}

func (p *PublicBlockChainAPI) SendTransaction(args SendTxArgs) (hexutil.Bytes, error) {
	if err := args.setDefaults(clusterCfg.Quarkchain); err != nil {
		return nil, err
	}
	tx, err := args.toTransaction()
	if err != nil {
		return nil, err
	}
	if err := p.b.AddTransaction(tx); err != nil {
		return EmptyTxID, err
	}
	return encoder.IDEncoder(tx.Hash().Bytes(), tx.EvmTx.FromFullShardKey()), nil
}

func (p *PublicBlockChainAPI) GetRootBlockById(hash common.Hash, needExtraInfo *bool) (map[string]interface{}, error) {
	if needExtraInfo == nil {
		temp := true
		needExtraInfo = &temp
	}
	rootBlock, poswInfo, err := p.b.GetRootBlockByHash(hash, *needExtraInfo)
	if err != nil {
		return nil, err
	}
	return encoder.RootBlockEncoder(rootBlock, poswInfo)
}

func (p *PublicBlockChainAPI) GetRootBlockByHeight(heightInput *hexutil.Uint64, needExtraInfo *bool) (map[string]interface{}, error) {
	blockHeight, err := transHexutilUint64ToUint64(heightInput)
	if err != nil {
		return nil, err
	}
	if needExtraInfo == nil {
		temp := true
		needExtraInfo = &temp
	}
	rootBlock, poswInfo, err := p.b.GetRootBlockByNumber(blockHeight, *needExtraInfo)
	if err != nil {
		return nil, err
	}
	response, err := encoder.RootBlockEncoder(rootBlock, poswInfo)
	if err != nil {
		return nil, err
	}
	return response, nil
}

func (p *PublicBlockChainAPI) GetMinorBlockById(blockID hexutil.Bytes, includeTxs *bool, needExtraInfo *bool) (map[string]interface{}, error) {
	if includeTxs == nil {
		temp := false
		includeTxs = &temp
	}

	if needExtraInfo == nil {
		temp := true
		needExtraInfo = &temp
	}
	blockHash, fullShardKey, err := encoder.IDDecoder(blockID)
	if err != nil {
		return nil, err
	}
	fullShardId, err := clusterCfg.Quarkchain.GetFullShardIdByFullShardKey(uint32(fullShardKey))
	if err != nil {
		return nil, err
	}
	branch := account.Branch{Value: fullShardId}
	minorBlock, extra, err := p.b.GetMinorBlockByHash(blockHash, branch, *needExtraInfo)
	if err != nil {
		return nil, err
	}
	if minorBlock == nil {
		return nil, errors.New("minor block is nil")
	}
	return encoder.MinorBlockEncoder(minorBlock, *includeTxs, extra)

}

func (p *PublicBlockChainAPI) GetMinorBlockByHeight(fullShardKey hexutil.Uint, heightInput *hexutil.Uint64, includeTxs *bool, needExtraInfo *bool) (map[string]interface{}, error) {
	height, err := transHexutilUint64ToUint64(heightInput)
	if err != nil {
		return nil, err
	}
	if needExtraInfo == nil {
		temp := true
		needExtraInfo = &temp
	}
	if includeTxs == nil {
		temp := false
		includeTxs = &temp
	}

	fullShardId, err := getFullShardId(&fullShardKey)
	if err != nil {
		return nil, err
	}
	minorBlock, extraData, err := p.b.GetMinorBlockByHeight(height, account.Branch{Value: fullShardId}, *needExtraInfo)
	if err != nil {
		return nil, err
	}
	if minorBlock == nil {
		return nil, errors.New("minor block is nil")
	}
	return encoder.MinorBlockEncoder(minorBlock, *includeTxs, extraData)
}

func (p *PublicBlockChainAPI) GetTransactionById(txID hexutil.Bytes) (map[string]interface{}, error) {
	txHash, fullShardKey, err := encoder.IDDecoder(txID)
	if err != nil {
		return nil, err
	}
	fullShardIDByConfig, err := clusterCfg.Quarkchain.GetFullShardIdByFullShardKey(fullShardKey)
	if err != nil {
		return nil, err
	}
	branch := account.Branch{Value: fullShardIDByConfig}
	minorBlock, index, err := p.b.GetTransactionByHash(txHash, branch)
	if err != nil {
		return nil, err
	}
	if len(minorBlock.Transactions()) <= int(index) {
		return nil, errors.New("index bigger than block's tx")
	}
	return encoder.TxEncoder(minorBlock, int(index))
}

func (p *PublicBlockChainAPI) Call(data CallArgs, blockNr *rpc.BlockNumber) (hexutil.Bytes, error) {
	if blockNr == nil {
		return p.CommonAPI.callOrEstimateGas(&data, nil, true)
	}
	blockNumber, err := decodeBlockNumberToUint64(p.b, blockNr)
	if err != nil {
		return nil, err
	}
	return p.CommonAPI.callOrEstimateGas(&data, blockNumber, true)

}

func (p *PublicBlockChainAPI) EstimateGas(data CallArgs) ([]byte, error) {
	return p.CommonAPI.callOrEstimateGas(&data, nil, false)
}

func (p *PublicBlockChainAPI) GetLogs(args *rpc.FilterQuery, fullShardKey hexutil.Uint) ([]map[string]interface{}, error) {
	return p.CommonAPI.GetLogs(args, &fullShardKey)
}

func (p *PublicBlockChainAPI) GetStorageAt(address account.Address, key common.Hash, blockNr *rpc.BlockNumber) (hexutil.Bytes, error) {
	blockNumber, err := decodeBlockNumberToUint64(p.b, blockNr)
	if err != nil {
		return nil, err
	}
	hash, err := p.b.GetStorageAt(&address, key, blockNumber)
	return hash.Bytes(), err
}

func (p *PublicBlockChainAPI) GetCode(address account.Address, blockNr *rpc.BlockNumber) (hexutil.Bytes, error) {
	blockNumber, err := decodeBlockNumberToUint64(p.b, blockNr)
	if err != nil {
		return nil, err
	}
	return p.b.GetCode(&address, blockNumber)
}

func (p *PublicBlockChainAPI) GetTransactionsByAddress(address account.Address, start *hexutil.Bytes, limit *hexutil.Uint, transferTokenID *hexutil.Uint64) (map[string]interface{}, error) {
	limitValue := uint32(0)
	if limit != nil {
		limitValue = uint32(*limit)
	}
	if limitValue > 20 {
		limitValue = 20
	}
	startValue := make([]byte, 0)
	if start != nil {
		startValue = *start
	}

	transferTokenIDValue := new(uint64)
	if transferTokenID == nil {
		transferTokenIDValue = nil
	} else {
		t := uint64(*transferTokenID)
		transferTokenIDValue = &t
	}

	txs, next, err := p.b.GetTransactionsByAddress(&address, startValue, limitValue, transferTokenIDValue)
	if err != nil {
		return nil, err
	}

	return makeGetTransactionRes(txs, next)
}

func txDetailEncode(tx *qrpc.TransactionDetail) (map[string]interface{}, error) {
	toData := "0x"
	if tx.ToAddress != nil {
		toData = tx.ToAddress.ToHex()
	}
	transferTokenStr, err := qcom.TokenIdDecode(tx.TransferTokenID)
	if err != nil {
		return nil, err
	}
	gasTokenStr, err := qcom.TokenIdDecode(tx.GasTokenID)
	if err != nil {
		return nil, err
	}

	return map[string]interface{}{
		"txId":             encoder.IDEncoder(tx.TxHash.Bytes(), tx.FromAddress.FullShardKey),
		"fromAddress":      tx.FromAddress,
		"toAddress":        toData,
		"value":            (*hexutil.Big)(tx.Value.Value),
		"transferTokenId":  hexutil.Uint64(tx.TransferTokenID),
		"transferTokenStr": transferTokenStr,
		"gasTokenId":       hexutil.Uint64(tx.GasTokenID),
		"gasTokenStr":      gasTokenStr,
		"blockHeight":      hexutil.Uint(tx.BlockHeight),
		"timestamp":        hexutil.Uint(tx.Timestamp),
		"success":          tx.Success,
		"isFromRootChain":  tx.IsFromRootChain,
	}, nil
}

func (p *PublicBlockChainAPI) GetAllTransaction(fullShardKey hexutil.Uint, start *hexutil.Bytes, limit *hexutil.Uint) (map[string]interface{}, error) {
	var (
		err        error
		startValue = make([]byte, 0)
		limitValue = uint32(10)
	)
	if start != nil {
		startValue, err = start.MarshalText()
		if err != nil {
			return nil, err
		}
	}

	if limit != nil {
		limitValue = uint32(*limit)
	}

	if limitValue > 20 {
		limitValue = 20
	}

	fullShardID, err := getFullShardId(&fullShardKey)
	if err != nil {
		return nil, err
	}
	branch := account.Branch{Value: fullShardID}
	txs, next, err := p.b.GetAllTx(branch, startValue, limitValue)
	if err != nil {
		return nil, err
	}
	return makeGetTransactionRes(txs, next)

}

func makeGetTransactionRes(txs []*qrpc.TransactionDetail, next []byte) (map[string]interface{}, error) {
	txsFields := make([]map[string]interface{}, 0)
	for _, tx := range txs {
		txField, err := txDetailEncode(tx)
		if err != nil {
			return nil, err
		}
		txsFields = append(txsFields, txField)
	}
	return map[string]interface{}{
		"txList": txsFields,
		"next":   hexutil.Bytes(next),
	}, nil
}

func (p *PublicBlockChainAPI) GasPrice(fullShardKey hexutil.Uint, tokenID *hexutil.Uint64) (hexutil.Uint64, error) {
	fullShardId, err := getFullShardId(&fullShardKey)
	if err != nil {
		return hexutil.Uint64(0), err
	}
	tokenIDValue := qcom.TokenIDEncode(DefaultTokenID)
	if tokenID != nil {
		tokenIDValue = uint64(*tokenID)
	}
	data, err := p.b.GasPrice(account.Branch{Value: fullShardId}, tokenIDValue)
	return hexutil.Uint64(data), err
}

func (p *PublicBlockChainAPI) SubmitWork(fullShardKey *hexutil.Uint, headHash common.Hash, nonce hexutil.Uint64, mixHash common.Hash, signature *hexutil.Bytes) (bool, error) {
	var fullShardId *uint32
	if fullShardKey != nil {
		id, err := getFullShardId(fullShardKey)
		if err != nil {
			return false, err
		}
		fullShardId = &id
	}

	if signature != nil && len(*signature) != 65 {
		return false, errors.New("invalid signature, len should be 65")
	}

	var sig *[65]byte = nil
	if signature != nil {
		sig = new([65]byte)
		copy(sig[:], *signature)
	}

	submit, err := p.b.SubmitWork(fullShardId, headHash, uint64(nonce), mixHash, sig)
	if err != nil {
		log.Error("Submit remote minered block", "err", err)
		return false, err
	}
	return submit, nil
}

func (p *PublicBlockChainAPI) GetWork(fullShardKey *hexutil.Uint, coinbaseAddress *common.Address) ([]common.Hash, error) {
	var fullShardId *uint32
	if fullShardKey != nil {
		id, err := getFullShardId(fullShardKey)
		if err != nil {
			return nil, err
		}
		fullShardId = &id
	}

	work, err := p.b.GetWork(fullShardId, coinbaseAddress)
	if err != nil {
		return nil, err
	}
	height := new(big.Int).SetUint64(work.Number)
	var val = make([]common.Hash, 0, 3)
	val = append(val, work.HeaderHash)
	val = append(val, common.BytesToHash(height.Bytes()))
	val = append(val, common.BytesToHash(work.Difficulty.Bytes()))
	if work.OptionalDivider > 1 {
		val = append(val, common.BytesToHash(qcom.Uint64ToBytes(work.OptionalDivider)))
	}
	return val, nil
}

func (p *PublicBlockChainAPI) GetRootHashConfirmingMinorBlockById(mBlockID hexutil.Bytes) *hexutil.Bytes {
	bs := p.b.GetRootHashConfirmingMinorBlock(mBlockID).Bytes() //key mHash , value rHash
	if bytes.Equal(bs, common.Hash{}.Bytes()) {
		return nil
	}
	hash := hexutil.Bytes(bs)
	return &hash
}

func (p *PublicBlockChainAPI) GetTransactionConfirmedByNumberRootBlocks(txID hexutil.Bytes) (hexutil.Uint, error) {
	txHash, fullShardKey, err := encoder.IDDecoder(txID)
	if err != nil {
		return hexutil.Uint(0), err
	}
	fullShardID, err := clusterCfg.Quarkchain.GetFullShardIdByFullShardKey(fullShardKey)
	if err != nil {
		return hexutil.Uint(0), err
	}

	mBlock, _, err := p.b.GetTransactionByHash(txHash, account.Branch{Value: fullShardID})
	if err != nil {
		return hexutil.Uint(0), err
	}

	if mBlock == nil {
		return hexutil.Uint(0), errors.New("GetTxByHash mBlock is nil")
	}

	confirmingHash := p.b.GetRootHashConfirmingMinorBlock(encoder.IDEncoder(mBlock.Hash().Bytes(), mBlock.Branch().Value))
	if bytes.Equal(confirmingHash.Bytes(), common.Hash{}.Bytes()) {
		return hexutil.Uint(0), nil
	}

	confirmingBlock, _, err := p.b.GetRootBlockByHash(confirmingHash, false)
	if err != nil {
		return hexutil.Uint(0), err
	}
	if confirmingBlock == nil {
		return hexutil.Uint(0), errors.New("confirmingBlock is nil")
	}
	confirmingHeight := confirmingBlock.NumberU64()
	canonicalBlock, _, err := p.b.GetRootBlockByNumber(&confirmingHeight, false)
	if err != nil {
		return hexutil.Uint(0), err
	}
	if canonicalBlock == nil {
		return hexutil.Uint(0), errors.New("canonicalBlock is nil")
	}
	if !bytes.Equal(canonicalBlock.Hash().Bytes(), confirmingHash.Bytes()) {
		return hexutil.Uint(0), errors.New("canonicalBlock's hash !=confirmingHash's hash")
	}
	tip := p.b.CurrentBlock()
	return hexutil.Uint(tip.NumberU64() - confirmingHeight + 1), nil

}

func (p *PublicBlockChainAPI) NetVersion() hexutil.Uint {
	return hexutil.Uint(clusterCfg.Quarkchain.NetworkID)
}

type PrivateBlockChainAPI struct {
	b Backend
}

func NewPrivateBlockChainAPI(b Backend) *PrivateBlockChainAPI {
	return &PrivateBlockChainAPI{b}
}

func (p *PrivateBlockChainAPI) GetPeers() map[string]interface{} {
	fields := make(map[string]interface{})

	list := make([]map[string]interface{}, 0)
	peerList := p.b.GetPeerInfolist()
	for _, v := range peerList {
		list = append(list, map[string]interface{}{
			"id":   hexutil.Bytes(v.ID),
			"ip":   hexutil.Uint(v.IP),
			"port": hexutil.Uint(v.Port),
		})
	}
	fields["peers"] = list
	return fields
}

func (p *PrivateBlockChainAPI) GetSyncStats() {
	//need to discuss
	panic("not implemented")
}

func (p *PrivateBlockChainAPI) GetStats() (map[string]interface{}, error) {
	return p.b.GetStats()
}

func (p *PrivateBlockChainAPI) GetBlockCount() (map[string]interface{}, error) {
	data, err := p.b.GetBlockCount()
	if err != nil {
		return nil, err
	}
	dataWithout0x := make(map[uint32]map[string]uint32)
	for fullShardId, v := range data {
		dataWithout0x[fullShardId] = make(map[string]uint32)
		for addr, cnt := range v {
			dataWithout0x[fullShardId][addr.String()[2:]] = cnt
		}
	}
	return map[string]interface{}{
		"rootHeight": p.b.CurrentBlock().Number(),
		"shardRC":    dataWithout0x,
	}, nil
}

//TODO txGenerate implement
func (p *PrivateBlockChainAPI) CreateTransactions(args CreateTxArgs) error {
	config := clusterCfg.Quarkchain
	if err := args.setDefaults(config); err != nil {
		return err
	}
	tx := args.toTx(config)
	return p.b.CreateTransactions(*args.NumTxPreShard, *args.XShardPrecent, tx)
}

func (p *PrivateBlockChainAPI) SetTargetBlockTime(rootBlockTime *uint32, minorBlockTime *uint32) error {
	return p.b.SetTargetBlockTime(rootBlockTime, minorBlockTime)
}

func (p *PrivateBlockChainAPI) SetMining(flag bool) {
	p.b.SetMining(flag)
}

//TODO ?? necessary?
func (p *PrivateBlockChainAPI) GetJrpcCalls() { panic("not implemented") }

func (p *PrivateBlockChainAPI) GetKadRoutingTableSize() (hexutil.Uint, error) {
	urls, err := p.b.GetKadRoutingTable()
	if err != nil {
		return hexutil.Uint(0), err
	}
	return hexutil.Uint(len(urls)), nil
}

func (p *PrivateBlockChainAPI) GetKadRoutingTable() ([]string, error) {
	return p.b.GetKadRoutingTable()
}

type EthBlockChainAPI struct {
	CommonAPI
	b Backend
}

func NewEthAPI(b Backend) *EthBlockChainAPI {
	return &EthBlockChainAPI{b: b, CommonAPI: CommonAPI{b}}
}

func (e *EthBlockChainAPI) GasPrice(fullShardKey *hexutil.Uint) (hexutil.Uint64, error) {
	fullShardId, err := getFullShardId(fullShardKey)
	if err != nil {
		return hexutil.Uint64(0), err
	}
	data, err := e.b.GasPrice(account.Branch{Value: fullShardId}, qcom.TokenIDEncode(DefaultTokenID))
	return hexutil.Uint64(data), nil
}

func (e *EthBlockChainAPI) GetBlockByNumber(heightInput *hexutil.Uint64) (map[string]interface{}, error) {
	height, err := transHexutilUint64ToUint64(heightInput)
	if err != nil {
		return nil, err
	}
	minorBlock, extraData, err := e.b.GetMinorBlockByHeight(height, account.Branch{Value: 0}, false)
	if err != nil {
		return nil, err
	}
	if minorBlock == nil {
		return nil, errors.New("minor block is nil")
	}
	return encoder.MinorBlockEncoder(minorBlock, true, extraData)
}

func (e *EthBlockChainAPI) GetBalance(address common.Address, fullShardKey *hexutil.Uint) (*hexutil.Big, error) {
	fullShardId, err := getFullShardId(fullShardKey)
	if err != nil {
		return nil, err
	}

	addr := account.NewAddress(address, fullShardId)
	data, err := e.b.GetPrimaryAccountData(&addr, nil)
	if err != nil {
		return nil, err
	}
	balance := data.Balance.GetTokenBalance(qcom.TokenIDEncode(DefaultTokenID))
	return (*hexutil.Big)(balance), nil
}

func (e *EthBlockChainAPI) GetTransactionCount(address common.Address, fullShardKey *hexutil.Uint) (hexutil.Uint64, error) {
	fullShardId, err := getFullShardId(fullShardKey)
	if err != nil {
		return hexutil.Uint64(0), err
	}
	addr := account.NewAddress(address, fullShardId)
	data, err := e.b.GetPrimaryAccountData(&addr, nil)
	if err != nil {
		return 0, err
	}
	return hexutil.Uint64(data.TransactionCount), nil
}

func (e *EthBlockChainAPI) GetCode(address common.Address, fullShardKey *hexutil.Uint) (hexutil.Bytes, error) {
	fullShardId, err := getFullShardId(fullShardKey)
	if err != nil {
		return nil, err
	}
	addr := account.NewAddress(address, fullShardId)
	return e.b.GetCode(&addr, nil)
}

func (e *EthBlockChainAPI) Call(data EthCallArgs, fullShardKey *hexutil.Uint) (hexutil.Bytes, error) {
	args, err := convertEthCallData(&data)
	if err != nil {
		return nil, err
	}
	return e.CommonAPI.callOrEstimateGas(args, nil, true)
}

func (e *EthBlockChainAPI) EstimateGas(data EthCallArgs, fullShardKey *hexutil.Uint) ([]byte, error) {
	args, err := convertEthCallData(&data)
	if err != nil {
		return nil, err
	}
	return e.CommonAPI.callOrEstimateGas(args, nil, false)
}

func (e *EthBlockChainAPI) GetStorageAt(address common.Address, key common.Hash, fullShardKey *hexutil.Uint) (hexutil.Bytes, error) {
	fullShardId, err := getFullShardId(fullShardKey)
	if err != nil {
		return nil, err
	}
	addr := account.NewAddress(address, fullShardId)
	hash, err := e.b.GetStorageAt(&addr, key, nil)
	return hash.Bytes(), err
}<|MERGE_RESOLUTION|>--- conflicted
+++ resolved
@@ -199,15 +199,8 @@
 	return fields, nil
 }
 
-<<<<<<< HEAD
-func (p *PublicBlockChainAPI) GetAccountData(getAccount GetAccount) (map[string]interface{}, error) {
-	address := account.Address{getAccount.Address.Recipient, getAccount.Address.FullShardKey}
-	blockNr := getAccount.BlockNr
-	includeShards := getAccount.IncludeShards
-=======
 func (p *PublicBlockChainAPI) GetAccountData(address account.Address, blockHeight *rpc.BlockNumber, includeShards *bool) (map[string]interface{}, error) {
 	blockNr := blockHeight
->>>>>>> 3f91fb58
 	if includeShards != nil && blockNr != nil {
 		return nil, errors.New("do not allow specify height if client wants info on all shards")
 	}
