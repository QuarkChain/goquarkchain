package qkcapi

import (
	"bytes"
	"errors"
	"github.com/QuarkChain/goquarkchain/account"
	qrpc "github.com/QuarkChain/goquarkchain/cluster/rpc"
	qcom "github.com/QuarkChain/goquarkchain/common"
	"github.com/QuarkChain/goquarkchain/core/types"
	"github.com/QuarkChain/goquarkchain/rpc"
	"github.com/ethereum/go-ethereum/common"
	"github.com/ethereum/go-ethereum/common/hexutil"
	"github.com/ethereum/go-ethereum/log"
	"github.com/ethereum/go-ethereum/rlp"
	"math/big"
	"sort"
)

type CommonAPI struct {
	b Backend
}

func (c *CommonAPI) callOrEstimateGas(args *CallArgs, height *uint64, isCall bool) (hexutil.Bytes, error) {
	if args.To == nil {
		return nil, errors.New("missing to")
	}
	args.setDefaults()
	tx, err := args.toTx(c.b.GetClusterConfig().Quarkchain)
	if err != nil {
		return nil, err
	}
	if isCall {
		res, err := c.b.ExecuteTransaction(tx, args.From, height)
		if err != nil {
			return nil, err
		}
		return (hexutil.Bytes)(res), nil
	}
	data, err := c.b.EstimateGas(tx, args.From)
	if err != nil {
		return nil, err
	}
	return qcom.Uint32ToBytes(data), nil
}

func (c *CommonAPI) SendRawTransaction(encodedTx hexutil.Bytes) (hexutil.Bytes, error) {
	evmTx := new(types.EvmTransaction)
	if err := rlp.DecodeBytes(encodedTx, evmTx); err != nil {
		return nil, err
	}
	tx := &types.Transaction{
		EvmTx:  evmTx,
		TxType: types.EvmTx,
	}

	if err := c.b.AddTransaction(tx); err != nil {
		return EmptyTxID, err
	}
	return IDEncoder(tx.Hash().Bytes(), tx.EvmTx.FromFullShardKey()), nil
}

func (c *CommonAPI) GetTransactionReceipt(txID hexutil.Bytes) (map[string]interface{}, error) {
	txHash, fullShardKey, err := IDDecoder(txID)
	if err != nil {
		return nil, err
	}

	fullShardId, err := clusterCfg.Quarkchain.GetFullShardIdByFullShardKey(fullShardKey)
	if err != nil {
		return nil, err
	}
	branch := account.Branch{Value: fullShardId}
	minorBlock, index, receipt, err := c.b.GetTransactionReceipt(txHash, branch)
	if err != nil {
		return nil, err
	}
	ret, err := receiptEncoder(minorBlock, int(index), receipt)
	if ret["transactionId"].(string) == "" {
		ret["transactionId"] = txID.String()
		ret["transactionHash"] = txHash.String()
	}
	return ret, err
}

func (c *CommonAPI) GetLogs(args *rpc.FilterQuery, fullShardKey *hexutil.Uint) ([]map[string]interface{}, error) {
	fullShardID, err := getFullShardId(fullShardKey)
	if err != nil {
		return nil, err
	}
	lastBlockHeight, err := c.b.GetLastMinorBlockByFullShardID(fullShardID)
	if err != nil {
		return nil, err
	}
	if args.FromBlock == nil || args.FromBlock.Int64() == rpc.LatestBlockNumber.Int64() {
		args.FromBlock = new(big.Int).SetUint64(lastBlockHeight)
	}
	if args.ToBlock == nil || args.ToBlock.Int64() == rpc.LatestBlockNumber.Int64() {
		args.ToBlock = new(big.Int).SetUint64(lastBlockHeight)
	}
	if args.FromBlock.Int64() == rpc.PendingBlockNumber.Int64() || args.ToBlock.Int64() == rpc.PendingBlockNumber.Int64() {
		return nil, errors.New("not support pending")
	}
	args.FullShardId = fullShardID

	log, err := c.b.GetLogs(args)
	return logListEncoder(log), nil
}

// It offers only methods that operate on public data that is freely available to anyone.
type PublicBlockChainAPI struct {
	CommonAPI
	b Backend
}

// NewPublicBlockChainAPI creates a new QuarkChain blockchain API.
func NewPublicBlockChainAPI(b Backend) *PublicBlockChainAPI {
	return &PublicBlockChainAPI{CommonAPI: CommonAPI{b: b}, b: b}
}

// Echoquantity :should use data without leading zero
func (p *PublicBlockChainAPI) Echoquantity(data hexutil.Big) *hexutil.Big {
	return &data

}

// EchoData echo data for test
func (p *PublicBlockChainAPI) EchoData(data hexutil.Big) *hexutil.Big {
	return &data
}

func (p *PublicBlockChainAPI) NetworkInfo() map[string]interface{} {

	type ChainIdToShardSize struct {
		chainID   uint32
		shardSize uint32
	}
	ChainIdToShardSizeList := make([]ChainIdToShardSize, 0)
	for _, v := range clusterCfg.Quarkchain.Chains {
		ChainIdToShardSizeList = append(ChainIdToShardSizeList, ChainIdToShardSize{chainID: v.ChainID, shardSize: v.ShardSize})
	}
	sort.Slice(ChainIdToShardSizeList, func(i, j int) bool { return ChainIdToShardSizeList[i].chainID < ChainIdToShardSizeList[j].chainID }) //Right???
	shardSize := make([]hexutil.Uint, 0)
	for _, v := range ChainIdToShardSizeList {
		shardSize = append(shardSize, hexutil.Uint(v.shardSize))
	}
	return map[string]interface{}{
		"networkId":        hexutil.Uint(clusterCfg.Quarkchain.NetworkID),
		"chainSize":        hexutil.Uint(clusterCfg.Quarkchain.ChainSize),
		"shardSizes":       shardSize,
		"syncing":          p.b.IsSyncing(),
		"mining":           p.b.IsMining(),
		"shardServerCount": p.b.GetSlavePoolLen(),
	}

}

func (p *PublicBlockChainAPI) getPrimaryAccountData(address account.Address, blockNr *rpc.BlockNumber) (data *qrpc.AccountBranchData, err error) {
	if blockNr == nil {
		data, err = p.b.GetPrimaryAccountData(&address, nil)
		return
	}

	blockNumber, err := decodeBlockNumberToUint64(p.b, blockNr)
	if err != nil {
		return nil, err
	}

	return p.b.GetPrimaryAccountData(&address, blockNumber)
}

func (p *PublicBlockChainAPI) GetTransactionCount(address account.Address, blockNr *rpc.BlockNumber) (hexutil.Uint64, error) {
	data, err := p.getPrimaryAccountData(address, blockNr)
	if err != nil {
		return 0, err
	}
	return hexutil.Uint64(data.TransactionCount), nil
}

func (p *PublicBlockChainAPI) GetBalances(address account.Address, blockNr *rpc.BlockNumber) (map[string]interface{}, error) {
	data, err := p.getPrimaryAccountData(address, blockNr)
	if err != nil {
		return nil, err
	}
	branch := account.Branch{Value: data.Branch}
	balances := data.Balance
	fields := map[string]interface{}{
		"branch":      hexutil.Uint64(branch.Value),
		"fullShardId": hexutil.Uint64(branch.GetFullShardID()),
		"shardId":     hexutil.Uint64(branch.GetShardID()),
		"chainId":     hexutil.Uint64(branch.GetChainID()),
		"balances":    balancesEncoder(balances),
	}
	return fields, nil
}

func (p *PublicBlockChainAPI) GetAccountData(address account.Address, blockNr *rpc.BlockNumber, includeShards *bool) (map[string]interface{}, error) {
	if includeShards != nil && blockNr == nil {
		return nil, errors.New("do not allow specify height if client wants info on all shards")
	}
	if includeShards == nil {
		t := false
		includeShards = &t
	}
	if !(*includeShards) {
		accountBranchData, err := p.getPrimaryAccountData(address, blockNr)
		if err != nil {
			return nil, err
		}
		branch := account.Branch{Value: accountBranchData.Branch}
		primary := map[string]interface{}{
			"fullShardId":      hexutil.Uint(branch.GetFullShardID()),
			"shardId":          hexutil.Uint(branch.GetShardID()),
			"chainId":          hexutil.Uint(branch.GetChainID()),
			"balances":         balancesEncoder(accountBranchData.Balance),
			"transactionCount": hexutil.Uint64(accountBranchData.TransactionCount),
			"isContract":       accountBranchData.IsContract,
		}
		return map[string]interface{}{
			"primary": primary,
		}, nil
	}
	branchToAccountBranchData, err := p.b.GetAccountData(&address, nil)
	if err != nil {
		return nil, err
	}

	shards := make([]map[string]interface{}, 0)
	primary := make(map[string]interface{})
	for branch, accountBranchData := range branchToAccountBranchData {
		branch := account.Branch{Value: branch}
		shardData := map[string]interface{}{
			"fullShardId":      hexutil.Uint(branch.GetFullShardID()),
			"shardId":          hexutil.Uint(branch.GetShardID()),
			"chainId":          hexutil.Uint(branch.GetChainID()),
			"balances":         balancesEncoder(accountBranchData.Balance),
			"transactionCount": hexutil.Uint(accountBranchData.TransactionCount),
			"isContract":       accountBranchData.IsContract,
		}
		shards = append(shards, shardData)
		fullShardIDByConfig, err := clusterCfg.Quarkchain.GetFullShardIdByFullShardKey(address.FullShardKey)
		if err != nil {
			return nil, err
		}
		if branch.GetFullShardID() == fullShardIDByConfig {
			primary = shardData
		}
	}
	return map[string]interface{}{
		"primary": primary,
		"shards":  shards,
	}, nil

}

func (p *PublicBlockChainAPI) SendTransaction(args SendTxArgs) (hexutil.Bytes, error) {
	if err := args.setDefaults(clusterCfg.Quarkchain); err != nil {
		return nil, err
	}
	tx, err := args.toTransaction()
	if err != nil {
		return nil, err
	}
	if err := p.b.AddTransaction(tx); err != nil {
		return EmptyTxID, err
	}
	return IDEncoder(tx.Hash().Bytes(), tx.EvmTx.FromFullShardKey()), nil
}

<<<<<<< HEAD
func (p *PublicBlockChainAPI) GetRootBlockByHash(hash common.Hash) (map[string]interface{}, error) {
	rootBlock, err := p.b.GetRootBlockByHash(hash)
=======
func (p *PublicBlockChainAPI) SendRawTransaction(encodedTx hexutil.Bytes) (hexutil.Bytes, error) {
	evmTx := new(types.EvmTransaction)
	if err := rlp.DecodeBytes(encodedTx, evmTx); err != nil {
		return nil, err
	}
	tx := &types.Transaction{
		EvmTx:  evmTx,
		TxType: types.EvmTx,
	}

	if err := p.b.AddTransaction(tx); err != nil {
		return EmptyTxID, err
	}
	return IDEncoder(tx.Hash().Bytes(), tx.EvmTx.FromFullShardKey()), nil
}
func (p *PublicBlockChainAPI) GetRootBlockByHash(hash common.Hash, needExtraInfo *bool) (map[string]interface{}, error) {
	if needExtraInfo == nil {
		temp := true
		needExtraInfo = &temp
	}
	rootBlock, poswInfo, err := p.b.GetRootBlockByHash(hash, *needExtraInfo)
>>>>>>> 08add0f7
	if err != nil {
		return nil, err
	}
	return rootBlockEncoder(rootBlock, poswInfo)
}
<<<<<<< HEAD

func (p *PublicBlockChainAPI) GetRootBlockByHeight(heightInput *hexutil.Uint64) (map[string]interface{}, error) {
=======
func (p *PublicBlockChainAPI) GetRootBlockByHeight(heightInput *hexutil.Uint64, needExtraInfo *bool) (map[string]interface{}, error) {
>>>>>>> 08add0f7
	blockHeight, err := transHexutilUint64ToUint64(heightInput)
	if err != nil {
		return nil, err
	}
	if needExtraInfo == nil {
		temp := true
		needExtraInfo = &temp
	}
	rootBlock, poswInfo, err := p.b.GetRootBlockByNumber(blockHeight, *needExtraInfo)
	if err != nil {
		return nil, err
	}
	response, err := rootBlockEncoder(rootBlock, poswInfo)
	if err != nil {
		return nil, err
	}
	return response, nil
}

func (p *PublicBlockChainAPI) GetMinorBlockById(blockID hexutil.Bytes, includeTxs *bool, needExtraInfo *bool) (map[string]interface{}, error) {
	if includeTxs == nil {
		temp := false
		includeTxs = &temp
	}

	if needExtraInfo == nil {
		temp := true
		needExtraInfo = &temp
	}
	blockHash, fullShardKey, err := IDDecoder(blockID)
	if err != nil {
		return nil, err
	}
	fullShardId, err := clusterCfg.Quarkchain.GetFullShardIdByFullShardKey(uint32(fullShardKey))
	if err != nil {
		return nil, err
	}
	branch := account.Branch{Value: fullShardId}
	minorBlock, extra, err := p.b.GetMinorBlockByHash(blockHash, branch, *needExtraInfo)
	if err != nil {
		return nil, err
	}
	if minorBlock == nil {
		return nil, errors.New("minor block is nil")
	}
	return minorBlockEncoder(minorBlock, *includeTxs, extra)

}

func (p *PublicBlockChainAPI) GetMinorBlockByHeight(fullShardKey hexutil.Uint, heightInput *hexutil.Uint64, includeTxs *bool, needExtraInfo *bool) (map[string]interface{}, error) {
	height, err := transHexutilUint64ToUint64(heightInput)
	if err != nil {
		return nil, err
	}
	if needExtraInfo == nil {
		temp := true
		needExtraInfo = &temp
	}
	if includeTxs == nil {
		temp := false
		includeTxs = &temp
	}

	fullShardId, err := getFullShardId(&fullShardKey)
	if err != nil {
		return nil, err
	}
	minorBlock, extraData, err := p.b.GetMinorBlockByHeight(height, account.Branch{Value: fullShardId}, *needExtraInfo)
	if err != nil {
		return nil, err
	}
	if minorBlock == nil {
		return nil, errors.New("minor block is nil")
	}
	return minorBlockEncoder(minorBlock, *includeTxs, extraData)
}

func (p *PublicBlockChainAPI) GetTransactionById(txID hexutil.Bytes) (map[string]interface{}, error) {
	txHash, fullShardKey, err := IDDecoder(txID)
	if err != nil {
		return nil, err
	}
	fullShardIDByConfig, err := clusterCfg.Quarkchain.GetFullShardIdByFullShardKey(uint32(fullShardKey))
	if err != nil {
		return nil, err
	}
	branch := account.Branch{Value: fullShardIDByConfig}
	minorBlock, index, err := p.b.GetTransactionByHash(txHash, branch)
	if err != nil {
		return nil, err
	}
	if len(minorBlock.Transactions()) <= int(index) {
		return nil, errors.New("index bigger than block's tx")
	}
	return txEncoder(minorBlock, int(index))
}

func (p *PublicBlockChainAPI) Call(data CallArgs, blockNr *rpc.BlockNumber) (hexutil.Bytes, error) {
	if blockNr == nil {
		return p.CommonAPI.callOrEstimateGas(&data, nil, true)
	}
	blockNumber, err := decodeBlockNumberToUint64(p.b, blockNr)
	if err != nil {
		return nil, err
	}
	return p.CommonAPI.callOrEstimateGas(&data, blockNumber, true)

}

func (p *PublicBlockChainAPI) EstimateGas(data CallArgs) ([]byte, error) {
	return p.CommonAPI.callOrEstimateGas(&data, nil, false)
}

func (p *PublicBlockChainAPI) GetLogs(args *rpc.FilterQuery, fullShardKey hexutil.Uint) ([]map[string]interface{}, error) {
	return p.CommonAPI.GetLogs(args, &fullShardKey)
}

func (p *PublicBlockChainAPI) GetStorageAt(address account.Address, key common.Hash, blockNr *rpc.BlockNumber) (hexutil.Bytes, error) {
	blockNumber, err := decodeBlockNumberToUint64(p.b, blockNr)
	if err != nil {
		return nil, err
	}
	hash, err := p.b.GetStorageAt(&address, key, blockNumber)
	return hash.Bytes(), err
}

func (p *PublicBlockChainAPI) GetCode(address account.Address, blockNr *rpc.BlockNumber) (hexutil.Bytes, error) {
	blockNumber, err := decodeBlockNumberToUint64(p.b, blockNr)
	if err != nil {
		return nil, err
	}
	return p.b.GetCode(&address, blockNumber)
}

func (p *PublicBlockChainAPI) GetTransactionsByAddress(address account.Address, start *hexutil.Bytes, limit *hexutil.Uint, transferTokenID *hexutil.Uint64) (map[string]interface{}, error) {
	limitValue := uint32(0)
	if limit != nil {
		limitValue = uint32(*limit)
	}
	if limitValue > 20 {
		limitValue = 20
	}
	startValue := make([]byte, 0)
	if start != nil {
		startValue = *start
	}

	transferTokenIDValue := new(uint64)
	if transferTokenID == nil {
		transferTokenIDValue = nil
	} else {
		t := uint64(*transferTokenID)
		transferTokenIDValue = &t
	}

	txs, next, err := p.b.GetTransactionsByAddress(&address, startValue, limitValue, transferTokenIDValue)
	if err != nil {
		return nil, err
	}

	return makeGetTransactionRes(txs, next)
}

func txDetailEncode(tx *qrpc.TransactionDetail) (map[string]interface{}, error) {
	toData := "0x"
	if tx.ToAddress != nil {
		toData = tx.ToAddress.ToHex()
	}
	transferTokenStr, err := qcom.TokenIdDecode(tx.TransferTokenID)
	if err != nil {
		return nil, err
	}
	gasTokenStr, err := qcom.TokenIdDecode(tx.GasTokenID)
	if err != nil {
		return nil, err
	}

	return map[string]interface{}{
		"txId":             IDEncoder(tx.TxHash.Bytes(), tx.FromAddress.FullShardKey),
		"fromAddress":      tx.FromAddress,
		"toAddress":        toData,
		"value":            (*hexutil.Big)(tx.Value.Value),
		"transferTokenId":  hexutil.Uint64(tx.TransferTokenID),
		"transferTokenStr": transferTokenStr,
		"gasTokenId":       hexutil.Uint64(tx.GasTokenID),
		"gasTokenStr":      gasTokenStr,
		"blockHeight":      hexutil.Uint(tx.BlockHeight),
		"timestamp":        hexutil.Uint(tx.Timestamp),
		"success":          tx.Success,
		"isFromRootChain":  tx.IsFromRootChain,
	}, nil
}

func (p *PublicBlockChainAPI) GetAllTransaction(fullShardKey hexutil.Uint, start *hexutil.Bytes, limit *hexutil.Uint) (map[string]interface{}, error) {
	var (
		err        error
		startValue = make([]byte, 0)
		limitValue = uint32(10)
	)
	if start != nil {
		startValue, err = start.MarshalText()
		if err != nil {
			return nil, err
		}
	}

	if limit != nil {
		limitValue = uint32(*limit)
	}

	if limitValue > 20 {
		limitValue = 20
	}

	fullShardID, err := getFullShardId(&fullShardKey)
	if err != nil {
		return nil, err
	}
	branch := account.Branch{Value: fullShardID}
	txs, next, err := p.b.GetAllTx(branch, startValue, limitValue)
	if err != nil {
		return nil, err
	}
	return makeGetTransactionRes(txs, next)

}

func makeGetTransactionRes(txs []*qrpc.TransactionDetail, next []byte) (map[string]interface{}, error) {
	txsFields := make([]map[string]interface{}, 0)
	for _, tx := range txs {
		txField, err := txDetailEncode(tx)
		if err != nil {
			return nil, err
		}
		txsFields = append(txsFields, txField)
	}
	return map[string]interface{}{
		"txList": txsFields,
		"next":   hexutil.Bytes(next),
	}, nil
}

func (p *PublicBlockChainAPI) GasPrice(fullShardKey hexutil.Uint, tokenID *string) (hexutil.Uint64, error) {
	fullShardId, err := getFullShardId(&fullShardKey)
	if err != nil {
		return hexutil.Uint64(0), err
	}
	tokenIDValue := DefaultTokenID
	if tokenID != nil {
		tokenIDValue = *tokenID
	}
	data, err := p.b.GasPrice(account.Branch{Value: fullShardId}, qcom.TokenIDEncode(tokenIDValue))
	return hexutil.Uint64(data), err
}

func (p *PublicBlockChainAPI) SubmitWork(fullShardKey *hexutil.Uint, headHash common.Hash, nonce hexutil.Uint64, mixHash common.Hash, signature *hexutil.Bytes) (bool, error) {
	var fullShardId *uint32
	if fullShardKey != nil {
		id, err := getFullShardId(fullShardKey)
		if err != nil {
			return false, err
		}
		fullShardId = &id
	}

	if signature != nil && len(*signature) != 65 {
		return false, errors.New("invalid signature, len should be 65")
	}

	var sig *[65]byte = nil
	if signature != nil {
		copy(sig[:], *signature)
	}

	submit, err := p.b.SubmitWork(fullShardId, headHash, uint64(nonce), mixHash, sig)
	if err != nil {
		log.Error("Submit remote minered block", "err", err)
		return false, nil
	}
	return submit, nil
}

func (p *PublicBlockChainAPI) GetWork(fullShardKey *hexutil.Uint, coinbaseAddress *common.Address) ([]common.Hash, error) {
	var fullShardId *uint32
	if fullShardKey != nil {
		id, err := getFullShardId(fullShardKey)
		if err != nil {
			return nil, err
		}
		fullShardId = &id
	}

	work, err := p.b.GetWork(fullShardId, coinbaseAddress)
	if err != nil {
		return nil, err
	}
	height := new(big.Int).SetUint64(work.Number)
	var val = make([]common.Hash, 0, 3)
	val = append(val, work.HeaderHash)
	val = append(val, common.BytesToHash(height.Bytes()))
	val = append(val, common.BytesToHash(work.Difficulty.Bytes()))
	if work.OptionalDivider > 1 {
		val = append(val, common.BytesToHash(qcom.Uint64ToBytes(work.OptionalDivider)))
	}
	return val, nil
}

func (p *PublicBlockChainAPI) GetRootHashConfirmingMinorBlockById(mBlockID hexutil.Bytes) hexutil.Bytes {
	return p.b.GetRootHashConfirmingMinorBlock(mBlockID).Bytes() //key mHash , value rHash
}

func (p *PublicBlockChainAPI) GetTransactionConfirmedByNumberRootBlocks(txID hexutil.Bytes) (hexutil.Uint, error) {
	txHash, fullShardKey, err := IDDecoder(txID)
	if err != nil {
		return hexutil.Uint(0), err
	}
	fullShardID, err := clusterCfg.Quarkchain.GetFullShardIdByFullShardKey(fullShardKey)
	if err != nil {
		return hexutil.Uint(0), err
	}

	mBlock, _, err := p.b.GetTransactionByHash(txHash, account.Branch{Value: fullShardID})
	if err != nil {
		return hexutil.Uint(0), err
	}

	if mBlock == nil {
		return hexutil.Uint(0), errors.New("GetTxByHash mBlock is nil")
	}

	confirmingHash := p.b.GetRootHashConfirmingMinorBlock(IDEncoder(mBlock.Hash().Bytes(), mBlock.Header().Branch.Value))
	if bytes.Equal(confirmingHash.Bytes(), common.Hash{}.Bytes()) {
		return hexutil.Uint(0), errors.New("confirmingHash is empty hash")
	}

	confirmingBlock, _, err := p.b.GetRootBlockByHash(confirmingHash, false)
	if err != nil {
		return hexutil.Uint(0), err
	}
	if confirmingBlock == nil {
		return hexutil.Uint(0), errors.New("confirmingBlock is nil")
	}
	confirmingHeight := confirmingBlock.NumberU64()
	canonicalBlock, _, err := p.b.GetRootBlockByNumber(&confirmingHeight, false)
	if err != nil {
		return hexutil.Uint(0), err
	}
	if canonicalBlock == nil {
		return hexutil.Uint(0), errors.New("canonicalBlock is nil")
	}
	if !bytes.Equal(canonicalBlock.Hash().Bytes(), confirmingHash.Bytes()) {
		return hexutil.Uint(0), errors.New("canonicalBlock's hash !=confirmingHash's hash")
	}
	tip := p.b.CurrentBlock()
	return hexutil.Uint(tip.NumberU64() - confirmingHeight + 1), nil

}

func (p *PublicBlockChainAPI) NetVersion() hexutil.Uint {
	return hexutil.Uint(clusterCfg.Quarkchain.NetworkID)
}

type PrivateBlockChainAPI struct {
	b Backend
}

func NewPrivateBlockChainAPI(b Backend) *PrivateBlockChainAPI {
	return &PrivateBlockChainAPI{b}
}

func (p *PrivateBlockChainAPI) GetPeers() map[string]interface{} {
	fields := make(map[string]interface{})

	list := make([]map[string]interface{}, 0)
	peerList := p.b.GetPeerInfolist()
	for _, v := range peerList {
		list = append(list, map[string]interface{}{
			"id":   hexutil.Bytes(v.ID),
			"ip":   hexutil.Uint(v.IP),
			"port": hexutil.Uint(v.Port),
		})
	}
	fields["peers"] = list
	return fields
}

func (p *PrivateBlockChainAPI) GetSyncStats() {
	//need to discuss
	panic("not implemented")
}

func (p *PrivateBlockChainAPI) GetStats() (map[string]interface{}, error) {
	return p.b.GetStats()
}

func (p *PrivateBlockChainAPI) GetBlockCount() (map[string]interface{}, error) {
	data, err := p.b.GetBlockCount()
	return map[string]interface{}{
		"rootHeight": hexutil.Uint64(p.b.CurrentBlock().Number()),
		"shardRC":    data,
	}, err
}

//TODO txGenerate implement
func (p *PrivateBlockChainAPI) CreateTransactions(args CreateTxArgs) error {
	config := clusterCfg.Quarkchain
	if err := args.setDefaults(config); err != nil {
		return err
	}
	tx := args.toTx(config)
	return p.b.CreateTransactions(uint32(*args.NumTxPreShard), uint32(*args.XShardPrecent), tx)
}

func (p *PrivateBlockChainAPI) SetTargetBlockTime(rootBlockTime *uint32, minorBlockTime *uint32) error {
	return p.b.SetTargetBlockTime(rootBlockTime, minorBlockTime)
}

func (p *PrivateBlockChainAPI) SetMining(flag bool) {
	p.b.SetMining(flag)
}

//TODO ?? necessary?
func (p *PrivateBlockChainAPI) GetJrpcCalls() { panic("not implemented") }

func (p *PrivateBlockChainAPI) GetKadRoutingTableSize() (hexutil.Uint, error) {
	urls, err := p.b.GetKadRoutingTable()
	if err != nil {
		return hexutil.Uint(0), err
	}
	return hexutil.Uint(len(urls)), nil
}

func (p *PrivateBlockChainAPI) GetKadRoutingTable() ([]string, error) {
	return p.b.GetKadRoutingTable()
}

type EthBlockChainAPI struct {
	CommonAPI
	b Backend
}

func NewEthAPI(b Backend) *EthBlockChainAPI {
	return &EthBlockChainAPI{b: b, CommonAPI: CommonAPI{b}}
}

func (e *EthBlockChainAPI) GasPrice(fullShardKey *hexutil.Uint) (hexutil.Uint64, error) {
	fullShardId, err := getFullShardId(fullShardKey)
	if err != nil {
		return hexutil.Uint64(0), err
	}
	data, err := e.b.GasPrice(account.Branch{Value: fullShardId}, qcom.TokenIDEncode(DefaultTokenID))
	return hexutil.Uint64(data), nil
}

func (e *EthBlockChainAPI) GetBlockByNumber(heightInput *hexutil.Uint64) (map[string]interface{}, error) {
	height, err := transHexutilUint64ToUint64(heightInput)
	if err != nil {
		return nil, err
	}
	minorBlock, extraData, err := e.b.GetMinorBlockByHeight(height, account.Branch{Value: 0}, false)
	if err != nil {
		return nil, err
	}
	if minorBlock == nil {
		return nil, errors.New("minor block is nil")
	}
	return minorBlockEncoder(minorBlock, true, extraData)
}

func (e *EthBlockChainAPI) GetBalance(address common.Address, fullShardKey *hexutil.Uint) (*hexutil.Big, error) {
	fullShardId, err := getFullShardId(fullShardKey)
	if err != nil {
		return nil, err
	}

	addr := account.NewAddress(address, fullShardId)
	data, err := e.b.GetPrimaryAccountData(&addr, nil)
	if err != nil {
		return nil, err
	}
	balance := data.Balance.GetTokenBalance(qcom.TokenIDEncode(DefaultTokenID))
	return (*hexutil.Big)(balance), nil
}

func (e *EthBlockChainAPI) GetTransactionCount(address common.Address, fullShardKey *hexutil.Uint) (hexutil.Uint64, error) {
	fullShardId, err := getFullShardId(fullShardKey)
	if err != nil {
		return hexutil.Uint64(0), err
	}
	addr := account.NewAddress(address, fullShardId)
	data, err := e.b.GetPrimaryAccountData(&addr, nil)
	if err != nil {
		return 0, err
	}
	return hexutil.Uint64(data.TransactionCount), nil
}

func (e *EthBlockChainAPI) GetCode(address common.Address, fullShardKey *hexutil.Uint) (hexutil.Bytes, error) {
	fullShardId, err := getFullShardId(fullShardKey)
	if err != nil {
		return nil, err
	}
	addr := account.NewAddress(address, fullShardId)
	return e.b.GetCode(&addr, nil)
}

func (e *EthBlockChainAPI) Call(data EthCallArgs, fullShardKey *hexutil.Uint) (hexutil.Bytes, error) {
	args, err := convertEthCallData(&data, fullShardKey)
	if err != nil {
		return nil, err
	}
	return e.CommonAPI.callOrEstimateGas(args, nil, true)
}

func (e *EthBlockChainAPI) EstimateGas(data EthCallArgs, fullShardKey *hexutil.Uint) ([]byte, error) {
	args, err := convertEthCallData(&data, fullShardKey)
	if err != nil {
		return nil, err
	}
	return e.CommonAPI.callOrEstimateGas(args, nil, false)
}

func (e *EthBlockChainAPI) GetStorageAt(address common.Address, key common.Hash, fullShardKey *hexutil.Uint) (hexutil.Bytes, error) {
	fullShardId, err := getFullShardId(fullShardKey)
	if err != nil {
		return nil, err
	}
	addr := account.NewAddress(address, fullShardId)
	hash, err := e.b.GetStorageAt(&addr, key, nil)
	return hash.Bytes(), err
}<|MERGE_RESOLUTION|>--- conflicted
+++ resolved
@@ -266,43 +266,19 @@
 	return IDEncoder(tx.Hash().Bytes(), tx.EvmTx.FromFullShardKey()), nil
 }
 
-<<<<<<< HEAD
-func (p *PublicBlockChainAPI) GetRootBlockByHash(hash common.Hash) (map[string]interface{}, error) {
-	rootBlock, err := p.b.GetRootBlockByHash(hash)
-=======
-func (p *PublicBlockChainAPI) SendRawTransaction(encodedTx hexutil.Bytes) (hexutil.Bytes, error) {
-	evmTx := new(types.EvmTransaction)
-	if err := rlp.DecodeBytes(encodedTx, evmTx); err != nil {
-		return nil, err
-	}
-	tx := &types.Transaction{
-		EvmTx:  evmTx,
-		TxType: types.EvmTx,
-	}
-
-	if err := p.b.AddTransaction(tx); err != nil {
-		return EmptyTxID, err
-	}
-	return IDEncoder(tx.Hash().Bytes(), tx.EvmTx.FromFullShardKey()), nil
-}
 func (p *PublicBlockChainAPI) GetRootBlockByHash(hash common.Hash, needExtraInfo *bool) (map[string]interface{}, error) {
 	if needExtraInfo == nil {
 		temp := true
 		needExtraInfo = &temp
 	}
 	rootBlock, poswInfo, err := p.b.GetRootBlockByHash(hash, *needExtraInfo)
->>>>>>> 08add0f7
 	if err != nil {
 		return nil, err
 	}
 	return rootBlockEncoder(rootBlock, poswInfo)
 }
-<<<<<<< HEAD
-
-func (p *PublicBlockChainAPI) GetRootBlockByHeight(heightInput *hexutil.Uint64) (map[string]interface{}, error) {
-=======
+
 func (p *PublicBlockChainAPI) GetRootBlockByHeight(heightInput *hexutil.Uint64, needExtraInfo *bool) (map[string]interface{}, error) {
->>>>>>> 08add0f7
 	blockHeight, err := transHexutilUint64ToUint64(heightInput)
 	if err != nil {
 		return nil, err
