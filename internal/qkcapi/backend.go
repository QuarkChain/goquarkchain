--- conflicted
+++ resolved
@@ -41,11 +41,7 @@
 	IsSyncing() bool
 	IsMining() bool
 	GetSlavePoolLen() int
-<<<<<<< HEAD
 	CheckAccountPermission(account account.Address) error
-=======
-	GetLastMinorBlockByFullShardID(fullShardId uint32) (uint64, error)
->>>>>>> b5a6536e
 }
 
 func GetAPIs(apiBackend Backend) []rpc.API {
