--- conflicted
+++ resolved
@@ -36,15 +36,11 @@
 	GetStats() map[string]interface{}
 	GetBlockCount() (map[uint32]map[account.Recipient]uint32, error)
 	SetTargetBlockTime(rootBlockTime *uint32, minorBlockTime *uint32) error
-<<<<<<< HEAD
 	SetMining(mining bool)
-=======
-	SetMining(mining bool) error
 	CreateTransactions(numTxPerShard, xShardPercent uint32, tx *types.Transaction) error
 	IsSyncing() bool
 	IsMining() bool
 	GetSlavePoolLen() int
->>>>>>> 98332ef7
 }
 
 func GetAPIs(apiBackend Backend) []rpc.API {
