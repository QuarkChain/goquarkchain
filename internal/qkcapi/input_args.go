package qkcapi

import (
	"encoding/json"
	"errors"
	"fmt"
	"github.com/QuarkChain/goquarkchain/account"
	"github.com/QuarkChain/goquarkchain/cluster/config"
	"github.com/QuarkChain/goquarkchain/core/types"
	"github.com/QuarkChain/goquarkchain/params"
	"github.com/ethereum/go-ethereum/common"
	"github.com/ethereum/go-ethereum/common/hexutil"
	"github.com/ethereum/go-ethereum/rpc"
	"math/big"
)

// CallArgs represents the arguments for a call.
type CallArgs struct {
	From     *account.Address `json:"from"`
	To       *account.Address `json:"to"`
	Gas      hexutil.Big      `json:"gas"`
	GasPrice hexutil.Big      `json:"gasPrice"`
	Value    hexutil.Big      `json:"value"`
	Data     hexutil.Bytes    `json:"data"`
}

func (c *CallArgs) setDefaults() {
	if c.From == nil {
		temp := account.CreatEmptyAddress(c.To.FullShardKey)
		c.From = &temp
	}
}
func (c *CallArgs) toTx(config *config.QuarkChainConfig) (*types.Transaction, error) {
	evmTx := types.NewEvmTransaction(0, c.To.Recipient, c.Value.ToInt(), c.Gas.ToInt().Uint64(),
		c.GasPrice.ToInt(), c.From.FullShardKey, c.To.FullShardKey, config.NetworkID, 0, c.Data)
	tx := &types.Transaction{
		EvmTx:  evmTx,
		TxType: types.EvmTx,
	}
	toShardSize := config.GetShardSizeByChainId(tx.EvmTx.ToChainID())
	if err := tx.EvmTx.SetToShardSize(toShardSize); err != nil {
		return nil, errors.New("SetToShardSize err")
	}
	fromShardSize := config.GetShardSizeByChainId(tx.EvmTx.FromChainID())
	if err := tx.EvmTx.SetFromShardSize(fromShardSize); err != nil {
		return nil, errors.New("SetFromShardSize err")
	}
	return tx, nil
}

type CreateTxArgs struct {
	NumTxPreShard    hexutil.Uint   `json:"numTxPerShard"`
	XShardPrecent    hexutil.Uint   `json:"xShardPercent"`
	To               common.Address `json:"to"`
	Gas              *hexutil.Big   `json:"gas"`
	GasPrice         *hexutil.Big   `json:"gasPrice"`
	Value            *hexutil.Big   `json:"value"`
	Data             hexutil.Bytes  `json:"data"`
	FromFullShardKey hexutil.Uint   `json:"fromFullShardId"`
}

func (c *CreateTxArgs) setDefaults() {
	if c.Gas == nil {
		c.Gas = (*hexutil.Big)(params.DefaultStartGas)
	}
	if c.GasPrice == nil {
		c.GasPrice = (*hexutil.Big)(new(big.Int).Div(params.DenomsValue.GWei, new(big.Int).SetUint64(10)))
	}
}
func (c *CreateTxArgs) toTx(config *config.QuarkChainConfig) *types.Transaction {
	evmTx := types.NewEvmTransaction(0, c.To, c.Value.ToInt(), c.Gas.ToInt().Uint64(), c.GasPrice.ToInt(),
		uint32(c.FromFullShardKey), 0, config.NetworkID, 0, c.Data)
	tx := &types.Transaction{
		EvmTx:  evmTx,
		TxType: types.EvmTx,
	}
	return tx
}

// SendTxArgs represents the arguments to sumbit a new transaction into the transaction pool.
type SendTxArgs struct {
	From     common.Address  `json:"from"`
	To       *common.Address `json:"to"`
<<<<<<< HEAD
	Gas      *hexutil.Uint64 `json:"gas"`
=======
	Gas      *hexutil.Big    `json:"gas"`
>>>>>>> 6189807b
	GasPrice *hexutil.Big    `json:"gasPrice"`
	Value    *hexutil.Big    `json:"value"`
	Nonce    *hexutil.Uint64 `json:"nonce"`
	// We accept "data" and "input" for backwards-compatibility reasons. "input" is the
	// newer name and should be preferred by clients.
	Data             *hexutil.Bytes `json:"data"`
	FromFullShardKey *hexutil.Uint  `json:"fromFullShardId"`
	ToFullShardKey   *hexutil.Uint  `json:"toFullShardId"`
	V                *hexutil.Big   `json:"v"`
	R                *hexutil.Big   `json:"r"`
	S                *hexutil.Big   `json:"s"`
	NetWorkID        *hexutil.Uint  `json:"networkid"`
}

<<<<<<< HEAD
var (
	DEFAULT_STARTGAS = uint64(100 * 1000)
	DEFAULT_GASPRICE = new(big.Int).Mul(new(big.Int).SetUint64(10), new(big.Int).SetUint64(1000000000))
)

=======
>>>>>>> 6189807b
// setDefaults is a helper function that fills in default values for unspecified tx fields.
func (args *SendTxArgs) setDefaults() {
	// ingore nonce
	// ingore to
	if args.Gas == nil {
<<<<<<< HEAD
		args.Gas = (*hexutil.Uint64)(&DEFAULT_STARTGAS)
	}
	if args.GasPrice == nil {
		args.GasPrice = (*hexutil.Big)(DEFAULT_GASPRICE)
=======
		args.Gas = (*hexutil.Big)(params.DefaultStartGas)
	}
	if args.GasPrice == nil {
		args.GasPrice = (*hexutil.Big)(params.DefaultGasPrice)
>>>>>>> 6189807b
	}
	if args.Value == nil {
		args.Value = new(hexutil.Big)
	}
}

func (args *SendTxArgs) toTransaction(networkID uint32, withVRS bool) (*types.Transaction, error) {
	if args.Nonce == nil {
		return nil, errors.New("nonce is missing")
	}
	if args.FromFullShardKey == nil {
		return nil, errors.New("fromFullShardKey is missing")
	}
	if args.ToFullShardKey == nil {
		args.ToFullShardKey = args.FromFullShardKey
	}
	if args.NetWorkID != nil {
		networkID = uint32(*args.NetWorkID)
	}
<<<<<<< HEAD
	evmTx := types.NewEvmTransaction(uint64(*args.Nonce), account.BytesToIdentityRecipient(args.To.Bytes()), (*big.Int)(args.Value), uint64(*args.Gas), (*big.Int)(args.GasPrice), uint32(*args.FromFullShardKey), uint32(*args.ToFullShardKey), networkID, 0, *args.Data)
=======
	evmTx := types.NewEvmTransaction(uint64(*args.Nonce), account.BytesToIdentityRecipient(args.To.Bytes()),
		(*big.Int)(args.Value), args.Gas.ToInt().Uint64(), (*big.Int)(args.GasPrice), uint32(*args.FromFullShardKey),
		uint32(*args.ToFullShardKey), networkID, 0, *args.Data)

>>>>>>> 6189807b
	if withVRS {
		if args.V != nil && args.R != nil && args.S != nil {
			evmTx.SetVRS(args.V.ToInt(), args.R.ToInt(), args.S.ToInt())
		} else {
			return nil, errors.New("need v,r,s")
		}
	}
	return &types.Transaction{
		EvmTx:  evmTx,
		TxType: types.EvmTx,
	}, nil
<<<<<<< HEAD
}

type FilterQuery struct {
	FromBlock *big.Int          // beginning of the queried range, nil means genesis block
	ToBlock   *big.Int          // end of the range, nil means latest block
	Addresses []account.Address // restricts matches to events created by specific contracts

	// The Topic list restricts matches to particular event topics. Each event has a list
	// of topics. Topics matches a prefix of that list. An empty element slice matches any
	// topic. Non-empty elements represent an alternative that matches any of the
	// contained topics.
	//
	// Examples:
	// {} or nil          matches any topic list
	// {{A}}              matches topic A in first position
	// {{}, {B}}          matches any topic in first position, B in second position
	// {{A}, {B}}         matches topic A in first position, B in second position
	// {{A, B}, {C, D}}   matches topic (A OR B) in first position, (C OR D) in second position
	Topics [][]common.Hash
}

//https://github.com/ethereum/go-ethereum/blob/v1.8.20/eth/filters/api.go line 460 //TODO delete it
// UnmarshalJSON sets *args fields with given data.
func (args *FilterQuery) UnmarshalJSON(data []byte) error {
	type input struct {
		FromBlock *rpc.BlockNumber `json:"fromBlock"`
		ToBlock   *rpc.BlockNumber `json:"toBlock"`
		Addresses interface{}      `json:"address"`
		Topics    []interface{}    `json:"topics"`
	}

	var raw input
	if err := json.Unmarshal(data, &raw); err != nil {
		return err
	}

	if raw.FromBlock != nil {
		args.FromBlock = big.NewInt(raw.FromBlock.Int64())
	}

	if raw.ToBlock != nil {
		args.ToBlock = big.NewInt(raw.ToBlock.Int64())
	}

	args.Addresses = make([]account.Address, 0)

	if raw.Addresses != nil {
		// raw.Address can contain a single address or an array of addresses
		switch rawAddr := raw.Addresses.(type) {
		case []interface{}:
			for i, addr := range rawAddr {
				if strAddr, ok := addr.(string); ok {
					addr, err := decodeAddress(strAddr)
					if err != nil {
						return fmt.Errorf("invalid address at index %d: %v", i, err)
					}
					args.Addresses = append(args.Addresses, addr)
				} else {
					return fmt.Errorf("non-string address at index %d", i)
				}
			}
		case string:
			addr, err := decodeAddress(rawAddr)
			if err != nil {
				return fmt.Errorf("invalid address: %v", err)
			}
			args.Addresses = []account.Address{addr}
		default:
			return errors.New("invalid addresses in query")
		}
	}

	// topics is an array consisting of strings and/or arrays of strings.
	// JSON null values are converted to common.Hash{} and ignored by the filter manager.
	if len(raw.Topics) > 0 {
		args.Topics = make([][]common.Hash, len(raw.Topics))
		for i, t := range raw.Topics {
			switch topic := t.(type) {
			case nil:
				// ignore topic when matching logs

			case string:
				// match specific topic
				top, err := decodeTopic(topic)
				if err != nil {
					return err
				}
				args.Topics[i] = []common.Hash{top}

			case []interface{}:
				// or case e.g. [null, "topic0", "topic1"]
				for _, rawTopic := range topic {
					if rawTopic == nil {
						// null component, match all
						args.Topics[i] = nil
						break
					}
					if topic, ok := rawTopic.(string); ok {
						parsed, err := decodeTopic(topic)
						if err != nil {
							return err
						}
						args.Topics[i] = append(args.Topics[i], parsed)
					} else {
						return fmt.Errorf("invalid topic(s)")
					}
				}
			default:
				return fmt.Errorf("invalid topic(s)")
			}
		}
	}

	return nil
}
func decodeAddress(s string) (account.Address, error) {
	b, err := hexutil.Decode(s)
	if err == nil && len(b) != common.AddressLength+4 {
		err = fmt.Errorf("hex has invalid length %d after decoding; expected %d for address", len(b), common.AddressLength)
	}
	return account.CreatAddressFromBytes(b)
}

func decodeTopic(s string) (common.Hash, error) {
	b, err := hexutil.Decode(s)
	if err == nil && len(b) != common.HashLength {
		err = fmt.Errorf("hex has invalid length %d after decoding; expected %d for topic", len(b), common.HashLength)
	}
	return common.BytesToHash(b), err
=======
>>>>>>> 6189807b
}<|MERGE_RESOLUTION|>--- conflicted
+++ resolved
@@ -81,11 +81,7 @@
 type SendTxArgs struct {
 	From     common.Address  `json:"from"`
 	To       *common.Address `json:"to"`
-<<<<<<< HEAD
-	Gas      *hexutil.Uint64 `json:"gas"`
-=======
 	Gas      *hexutil.Big    `json:"gas"`
->>>>>>> 6189807b
 	GasPrice *hexutil.Big    `json:"gasPrice"`
 	Value    *hexutil.Big    `json:"value"`
 	Nonce    *hexutil.Uint64 `json:"nonce"`
@@ -100,30 +96,15 @@
 	NetWorkID        *hexutil.Uint  `json:"networkid"`
 }
 
-<<<<<<< HEAD
-var (
-	DEFAULT_STARTGAS = uint64(100 * 1000)
-	DEFAULT_GASPRICE = new(big.Int).Mul(new(big.Int).SetUint64(10), new(big.Int).SetUint64(1000000000))
-)
-
-=======
->>>>>>> 6189807b
 // setDefaults is a helper function that fills in default values for unspecified tx fields.
 func (args *SendTxArgs) setDefaults() {
 	// ingore nonce
 	// ingore to
 	if args.Gas == nil {
-<<<<<<< HEAD
-		args.Gas = (*hexutil.Uint64)(&DEFAULT_STARTGAS)
-	}
-	if args.GasPrice == nil {
-		args.GasPrice = (*hexutil.Big)(DEFAULT_GASPRICE)
-=======
 		args.Gas = (*hexutil.Big)(params.DefaultStartGas)
 	}
 	if args.GasPrice == nil {
 		args.GasPrice = (*hexutil.Big)(params.DefaultGasPrice)
->>>>>>> 6189807b
 	}
 	if args.Value == nil {
 		args.Value = new(hexutil.Big)
@@ -143,14 +124,10 @@
 	if args.NetWorkID != nil {
 		networkID = uint32(*args.NetWorkID)
 	}
-<<<<<<< HEAD
-	evmTx := types.NewEvmTransaction(uint64(*args.Nonce), account.BytesToIdentityRecipient(args.To.Bytes()), (*big.Int)(args.Value), uint64(*args.Gas), (*big.Int)(args.GasPrice), uint32(*args.FromFullShardKey), uint32(*args.ToFullShardKey), networkID, 0, *args.Data)
-=======
 	evmTx := types.NewEvmTransaction(uint64(*args.Nonce), account.BytesToIdentityRecipient(args.To.Bytes()),
 		(*big.Int)(args.Value), args.Gas.ToInt().Uint64(), (*big.Int)(args.GasPrice), uint32(*args.FromFullShardKey),
 		uint32(*args.ToFullShardKey), networkID, 0, *args.Data)
 
->>>>>>> 6189807b
 	if withVRS {
 		if args.V != nil && args.R != nil && args.S != nil {
 			evmTx.SetVRS(args.V.ToInt(), args.R.ToInt(), args.S.ToInt())
@@ -162,7 +139,6 @@
 		EvmTx:  evmTx,
 		TxType: types.EvmTx,
 	}, nil
-<<<<<<< HEAD
 }
 
 type FilterQuery struct {
@@ -292,6 +268,4 @@
 		err = fmt.Errorf("hex has invalid length %d after decoding; expected %d for topic", len(b), common.HashLength)
 	}
 	return common.BytesToHash(b), err
-=======
->>>>>>> 6189807b
 }